--- conflicted
+++ resolved
@@ -50,10 +50,7 @@
   approvalRequestsReplaced,
 } from "store/features/rpcSlice";
 import {
-<<<<<<< HEAD
   setRefreshing,
-=======
->>>>>>> 403da540
   setMainAddress,
   setBalance,
   setSyncProgress,
@@ -523,11 +520,6 @@
     store.dispatch(setHistory(newHistory));
   } catch (err) {
     console.error("Failed to send Monero:", err);
-<<<<<<< HEAD
-  } finally {
-    // Do nothing
-=======
->>>>>>> 403da540
   }
 }
 
@@ -556,12 +548,12 @@
       "resolve_approval_request",
       { request_id: requestId, accept: accept as object },
     );
-  } catch (error) {
-    throw error;
   } finally {
     // Always refresh the approval list
     await refreshApprovals();
 
+    // Refresh the approval list a few miliseconds later to again
+    // Just to make sure :)
     setTimeout(() => {
       refreshApprovals();
     }, 200);
