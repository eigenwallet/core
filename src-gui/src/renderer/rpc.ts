import { invoke as invokeUnsafe } from "@tauri-apps/api/core";
import {
  BalanceArgs,
  BalanceResponse,
  BuyXmrArgs,
  BuyXmrResponse,
  GetLogsArgs,
  GetLogsResponse,
  GetSwapInfoResponse,
  ListSellersArgs,
  MoneroRecoveryArgs,
  ResumeSwapArgs,
  ResumeSwapResponse,
  SuspendCurrentSwapResponse,
  WithdrawBtcArgs,
  WithdrawBtcResponse,
  GetSwapInfoArgs,
  ExportBitcoinWalletResponse,
  CheckMoneroNodeArgs,
  CheckSeedArgs,
  CheckSeedResponse,
  CheckMoneroNodeResponse,
  TauriSettings,
  CheckElectrumNodeArgs,
  CheckElectrumNodeResponse,
  GetMoneroAddressesResponse,
  GetDataDirArgs,
  ResolveApprovalArgs,
  ResolveApprovalResponse,
  RedactArgs,
  RedactResponse,
  GetCurrentSwapResponse,
  LabeledMoneroAddress,
<<<<<<< HEAD
  GetMoneroHistoryResponse,
  GetMoneroMainAddressResponse,
  GetMoneroBalanceResponse,
  SendMoneroArgs,
  SendMoneroResponse,
  GetMoneroSyncProgressResponse,
  GetBackgroundItemsResponse,
  GetApprovalItemsResponse,
=======
  GetPendingApprovalsArgs,
  GetPendingApprovalsResponse,
>>>>>>> 7b67dce1
} from "models/tauriModel";
import {
  rpcSetBalance,
  rpcSetSwapInfo,
<<<<<<< HEAD
  rpcSetBackgroundItems,
  rpcSetApprovalItems,
} from "store/features/rpcSlice";
import {
  setRefreshing,
  setSending,
  setMainAddress,
  setBalance,
  setSyncProgress,
  setHistory,
} from "store/features/walletSlice";
=======
  approvalRequestsReplaced,
} from "store/features/rpcSlice";
>>>>>>> 7b67dce1
import { store } from "./store/storeRenderer";
import { Maker } from "models/apiModel";
import { providerToConcatenatedMultiAddr } from "utils/multiAddrUtils";
import { MoneroRecoveryResponse } from "models/rpcModel";
import { ListSellersResponse } from "../models/tauriModel";
import logger from "utils/logger";
import { getNetwork, isTestnet } from "store/config";
import {
  Blockchain,
  DonateToDevelopmentTip,
  Network,
} from "store/features/settingsSlice";
import { setStatus } from "store/features/nodesSlice";
import { discoveredMakersByRendezvous } from "store/features/makersSlice";
import { CliLog } from "models/cliModel";
import { logsToRawString, parseLogsFromString } from "utils/parseUtils";

/// These are the official donation address for the UnstoppableSwap/core project
const DONATION_ADDRESS_MAINNET =
  "49LEH26DJGuCyr8xzRAzWPUryzp7bpccC7Hie1DiwyfJEyUKvMFAethRLybDYrFdU1eHaMkKQpUPebY4WT3cSjEvThmpjPa";
const DONATION_ADDRESS_STAGENET =
  "56E274CJxTyVuuFG651dLURKyneoJ5LsSA5jMq4By9z9GBNYQKG8y5ejTYkcvZxarZW6if14ve8xXav2byK4aRnvNdKyVxp";

/// Signature by binarybaron for the donation address
/// https://github.com/binarybaron/
///
/// Get the key from:
/// - https://github.com/UnstoppableSwap/core/blob/master/utils/gpg_keys/binarybaron.asc
/// - https://unstoppableswap.net/binarybaron.asc
const DONATION_ADDRESS_MAINNET_SIG = `
-----BEGIN PGP SIGNED MESSAGE-----
Hash: SHA512

56E274CJxTyVuuFG651dLURKyneoJ5LsSA5jMq4By9z9GBNYQKG8y5ejTYkcvZxarZW6if14ve8xXav2byK4aRnvNdKyVxp is our donation address (signed by binarybaron)
-----BEGIN PGP SIGNATURE-----

iHUEARYKAB0WIQQ1qETX9LVbxE4YD/GZt10+FHaibgUCaFvzWQAKCRCZt10+FHai
bvC6APoCzCto6RsNYwUr7j1ou3xeVNiwMkUQbE0erKt70pT+tQD/fAvPxHtPyb56
XGFQ0pxL1PKzMd9npBGmGJhC4aTljQ4=
=OUK4
-----END PGP SIGNATURE-----
`;

export const PRESET_RENDEZVOUS_POINTS = [
  "/dns4/discover.unstoppableswap.net/tcp/8888/p2p/12D3KooWA6cnqJpVnreBVnoro8midDL9Lpzmg8oJPoAGi7YYaamE",
  "/dns4/discover2.unstoppableswap.net/tcp/8888/p2p/12D3KooWGRvf7qVQDrNR5nfYD6rKrbgeTi9x8RrbdxbmsPvxL4mw",
  "/dns4/darkness.su/tcp/8888/p2p/12D3KooWFQAgVVS9t9UgL6v1sLprJVM7am5hFK7vy9iBCCoCBYmU",
];

export async function fetchSellersAtPresetRendezvousPoints() {
  await Promise.all(
    PRESET_RENDEZVOUS_POINTS.map(async (rendezvousPoint) => {
      const response = await listSellersAtRendezvousPoint([rendezvousPoint]);
      store.dispatch(discoveredMakersByRendezvous(response.sellers));

      logger.info(
        `Discovered ${response.sellers.length} sellers at rendezvous point ${rendezvousPoint} during startup fetch`,
      );
    }),
  );
}

async function invoke<ARGS, RESPONSE>(
  command: string,
  args: ARGS,
): Promise<RESPONSE> {
  return invokeUnsafe(command, {
    args: args as Record<string, unknown>,
  }) as Promise<RESPONSE>;
}

async function invokeNoArgs<RESPONSE>(command: string): Promise<RESPONSE> {
  return invokeUnsafe(command) as Promise<RESPONSE>;
}

export async function checkBitcoinBalance() {
  // If we are already syncing, don't start a new sync
  if (
    Object.values(store.getState().rpc?.state.background ?? {}).some(
      (progress) =>
        progress.componentName === "SyncingBitcoinWallet" &&
        progress.progress.type === "Pending",
    )
  ) {
    console.log(
      "checkBitcoinBalance() was called but we are already syncing Bitcoin, skipping",
    );
    return;
  }

  const response = await invoke<BalanceArgs, BalanceResponse>("get_balance", {
    force_refresh: true,
  });

  store.dispatch(rpcSetBalance(response.balance));
}

export async function cheapCheckBitcoinBalance() {
  const response = await invoke<BalanceArgs, BalanceResponse>("get_balance", {
    force_refresh: false,
  });

  store.dispatch(rpcSetBalance(response.balance));
}

export async function getAllSwapInfos() {
  const response =
    await invokeNoArgs<GetSwapInfoResponse[]>("get_swap_infos_all");

  response.forEach((swapInfo) => {
    store.dispatch(rpcSetSwapInfo(swapInfo));
  });
}

export async function getSwapInfo(swapId: string) {
  const response = await invoke<GetSwapInfoArgs, GetSwapInfoResponse>(
    "get_swap_info",
    {
      swap_id: swapId,
    },
  );

  store.dispatch(rpcSetSwapInfo(response));
}

export async function withdrawBtc(address: string): Promise<string> {
  const response = await invoke<WithdrawBtcArgs, WithdrawBtcResponse>(
    "withdraw_btc",
    {
      address,
      amount: null,
    },
  );

  // We check the balance, this is cheap and does not sync the wallet
  // but instead uses our local cached balance
  await cheapCheckBitcoinBalance();

  return response.txid;
}

export async function buyXmr(
  bitcoin_change_address: string | null,
  monero_receive_address: string,
  donation_percentage: DonateToDevelopmentTip,
) {
  // Get all available makers from the Redux store
  const state = store.getState();
  const allMakers = [
    ...(state.makers.registry.makers || []),
    ...state.makers.rendezvous.makers,
  ];

  // Convert all makers to multiaddr format
  const sellers = allMakers.map((maker) =>
    providerToConcatenatedMultiAddr(maker),
  );

  const address_pool: LabeledMoneroAddress[] = [];
  if (donation_percentage !== false) {
    const donation_address = isTestnet()
      ? DONATION_ADDRESS_STAGENET
      : DONATION_ADDRESS_MAINNET;

    address_pool.push(
      {
        address: monero_receive_address,
        percentage: 1 - donation_percentage,
        label: "Your wallet",
      },
      {
        address: donation_address,
        percentage: donation_percentage,
        label: "Tip to the developers",
      },
    );
  } else {
    address_pool.push({
      address: monero_receive_address,
      percentage: 1,
      label: "Your wallet",
    });
  }

  await invoke<BuyXmrArgs, BuyXmrResponse>("buy_xmr", {
    rendezvous_points: PRESET_RENDEZVOUS_POINTS,
    sellers,
    monero_receive_pool: address_pool,
    bitcoin_change_address,
  });
}

export async function resumeSwap(swapId: string) {
  await invoke<ResumeSwapArgs, ResumeSwapResponse>("resume_swap", {
    swap_id: swapId,
  });
}

export async function suspendCurrentSwap() {
  await invokeNoArgs<SuspendCurrentSwapResponse>("suspend_current_swap");
}

export async function getCurrentSwapId() {
  return await invokeNoArgs<GetCurrentSwapResponse>("get_current_swap");
}

export async function getMoneroRecoveryKeys(
  swapId: string,
): Promise<MoneroRecoveryResponse> {
  return await invoke<MoneroRecoveryArgs, MoneroRecoveryResponse>(
    "monero_recovery",
    {
      swap_id: swapId,
    },
  );
}

export async function checkContextAvailability(): Promise<boolean> {
  const available = await invokeNoArgs<boolean>("is_context_available");
  return available;
}

export async function getLogsOfSwap(
  swapId: string,
  redact: boolean,
): Promise<GetLogsResponse> {
  return await invoke<GetLogsArgs, GetLogsResponse>("get_logs", {
    swap_id: swapId,
    redact,
  });
}

/// Call the rust backend to redact logs.
export async function redactLogs(
  logs: (string | CliLog)[],
): Promise<(string | CliLog)[]> {
  const response = await invoke<RedactArgs, RedactResponse>("redact", {
    text: logsToRawString(logs),
  });

  return parseLogsFromString(response.text);
}

export async function listSellersAtRendezvousPoint(
  rendezvousPointAddresses: string[],
): Promise<ListSellersResponse> {
  return await invoke<ListSellersArgs, ListSellersResponse>("list_sellers", {
    rendezvous_points: rendezvousPointAddresses,
  });
}

export async function initializeContext() {
  const network = getNetwork();
  const testnet = isTestnet();
  const useTor = store.getState().settings.enableTor;

  // Get all Bitcoin nodes without checking availability
  // The backend ElectrumBalancer will handle load balancing and failover
  const bitcoinNodes =
    store.getState().settings.nodes[network][Blockchain.Bitcoin];

  // For Monero nodes, determine whether to use pool or custom node
  const useMoneroRpcPool = store.getState().settings.useMoneroRpcPool;

  const moneroNodeUrl =
    store.getState().settings.nodes[network][Blockchain.Monero][0] ?? null;

  // Check the state of the Monero node

  const moneroNodeConfig =
    useMoneroRpcPool ||
    moneroNodeUrl == null ||
    !(await getMoneroNodeStatus(moneroNodeUrl, network))
      ? { type: "Pool" as const }
      : {
          type: "SingleNode" as const,
          content: {
            url: moneroNodeUrl,
          },
        };

  // Initialize Tauri settings
  const tauriSettings: TauriSettings = {
    electrum_rpc_urls: bitcoinNodes,
    monero_node_config: moneroNodeConfig,
    use_tor: useTor,
  };

  logger.info("Initializing context with settings", tauriSettings);

  try {
    await invokeUnsafe<void>("initialize_context", {
      settings: tauriSettings,
      testnet,
    });
  } catch (error) {
    throw new Error("Couldn't initialize context: " + error);
  }

  logger.info("Initialized context");
}

export async function getWalletDescriptor() {
  return await invokeNoArgs<ExportBitcoinWalletResponse>(
    "get_wallet_descriptor",
  );
}

export async function getMoneroNodeStatus(
  node: string,
  network: Network,
): Promise<boolean> {
  const response = await invoke<CheckMoneroNodeArgs, CheckMoneroNodeResponse>(
    "check_monero_node",
    {
      url: node,
      network,
    },
  );

  return response.available;
}

export async function getElectrumNodeStatus(url: string): Promise<boolean> {
  const response = await invoke<
    CheckElectrumNodeArgs,
    CheckElectrumNodeResponse
  >("check_electrum_node", {
    url,
  });

  return response.available;
}

export async function getNodeStatus(
  url: string,
  blockchain: Blockchain,
  network: Network,
): Promise<boolean> {
  switch (blockchain) {
    case Blockchain.Monero:
      return await getMoneroNodeStatus(url, network);
    case Blockchain.Bitcoin:
      return await getElectrumNodeStatus(url);
    default:
      throw new Error(`Unsupported blockchain: ${blockchain}`);
  }
}

async function updateNodeStatus(
  node: string,
  blockchain: Blockchain,
  network: Network,
) {
  const status = await getNodeStatus(node, blockchain, network);

  store.dispatch(setStatus({ node, status, blockchain }));
}

export async function updateAllNodeStatuses() {
  const network = getNetwork();
  const settings = store.getState().settings;

  // Only check Monero nodes if we're using custom nodes (not RPC pool)
  // Skip Bitcoin nodes since we pass all electrum servers to the backend without checking them (ElectrumBalancer handles failover)
  if (!settings.useMoneroRpcPool) {
    await Promise.all(
      settings.nodes[network][Blockchain.Monero].map((node) =>
        updateNodeStatus(node, Blockchain.Monero, network),
      ),
    );
  }
}

export async function getMoneroAddresses(): Promise<GetMoneroAddressesResponse> {
  return await invokeNoArgs<GetMoneroAddressesResponse>("get_monero_addresses");
}

export async function getMoneroHistory(): Promise<GetMoneroHistoryResponse> {
  return await invokeNoArgs<GetMoneroHistoryResponse>("get_monero_history");
}

export async function getMoneroMainAddress(): Promise<GetMoneroMainAddressResponse> {
  return await invokeNoArgs<GetMoneroMainAddressResponse>(
    "get_monero_main_address",
  );
}

export async function getMoneroBalance(): Promise<GetMoneroBalanceResponse> {
  return await invokeNoArgs<GetMoneroBalanceResponse>("get_monero_balance");
}

export async function sendMonero(
  args: SendMoneroArgs,
): Promise<SendMoneroResponse> {
  return await invoke<SendMoneroArgs, SendMoneroResponse>("send_monero", args);
}

export async function getMoneroSyncProgress(): Promise<GetMoneroSyncProgressResponse> {
  return await invokeNoArgs<GetMoneroSyncProgressResponse>(
    "get_monero_sync_progress",
  );
}

export async function getBackgroundItems(): Promise<GetBackgroundItemsResponse> {
  return await invokeNoArgs<GetBackgroundItemsResponse>("get_background_items");
}

export async function getApprovalItems(): Promise<GetApprovalItemsResponse> {
  return await invokeNoArgs<GetApprovalItemsResponse>("get_approval_items");
}

// Wallet management functions that handle Redux dispatching
export async function initializeMoneroWallet() {
  try {
    const [
      addressResponse,
      balanceResponse,
      syncProgressResponse,
      historyResponse,
    ] = await Promise.all([
      getMoneroMainAddress(),
      getMoneroBalance(),
      getMoneroSyncProgress(),
      getMoneroHistory(),
    ]);

    store.dispatch(setMainAddress(addressResponse.address));
    store.dispatch(setBalance(balanceResponse));
    store.dispatch(setSyncProgress(syncProgressResponse));
    store.dispatch(setHistory(historyResponse));
  } catch (err) {
    console.error("Failed to fetch Monero wallet data:", err);
  }
}

export async function refreshMoneroWallet() {
  store.dispatch(setRefreshing(true));

  try {
    const [
      addressResponse,
      balanceResponse,
      syncProgressResponse,
      historyResponse,
    ] = await Promise.all([
      getMoneroMainAddress(),
      getMoneroBalance(),
      getMoneroSyncProgress(),
      getMoneroHistory(),
    ]);

    store.dispatch(setMainAddress(addressResponse.address));
    store.dispatch(setBalance(balanceResponse));
    store.dispatch(setSyncProgress(syncProgressResponse));
    store.dispatch(setHistory(historyResponse));
  } catch (err) {
    console.error("Failed to refresh Monero wallet data:", err);
  } finally {
    store.dispatch(setRefreshing(false));
  }
}

export async function sendMoneroTransaction(
  args: SendMoneroArgs,
): Promise<void> {
  store.dispatch(setSending(true));

  try {
    await sendMonero(args);

    // Refresh balance and history after sending
    const [newBalance, newHistory] = await Promise.all([
      getMoneroBalance(),
      getMoneroHistory(),
    ]);
    store.dispatch(setBalance(newBalance));
    store.dispatch(setHistory(newHistory));
  } catch (err) {
    console.error("Failed to send Monero:", err);
  } finally {
    store.dispatch(setSending(false));
  }
}

export async function updateMoneroSyncProgress() {
  try {
    const response = await getMoneroSyncProgress();
    store.dispatch(setSyncProgress(response));
  } catch (err) {
    console.error("Failed to fetch sync progress:", err);
  }
}

// Background and approval management functions
export async function fetchAndUpdateBackgroundItems() {
  try {
    const response = await getBackgroundItems();
    store.dispatch(rpcSetBackgroundItems(response.background));
  } catch (err) {
    console.error("Failed to fetch background items:", err);
  }
}

export async function fetchAndUpdateApprovalItems() {
  try {
    const response = await getApprovalItems();
    store.dispatch(rpcSetApprovalItems(response.approvals));
  } catch (err) {
    console.error("Failed to fetch approval items:", err);
  }
}

export async function getDataDir(): Promise<string> {
  const testnet = isTestnet();
  return await invoke<GetDataDirArgs, string>("get_data_dir", {
    is_testnet: testnet,
  });
}

export async function resolveApproval<T>(
  requestId: string,
  accept: T,
): Promise<void> {
<<<<<<< HEAD
  await invoke<ResolveApprovalArgs, ResolveApprovalResponse>(
    "resolve_approval_request",
    { request_id: requestId, accept: accept as unknown as object },
=======
  try {
    await invoke<ResolveApprovalArgs, ResolveApprovalResponse>(
      "resolve_approval_request",
      { request_id: requestId, accept },
    );
  } catch (error) {
    // Refresh approval list when resolve fails to keep UI in sync
    await refreshApprovals();
    throw error;
  }
}

export async function refreshApprovals(): Promise<void> {
  const response = await invokeNoArgs<GetPendingApprovalsResponse>(
    "get_pending_approvals",
>>>>>>> 7b67dce1
  );
  store.dispatch(approvalRequestsReplaced(response.approvals));
}

export async function checkSeed(seed: string): Promise<boolean> {
  const response = await invoke<CheckSeedArgs, CheckSeedResponse>(
    "check_seed",
    {
      seed,
    },
  );
  return response.available;
}

export async function saveLogFiles(
  zipFileName: string,
  content: Record<string, string>,
): Promise<void> {
  await invokeUnsafe<void>("save_txt_files", { zipFileName, content });
}

export async function saveFilesInDialog(files: Record<string, string>) {
  await invokeUnsafe<void>("save_txt_files", {
    files,
  });
}<|MERGE_RESOLUTION|>--- conflicted
+++ resolved
@@ -31,26 +31,19 @@
   RedactResponse,
   GetCurrentSwapResponse,
   LabeledMoneroAddress,
-<<<<<<< HEAD
   GetMoneroHistoryResponse,
   GetMoneroMainAddressResponse,
   GetMoneroBalanceResponse,
   SendMoneroArgs,
   SendMoneroResponse,
   GetMoneroSyncProgressResponse,
-  GetBackgroundItemsResponse,
-  GetApprovalItemsResponse,
-=======
   GetPendingApprovalsArgs,
   GetPendingApprovalsResponse,
->>>>>>> 7b67dce1
 } from "models/tauriModel";
 import {
   rpcSetBalance,
   rpcSetSwapInfo,
-<<<<<<< HEAD
-  rpcSetBackgroundItems,
-  rpcSetApprovalItems,
+  approvalRequestsReplaced,
 } from "store/features/rpcSlice";
 import {
   setRefreshing,
@@ -60,10 +53,6 @@
   setSyncProgress,
   setHistory,
 } from "store/features/walletSlice";
-=======
-  approvalRequestsReplaced,
-} from "store/features/rpcSlice";
->>>>>>> 7b67dce1
 import { store } from "./store/storeRenderer";
 import { Maker } from "models/apiModel";
 import { providerToConcatenatedMultiAddr } from "utils/multiAddrUtils";
@@ -468,14 +457,6 @@
   );
 }
 
-export async function getBackgroundItems(): Promise<GetBackgroundItemsResponse> {
-  return await invokeNoArgs<GetBackgroundItemsResponse>("get_background_items");
-}
-
-export async function getApprovalItems(): Promise<GetApprovalItemsResponse> {
-  return await invokeNoArgs<GetApprovalItemsResponse>("get_approval_items");
-}
-
 // Wallet management functions that handle Redux dispatching
 export async function initializeMoneroWallet() {
   try {
@@ -558,24 +539,6 @@
   }
 }
 
-// Background and approval management functions
-export async function fetchAndUpdateBackgroundItems() {
-  try {
-    const response = await getBackgroundItems();
-    store.dispatch(rpcSetBackgroundItems(response.background));
-  } catch (err) {
-    console.error("Failed to fetch background items:", err);
-  }
-}
-
-export async function fetchAndUpdateApprovalItems() {
-  try {
-    const response = await getApprovalItems();
-    store.dispatch(rpcSetApprovalItems(response.approvals));
-  } catch (err) {
-    console.error("Failed to fetch approval items:", err);
-  }
-}
 
 export async function getDataDir(): Promise<string> {
   const testnet = isTestnet();
@@ -588,11 +551,6 @@
   requestId: string,
   accept: T,
 ): Promise<void> {
-<<<<<<< HEAD
-  await invoke<ResolveApprovalArgs, ResolveApprovalResponse>(
-    "resolve_approval_request",
-    { request_id: requestId, accept: accept as unknown as object },
-=======
   try {
     await invoke<ResolveApprovalArgs, ResolveApprovalResponse>(
       "resolve_approval_request",
@@ -608,7 +566,6 @@
 export async function refreshApprovals(): Promise<void> {
   const response = await invokeNoArgs<GetPendingApprovalsResponse>(
     "get_pending_approvals",
->>>>>>> 7b67dce1
   );
   store.dispatch(approvalRequestsReplaced(response.approvals));
 }
