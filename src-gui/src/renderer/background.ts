--- conflicted
+++ resolved
@@ -34,14 +34,10 @@
     setIntervalImmediate(updateRates, UPDATE_RATE_INTERVAL);
     setIntervalImmediate(fetchAllConversations, FETCH_CONVERSATIONS_INTERVAL);
 
-<<<<<<< HEAD
-=======
     // Fetch all alerts
     updateAlerts();
 
-    // // Setup Tauri event listeners
-
->>>>>>> 0f2c4069
+    // Setup Tauri event listeners
     // Check if the context is already available. This is to prevent unnecessary re-initialization
     if (await checkContextAvailability()) {
         store.dispatch(contextStatusEventReceived(TauriContextStatusEvent.Available));
