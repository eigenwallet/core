import { listen } from "@tauri-apps/api/event";
import { TauriEvent } from "models/tauriModel";
import {
  contextStatusEventReceived,
  contextInitializationFailed,
  timelockChangeEventReceived,
  approvalEventReceived,
  backgroundProgressEventReceived,
} from "store/features/rpcSlice";
import { setBitcoinBalance } from "store/features/bitcoinWalletSlice";
import { receivedCliLog } from "store/features/logsSlice";
import { poolStatusReceived } from "store/features/poolSlice";
import { swapProgressEventReceived } from "store/features/swapSlice";
import logger from "utils/logger";
import {
  fetchAllConversations,
  updateAlerts,
  updatePublicRegistry,
  updateRates,
} from "./api";
import {
  checkContextStatus,
  getSwapInfo,
  getSwapTimelock,
  initializeContext,
  listSellersAtRendezvousPoint,
  refreshApprovals,
  updateAllNodeStatuses,
} from "./rpc";
import { store } from "./store/storeRenderer";
import { exhaustiveGuard } from "utils/typescriptUtils";
import {
  setBalance,
  setHistory,
  setSyncProgress,
} from "store/features/walletSlice";
<<<<<<< HEAD
import { setSubaddresses } from "store/features/walletSlice";
=======
import { applyDefaultNodes } from "store/features/settingsSlice";
import {
  DEFAULT_NODES,
  NEGATIVE_NODES_MAINNET,
  NEGATIVE_NODES_TESTNET,
} from "store/defaults";
>>>>>>> b6e9ff29

const TAURI_UNIFIED_EVENT_CHANNEL_NAME = "tauri-unified-event";

// Update the public registry every 5 minutes
const PROVIDER_UPDATE_INTERVAL = 5 * 60 * 1_000;

// Discover peers every 5 minutes
const DISCOVER_PEERS_INTERVAL = 5 * 60 * 1_000;

// Update node statuses every 2 minutes
const STATUS_UPDATE_INTERVAL = 2 * 60 * 1_000;

// Update the exchange rate every 5 minutes
const UPDATE_RATE_INTERVAL = 5 * 60 * 1_000;

// Fetch all conversations every 10 minutes
const FETCH_CONVERSATIONS_INTERVAL = 10 * 60 * 1_000;

// Fetch pending approvals every 2 seconds
const FETCH_PENDING_APPROVALS_INTERVAL = 2 * 1_000;

// Check context status every 2 seconds
const CHECK_CONTEXT_STATUS_INTERVAL = 2 * 1_000;

function setIntervalImmediate(callback: () => void, interval: number): void {
  callback();
  setInterval(callback, interval);
}

export async function setupBackgroundTasks(): Promise<void> {
  // Apply default nodes on startup (removes broken nodes, adds new ones)
  store.dispatch(
    applyDefaultNodes({
      defaultNodes: DEFAULT_NODES,
      negativeNodesMainnet: NEGATIVE_NODES_MAINNET,
      negativeNodesTestnet: NEGATIVE_NODES_TESTNET,
    }),
  );

  // Setup periodic fetch tasks
  setIntervalImmediate(updatePublicRegistry, PROVIDER_UPDATE_INTERVAL);
  setIntervalImmediate(updateAllNodeStatuses, STATUS_UPDATE_INTERVAL);
  setIntervalImmediate(updateRates, UPDATE_RATE_INTERVAL);
  setIntervalImmediate(fetchAllConversations, FETCH_CONVERSATIONS_INTERVAL);
  setIntervalImmediate(
    () =>
      listSellersAtRendezvousPoint(store.getState().settings.rendezvousPoints),
    DISCOVER_PEERS_INTERVAL,
  );
  setIntervalImmediate(refreshApprovals, FETCH_PENDING_APPROVALS_INTERVAL);

  // Fetch all alerts
  updateAlerts();

  // Setup Tauri event listeners
  // Check if the context is already available. This is to prevent unnecessary re-initialization
  setIntervalImmediate(async () => {
    const contextStatus = await checkContextStatus();
    store.dispatch(contextStatusEventReceived(contextStatus));
  }, CHECK_CONTEXT_STATUS_INTERVAL);

  const contextStatus = await checkContextStatus();

  // If all components are unavailable, we need to initialize the context
  if (
    !contextStatus.bitcoin_wallet_available &&
    !contextStatus.monero_wallet_available &&
    !contextStatus.database_available &&
    !contextStatus.tor_available
  )
    // Warning: If we reload the page while the Context is being initialized, this function will throw an error
    initializeContext().catch((e) => {
      logger.error(
        e,
        "Failed to initialize context on page load. This might be because we reloaded the page while the context was being initialized",
      );
      store.dispatch(contextInitializationFailed(String(e)));
    });
}

// Listen for the unified event
listen<TauriEvent>(TAURI_UNIFIED_EVENT_CHANNEL_NAME, (event) => {
  const { channelName, event: eventData } = event.payload;

  switch (channelName) {
    case "SwapProgress":
      store.dispatch(swapProgressEventReceived(eventData));
      break;

    case "CliLog":
      store.dispatch(receivedCliLog(eventData));
      break;

    case "BalanceChange":
      store.dispatch(setBitcoinBalance(eventData.balance));
      break;

    case "SwapDatabaseStateUpdate":
      getSwapInfo(eventData.swap_id).catch((error) => {
        logger.debug(
          `Failed to fetch swap info for swap ${eventData.swap_id}: ${error}`,
        );
      });
      getSwapTimelock(eventData.swap_id).catch((error) => {
        logger.debug(
          `Failed to fetch timelock for swap ${eventData.swap_id}: ${error}`,
        );
      });

      // This is ugly but it's the best we can do for now
      // Sometimes we are too quick to fetch the swap info and the new state is not yet reflected
      // in the database. So we wait a bit before fetching the new state
      setTimeout(() => {
        getSwapInfo(eventData.swap_id).catch((error) => {
          logger.debug(
            `Failed to fetch swap info for swap ${eventData.swap_id}: ${error}`,
          );
        });
        getSwapTimelock(eventData.swap_id).catch((error) => {
          logger.debug(
            `Failed to fetch timelock for swap ${eventData.swap_id}: ${error}`,
          );
        });
      }, 3000);
      break;

    case "TimelockChange":
      store.dispatch(timelockChangeEventReceived(eventData));
      break;

    case "Approval":
      store.dispatch(approvalEventReceived(eventData));
      break;

    case "BackgroundProgress":
      store.dispatch(backgroundProgressEventReceived(eventData));
      break;

    case "PoolStatusUpdate":
      store.dispatch(poolStatusReceived(eventData));
      break;

    case "MoneroWalletUpdate":
      console.log("MoneroWalletUpdate", eventData);
      if (eventData.type === "BalanceChange") {
        store.dispatch(setBalance(eventData.content));
      }
      if (eventData.type === "HistoryUpdate") {
        store.dispatch(setHistory(eventData.content));
      }
      if (eventData.type === "SyncProgress") {
        store.dispatch(setSyncProgress(eventData.content));
      }
      if (eventData.type === "SubaddressesUpdate") {
        store.dispatch(setSubaddresses(eventData.content.subaddresses));
      }
      break;

    default:
      exhaustiveGuard(channelName);
  }
});<|MERGE_RESOLUTION|>--- conflicted
+++ resolved
@@ -34,16 +34,13 @@
   setHistory,
   setSyncProgress,
 } from "store/features/walletSlice";
-<<<<<<< HEAD
-import { setSubaddresses } from "store/features/walletSlice";
-=======
 import { applyDefaultNodes } from "store/features/settingsSlice";
 import {
   DEFAULT_NODES,
   NEGATIVE_NODES_MAINNET,
   NEGATIVE_NODES_TESTNET,
 } from "store/defaults";
->>>>>>> b6e9ff29
+import { setSubaddresses } from "store/features/walletSlice";
 
 const TAURI_UNIFIED_EVENT_CHANNEL_NAME = "tauri-unified-event";
 
