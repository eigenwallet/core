import React, { useEffect, useState } from "react";
import {
  Box,
  Typography,
  IconButton,
  Stack,
  Card,
  CardContent,
  Button,
  useTheme,
  Divider,
} from "@mui/material";
import ExpandMoreIcon from "@mui/icons-material/ExpandMore";
import SettingsIcon from "@mui/icons-material/Settings";
import ArrowDownwardIcon from "@mui/icons-material/ArrowDownward";
import ArrowUpwardIcon from "@mui/icons-material/ArrowUpward";
import SwapHorizIcon from "@mui/icons-material/SwapHoriz";
import MoreVertIcon from "@mui/icons-material/MoreVert";
import HelpOutlineIcon from "@mui/icons-material/HelpOutline";
import AppsIcon from "@mui/icons-material/Apps";
import { useAppSelector } from "store/hooks";
import {
  PiconeroAmount,
  FiatPiconeroAmount,
  SatsAmount,
} from "renderer/components/other/Units";
import TransactionItem from "renderer/components/pages/monero/components/TransactionItem";
import { TransactionInfo } from "models/tauriModel";
import { initializeMoneroWallet } from "renderer/rpc";
import dayjs from "dayjs";
import _ from "lodash";
import {
  WalletActionButtons,
  WalletOverview,
} from "renderer/components/pages/monero/components";
import MoneroWalletOverview from "renderer/components/features/wallet/MoneroWalletOverview.mobile";
import BitcoinWalletOverview from "renderer/components/features/wallet/BitcoinWalletOverview.mobile";
import ReceiveButton from "renderer/components/features/wallet/ReceiveButton.mobile";
import SendButton from "renderer/components/features/wallet/SendButton.mobile";
import DFXButton from "renderer/components/pages/monero/components/DFXWidget";
import { useNavigate } from "react-router-dom";
<<<<<<< HEAD
import SwipeableActionBottomSheet from "renderer/components/modal/SwipeableActionBottomSheet";
import TextIconButton from "renderer/components/buttons/TextIconButton";
=======
import TransactionDetailsBottomSheet from "renderer/components/modal/TransactionDetailsBottomSheet";
>>>>>>> b7d2b6cb

/**
 * Mobile HomePage - displays wallet overview with real balance and transaction data
 */
export default function HomePage() {
  const navigate = useNavigate();
  const theme = useTheme();
  const { balance, history, mainAddress, syncProgress } = useAppSelector(
    (state) => state.wallet.state,
  );
  const bitcoinBalance = useAppSelector((state) => state.rpc.state.balance);
  const [bottomSheetOpen, setBottomSheetOpen] = useState(false);

  const isLoading = balance === null;
  const hasTransactions =
    history && history.transactions && history.transactions.length > 0;

  // Bottom sheet state
  const [selectedTransaction, setSelectedTransaction] = useState<TransactionInfo | null>(null);
  const [bottomSheetOpen, setBottomSheetOpen] = useState(false);

  const handleTransactionClick = (transaction: TransactionInfo) => {
    setSelectedTransaction(transaction);
    setBottomSheetOpen(true);
  };

  const handleBottomSheetClose = () => {
    setBottomSheetOpen(false);
    setSelectedTransaction(null);
  };

  useEffect(() => {
    initializeMoneroWallet();
  }, []);

  return (
    <Box
      sx={{
        p: 2,
        display: "flex",
        flexDirection: "column",
        gap: 3,
      }}
    >
      {/* Header */}
      <Stack direction="row" alignItems="center" spacing={2}>
        {/* Gradient avatar placeholder */}
        <Box
          sx={{
            width: 56,
            height: 56,
            borderRadius: "50%",
            background:
              "radial-gradient(circle at 30% 30%, #00FFC2 0%, #004F3B 100%)",
            border: `2px solid ${theme.palette.background.paper}`,
          }}
        />
        <Typography variant="h5" fontWeight={600} flexGrow={1}>
          Wallet 1
          <ExpandMoreIcon
            fontSize="small"
            sx={{ ml: 0.5, verticalAlign: "middle" }}
          />
        </Typography>
        <IconButton
          size="small"
          color="inherit"
          onClick={() => navigate("/settings", { viewTransition: true })}
        >
          <SettingsIcon />
        </IconButton>
      </Stack>

      {/* Balances */}
      <Stack spacing={1}>
        <MoneroWalletOverview balance={balance} />
        <BitcoinWalletOverview bitcoinBalance={bitcoinBalance} />
      </Stack>

      {/* Quick actions */}
      <Stack direction="row" spacing={2} justifyContent="center">
        <ReceiveButton address={mainAddress} />
        <SendButton balance={balance} />
        <DFXButton />
        <TextIconButton label="More" onClick={() => setBottomSheetOpen(true)}>
          <MoreVertIcon />
        </TextIconButton>
      </Stack>

      {/* Get Started */}
      <Box>
        <Typography variant="h6" gutterBottom>
          Get Started
        </Typography>
        <Stack direction="row" spacing={2} sx={{ overflowX: "auto", pb: 1 }}>
          <GetStartedCard
            gradient="linear-gradient(135deg, #5b5bff 0%, #b85bff 100%)"
            title="Begin Swaping"
            subtitle="Swap BTC → XMR"
          />
          <GetStartedCard
            gradient="linear-gradient(135deg, #ff8080 0%, #ff4d6d 100%)"
            title="Introduction"
            subtitle="What is eigenwalle"
          />
        </Stack>
      </Box>

      {/* Transactions */}
      <Box flexGrow={1}>
        <Typography variant="h6" gutterBottom>
          Transactions
        </Typography>
        {!hasTransactions ? (
          <Stack
            direction="row"
            spacing={1}
            alignItems="center"
            color="text.secondary"
            sx={{ opacity: 0.6 }}
          >
            <AppsIcon />
            <Typography variant="body2">
              {isLoading
                ? "Loading transactions..."
                : "Your transactions will show up here"}
            </Typography>
          </Stack>
        ) : (
          <MobileTransactionHistory 
            transactions={history!.transactions} 
            onViewAll={() => navigate("/transactions", { viewTransition: true })}
            onTransactionClick={handleTransactionClick}
          />
        )}
      </Box>

      {/* Floating help button */}
      <IconButton
        sx={{
          position: "fixed",
          bottom: 24,
          right: 24,
          width: 48,
          height: 48,
          borderRadius: "50%",
          backgroundColor:
            theme.palette.mode === "dark"
              ? "rgba(255,255,255,0.08)"
              : theme.palette.grey[200],
          backdropFilter: "blur(10px)",
          zIndex: theme.zIndex.fab,
        }}
        onClick={() => navigate("/feedback", { viewTransition: true })}
      >
        <HelpOutlineIcon />
      </IconButton>

<<<<<<< HEAD
      {/* Mobile Action Bottom Sheet */}
      <SwipeableActionBottomSheet
        open={bottomSheetOpen}
        onOpen={() => setBottomSheetOpen(true)}
        onClose={() => setBottomSheetOpen(false)}
=======
      {/* Transaction Details Bottom Sheet */}
      <TransactionDetailsBottomSheet
        open={bottomSheetOpen}
        onClose={handleBottomSheetClose}
        transaction={selectedTransaction}
>>>>>>> b7d2b6cb
      />
    </Box>
  );
}

// Reusable Get Started card
function GetStartedCard({
  gradient,
  title,
  subtitle,
}: {
  gradient: string;
  title: string;
  subtitle: string;
}) {
  return (
    <Card
      sx={{
        minWidth: 220,
        borderRadius: 3,
        background: gradient,
        color: "#fff",
        flexShrink: 0,
      }}
    >
      <CardContent sx={{ p: 2, "&:last-child": { pb: 2 } }}>
        <Typography variant="subtitle1" fontWeight={600} gutterBottom>
          {title}
        </Typography>
        <Typography variant="caption" sx={{ opacity: 0.9 }}>
          {subtitle}
        </Typography>
      </CardContent>
    </Card>
  );
}

// Mobile-specific transaction history component
function MobileTransactionHistory({
  transactions,
  onViewAll,
  onTransactionClick,
}: {
  transactions: TransactionInfo[];
  onViewAll?: () => void;
  onTransactionClick?: (transaction: TransactionInfo) => void;
}) {
  // Get the 4 most recent transactions
  const recentTransactions = _.orderBy(transactions, ["timestamp"], ["desc"]).slice(0, 4);

  return (
    <Stack spacing={2}>
      <Stack spacing={1.5}>
        {recentTransactions.map((tx, index) => (
          <React.Fragment key={tx.tx_hash}>
            <TransactionItem 
              transaction={tx} 
              onClick={onTransactionClick ? () => onTransactionClick(tx) : undefined}
            />
            {index < recentTransactions.length - 1 && <Divider sx={{ opacity: 0.3 }} />}
          </React.Fragment>
        ))}
      </Stack>
      
      {transactions.length > 4 && onViewAll && (
        <Box sx={{ display: "flex", justifyContent: "center", mt: 2 }}>
          <Button
            variant="outlined"
            onClick={onViewAll}
            sx={{
              borderRadius: 20,
              px: 3,
              py: 1,
              textTransform: "none",
              fontWeight: 500,
            }}
          >
            View all
          </Button>
        </Box>
      )}
    </Stack>
  );
}<|MERGE_RESOLUTION|>--- conflicted
+++ resolved
@@ -39,12 +39,9 @@
 import SendButton from "renderer/components/features/wallet/SendButton.mobile";
 import DFXButton from "renderer/components/pages/monero/components/DFXWidget";
 import { useNavigate } from "react-router-dom";
-<<<<<<< HEAD
 import SwipeableActionBottomSheet from "renderer/components/modal/SwipeableActionBottomSheet";
 import TextIconButton from "renderer/components/buttons/TextIconButton";
-=======
 import TransactionDetailsBottomSheet from "renderer/components/modal/TransactionDetailsBottomSheet";
->>>>>>> b7d2b6cb
 
 /**
  * Mobile HomePage - displays wallet overview with real balance and transaction data
@@ -56,7 +53,6 @@
     (state) => state.wallet.state,
   );
   const bitcoinBalance = useAppSelector((state) => state.rpc.state.balance);
-  const [bottomSheetOpen, setBottomSheetOpen] = useState(false);
 
   const isLoading = balance === null;
   const hasTransactions =
@@ -64,15 +60,16 @@
 
   // Bottom sheet state
   const [selectedTransaction, setSelectedTransaction] = useState<TransactionInfo | null>(null);
-  const [bottomSheetOpen, setBottomSheetOpen] = useState(false);
+  const [actionBottomSheetOpen, setActionBottomSheetOpen] = useState(false);
+  const [transactionBottomSheetOpen, setTransactionBottomSheetOpen] = useState(false);
 
   const handleTransactionClick = (transaction: TransactionInfo) => {
     setSelectedTransaction(transaction);
-    setBottomSheetOpen(true);
+    setTransactionBottomSheetOpen(true);
   };
 
   const handleBottomSheetClose = () => {
-    setBottomSheetOpen(false);
+    setTransactionBottomSheetOpen(false);
     setSelectedTransaction(null);
   };
 
@@ -129,7 +126,7 @@
         <ReceiveButton address={mainAddress} />
         <SendButton balance={balance} />
         <DFXButton />
-        <TextIconButton label="More" onClick={() => setBottomSheetOpen(true)}>
+        <TextIconButton label="More" onClick={() => setActionBottomSheetOpen(true)}>
           <MoreVertIcon />
         </TextIconButton>
       </Stack>
@@ -203,19 +200,18 @@
         <HelpOutlineIcon />
       </IconButton>
 
-<<<<<<< HEAD
       {/* Mobile Action Bottom Sheet */}
       <SwipeableActionBottomSheet
-        open={bottomSheetOpen}
-        onOpen={() => setBottomSheetOpen(true)}
-        onClose={() => setBottomSheetOpen(false)}
-=======
+        open={actionBottomSheetOpen}
+        onOpen={() => setActionBottomSheetOpen(true)}
+        onClose={() => setActionBottomSheetOpen(false)}
+      />
+
       {/* Transaction Details Bottom Sheet */}
       <TransactionDetailsBottomSheet
-        open={bottomSheetOpen}
+        open={transactionBottomSheetOpen}
         onClose={handleBottomSheetClose}
         transaction={selectedTransaction}
->>>>>>> b7d2b6cb
       />
     </Box>
   );
