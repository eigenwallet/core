import { Box, CssBaseline, makeStyles } from "@material-ui/core";
import { ThemeProvider } from "@material-ui/core/styles";
import "@tauri-apps/plugin-shell";
import { Route, MemoryRouter as Router, Routes } from "react-router-dom";
import Navigation, { drawerWidth } from "./navigation/Navigation";
import HelpPage from "./pages/help/HelpPage";
import HistoryPage from "./pages/history/HistoryPage";
import SwapPage from "./pages/swap/SwapPage";
import WalletPage from "./pages/wallet/WalletPage";
import GlobalSnackbarProvider from "./snackbar/GlobalSnackbarProvider";
import { useEffect } from "react";
import { fetchProvidersViaHttp, fetchAlertsViaHttp, fetchXmrPrice, fetchBtcPrice, fetchXmrBtcRate } from "renderer/api";
import { initEventListeners } from "renderer/rpc";
import { store } from "renderer/store/storeRenderer";
import UpdaterDialog from "./modal/updater/UpdaterDialog";
<<<<<<< HEAD
import { useSettings } from "store/hooks";
import { themes } from "./theme";
import { initEventListeners, updateAllNodeStatuses } from "renderer/rpc";
import { fetchAlertsViaHttp, fetchProvidersViaHttp, updateRates } from "renderer/api";
import { store } from "renderer/store/storeRenderer";
import logger from "utils/logger";
import { setAlerts } from "store/features/alertsSlice";
import { setRegistryProviders } from "store/features/providersSlice";
import { registryConnectionFailed } from "store/features/providersSlice";
import { useEffect } from "react";
=======
import { setAlerts } from "store/features/alertsSlice";
import { setRegistryProviders, registryConnectionFailed } from "store/features/providersSlice";
import { setXmrPrice, setBtcPrice, setXmrBtcRate } from "store/features/ratesSlice";
import logger from "utils/logger";
>>>>>>> c027e510

const useStyles = makeStyles((theme) => ({
  innerContent: {
    padding: theme.spacing(4),
    marginLeft: drawerWidth,
    maxHeight: `100vh`,
    flex: 1,
  },
}));

export default function App() {
  useEffect(() => {
    fetchInitialData();
    initEventListeners();
  }, []);

  const theme = useSettings((s) => s.theme);

  return (
    <ThemeProvider theme={themes[theme]}>
      <GlobalSnackbarProvider>
        <CssBaseline />
        <Router>
          <Navigation />
          <InnerContent />
          <UpdaterDialog />
        </Router>
      </GlobalSnackbarProvider>
    </ThemeProvider>
  );
}

function InnerContent() {
  const classes = useStyles();

  return (
    <Box className={classes.innerContent}>
      <Routes>
        <Route path="/swap" element={<SwapPage />} />
        <Route path="/history" element={<HistoryPage />} />
        <Route path="/wallet" element={<WalletPage />} />
        <Route path="/help" element={<HelpPage />} />
        <Route path="/" element={<SwapPage />} />
      </Routes>
    </Box>
  );
}

<<<<<<< HEAD
=======
export default function App() {
  useEffect(() => {
    fetchInitialData();
    initEventListeners();
  }, []);

  return (
    <ThemeProvider theme={theme}>
      <GlobalSnackbarProvider>
        <CssBaseline />
        <Router>
          <Navigation />
          <InnerContent />
          <UpdaterDialog/>
        </Router>
      </GlobalSnackbarProvider>
    </ThemeProvider>
  );
}

>>>>>>> c027e510
async function fetchInitialData() {
  try {
    const providerList = await fetchProvidersViaHttp();
    store.dispatch(setRegistryProviders(providerList));

    logger.info(
      { providerList },
      "Fetched providers via UnstoppableSwap HTTP API",
    );
  } catch (e) {
    store.dispatch(registryConnectionFailed());
    logger.error(e, "Failed to fetch providers via UnstoppableSwap HTTP API");
  }

  try {
<<<<<<< HEAD
    await updateAllNodeStatuses()
  } catch (e) {
    logger.error(e, "Failed to update node statuses")
  }

  setInterval(updateAllNodeStatuses, 2 * 60 * 1_000);

  try {
=======
>>>>>>> c027e510
    const alerts = await fetchAlertsViaHttp();
    store.dispatch(setAlerts(alerts));
    logger.info({ alerts }, "Fetched alerts via UnstoppableSwap HTTP API");
  } catch (e) {
    logger.error(e, "Failed to fetch alerts via UnstoppableSwap HTTP API");
  }

  try {
<<<<<<< HEAD
    await updateRates();
    logger.info("Fetched XMR/BTC rate");
  } catch (e) {
    logger.error(e, "Error retrieving XMR/BTC rate");
  }
  
  // Update the rates every 5 minutes (to respect the coingecko rate limit)
  const UPDATE_INTERVAL = 5 * 60 * 1_000;
  setInterval(updateRates, UPDATE_INTERVAL);
=======
    const xmrPrice = await fetchXmrPrice();
    store.dispatch(setXmrPrice(xmrPrice));
    logger.info({ xmrPrice }, "Fetched XMR price");

    const btcPrice = await fetchBtcPrice();
    store.dispatch(setBtcPrice(btcPrice));
    logger.info({ btcPrice }, "Fetched BTC price");
  } catch (e) {
    logger.error(e, "Error retrieving fiat prices");
  }

  try {
    const xmrBtcRate = await fetchXmrBtcRate();
    store.dispatch(setXmrBtcRate(xmrBtcRate));
    logger.info({ xmrBtcRate }, "Fetched XMR/BTC rate");
  } catch (e) {
    logger.error(e, "Error retrieving XMR/BTC rate");
  }
>>>>>>> c027e510
}<|MERGE_RESOLUTION|>--- conflicted
+++ resolved
@@ -13,7 +13,6 @@
 import { initEventListeners } from "renderer/rpc";
 import { store } from "renderer/store/storeRenderer";
 import UpdaterDialog from "./modal/updater/UpdaterDialog";
-<<<<<<< HEAD
 import { useSettings } from "store/hooks";
 import { themes } from "./theme";
 import { initEventListeners, updateAllNodeStatuses } from "renderer/rpc";
@@ -24,12 +23,6 @@
 import { setRegistryProviders } from "store/features/providersSlice";
 import { registryConnectionFailed } from "store/features/providersSlice";
 import { useEffect } from "react";
-=======
-import { setAlerts } from "store/features/alertsSlice";
-import { setRegistryProviders, registryConnectionFailed } from "store/features/providersSlice";
-import { setXmrPrice, setBtcPrice, setXmrBtcRate } from "store/features/ratesSlice";
-import logger from "utils/logger";
->>>>>>> c027e510
 
 const useStyles = makeStyles((theme) => ({
   innerContent: {
@@ -78,29 +71,6 @@
   );
 }
 
-<<<<<<< HEAD
-=======
-export default function App() {
-  useEffect(() => {
-    fetchInitialData();
-    initEventListeners();
-  }, []);
-
-  return (
-    <ThemeProvider theme={theme}>
-      <GlobalSnackbarProvider>
-        <CssBaseline />
-        <Router>
-          <Navigation />
-          <InnerContent />
-          <UpdaterDialog/>
-        </Router>
-      </GlobalSnackbarProvider>
-    </ThemeProvider>
-  );
-}
-
->>>>>>> c027e510
 async function fetchInitialData() {
   try {
     const providerList = await fetchProvidersViaHttp();
@@ -116,7 +86,6 @@
   }
 
   try {
-<<<<<<< HEAD
     await updateAllNodeStatuses()
   } catch (e) {
     logger.error(e, "Failed to update node statuses")
@@ -125,8 +94,6 @@
   setInterval(updateAllNodeStatuses, 2 * 60 * 1_000);
 
   try {
-=======
->>>>>>> c027e510
     const alerts = await fetchAlertsViaHttp();
     store.dispatch(setAlerts(alerts));
     logger.info({ alerts }, "Fetched alerts via UnstoppableSwap HTTP API");
@@ -135,7 +102,6 @@
   }
 
   try {
-<<<<<<< HEAD
     await updateRates();
     logger.info("Fetched XMR/BTC rate");
   } catch (e) {
@@ -145,7 +111,31 @@
   // Update the rates every 5 minutes (to respect the coingecko rate limit)
   const UPDATE_INTERVAL = 5 * 60 * 1_000;
   setInterval(updateRates, UPDATE_INTERVAL);
-=======
+}
+
+async function fetchInitialData() {
+  try {
+    const providerList = await fetchProvidersViaHttp();
+    store.dispatch(setRegistryProviders(providerList));
+
+    logger.info(
+      { providerList },
+      "Fetched providers via UnstoppableSwap HTTP API",
+    );
+  } catch (e) {
+    store.dispatch(registryConnectionFailed());
+    logger.error(e, "Failed to fetch providers via UnstoppableSwap HTTP API");
+  }
+
+  try {
+    const alerts = await fetchAlertsViaHttp();
+    store.dispatch(setAlerts(alerts));
+    logger.info({ alerts }, "Fetched alerts via UnstoppableSwap HTTP API");
+  } catch (e) {
+    logger.error(e, "Failed to fetch alerts via UnstoppableSwap HTTP API");
+  }
+
+  try {
     const xmrPrice = await fetchXmrPrice();
     store.dispatch(setXmrPrice(xmrPrice));
     logger.info({ xmrPrice }, "Fetched XMR price");
@@ -164,5 +154,4 @@
   } catch (e) {
     logger.error(e, "Error retrieving XMR/BTC rate");
   }
->>>>>>> c027e510
 }