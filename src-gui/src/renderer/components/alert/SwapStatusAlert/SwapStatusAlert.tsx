import React from "react";
import { Box, Alert, AlertTitle } from "@mui/material";
import {
  BobStateName,
  GetSwapInfoResponseExt,
  GetSwapInfoResponseExtRunningSwap,
  isGetSwapInfoResponseRunningSwap,
  TimelockCancel,
  TimelockNone,
} from "models/tauriModelExt";
import { ReactNode } from "react";
import { exhaustiveGuard } from "utils/typescriptUtils";
import HumanizedBitcoinBlockDuration from "../../other/HumanizedBitcoinBlockDuration";
import TruncatedText from "../../other/TruncatedText";
import { SwapMoneroRecoveryButton } from "../../pages/history/table/SwapMoneroRecoveryButton";
import { TimelockTimeline } from "./TimelockTimeline";
import { useIsSpecificSwapRunning, useAppSelector } from "store/hooks";
import { selectSwapTimelock } from "store/selectors";
import { ExpiredTimelocks } from "models/tauriModel";

/**
 * Component for displaying a list of messages.
 * @param messages - Array of messages to display.
 * @returns JSX.Element
 */
function MessageList({ messages }: { messages: ReactNode[] }) {
  return (
    <Box
      component="ul"
      sx={{
        padding: "0px",
        margin: "0px",
        "& li": {
          marginBottom: 0.5,
          "&:last-child": {
            marginBottom: 0,
          },
        },
      }}
    >
      {messages
        .filter((msg) => msg != null)
        .map((msg, i) => (
          <li key={i}>{msg}</li>
        ))}
    </Box>
  );
}

/**
 * Sub-component for displaying alerts when the swap is in a safe state.
 * @param swap - The swap information.
 * @returns JSX.Element
 */
function BitcoinRedeemedStateAlert({ swap }: { swap: GetSwapInfoResponseExt }) {
  return (
    <Box
      sx={{
        display: "flex",
        flexDirection: "column",
        gap: 1,
      }}
    >
      <MessageList
        messages={[
          "The Bitcoin has been redeemed by the other party",
          "There is no risk of losing funds. Take as much time as you need",
          "The Monero will automatically be redeemed to your provided address once you resume the swap",
          "If this step fails, you can manually redeem your funds",
        ]}
      />
      <SwapMoneroRecoveryButton swap={swap} size="small" variant="contained" />
    </Box>
  );
}

/**
 * Sub-component for displaying alerts when the swap is in a state with no timelock info.
 * @param swap - The swap information.
 * @param punishTimelockOffset - The punish timelock offset.
 * @returns JSX.Element
 */
function BitcoinLockedNoTimelockExpiredStateAlert({
  timelock,
  cancelTimelockOffset,
  punishTimelockOffset,
  isRunning,
}: {
  timelock: TimelockNone;
  cancelTimelockOffset: number;
  punishTimelockOffset: number;
  isRunning: boolean;
}) {
  return (
    <MessageList
      messages={[
        <>
          If the swap isn't completed in{" "}
          <HumanizedBitcoinBlockDuration
            blocks={timelock.content.blocks_left}
            displayBlocks={false}
          />
          , it will be refunded
        </>,
        "For that, you need to have the app open sometime within the refund period",
        <>
          After that, cooperation from the other party would be required to
          recover the funds
        </>,
        isRunning ? null : "Please resume the swap to continue",
      ]}
    />
  );
}

/**
 * Sub-component for displaying alerts when the swap timelock is expired
 * The swap could be cancelled but not necessarily (the transaction might not have been published yet)
 * But it doesn't matter because the swap cannot be completed anymore
 * @param swap - The swap information.
 * @returns JSX.Element
 */
function BitcoinPossiblyCancelledAlert({
  swap,
  timelock,
}: {
  swap: GetSwapInfoResponseExt;
  timelock: TimelockCancel;
}) {
  return (
    <MessageList
      messages={[
        "The swap is being cancelled because it was not completed in time",
        "To refund your Bitcoin, resume the swap",
        <>
          If we haven't refunded in{" "}
          <HumanizedBitcoinBlockDuration
            blocks={timelock.content.blocks_left}
          />
          , cooperation from the other party will be required to recover the
          funds
        </>,
      ]}
    />
  );
}

/**
 * Sub-component for displaying alerts requiring immediate action.
 * @returns JSX.Element
 */
function PunishTimelockExpiredAlert() {
  return (
    <MessageList
      messages={[
        "We couldn't refund within the refund period",
        "We might still be able to redeem the Monero. However, this will require cooperation from the other party",
        "Resume the swap as soon as possible",
      ]}
    />
  );
}

/**
 * Main component for displaying the appropriate swap alert status text.
 * @param swap - The swap information.
 * @returns JSX.Element | null
 */
export function StateAlert({
  swap,
  timelock,
  isRunning,
}: {
  swap: GetSwapInfoResponseExtRunningSwap;
  timelock: ExpiredTimelocks | null;
  isRunning: boolean;
}) {
  switch (swap.state_name) {
    // This is the state where the swap is safe because the other party has redeemed the Bitcoin
    // It cannot be punished anymore
    case BobStateName.BtcRedeemed:
      return <BitcoinRedeemedStateAlert swap={swap} />;

    // These are states that are at risk of punishment because the Bitcoin have been locked
    // but has not been redeemed yet by the other party
    case BobStateName.BtcLocked:
    case BobStateName.XmrLockProofReceived:
    case BobStateName.XmrLocked:
    case BobStateName.EncSigSent:
    case BobStateName.CancelTimelockExpired:
    case BobStateName.BtcCancelled:
    case BobStateName.BtcRefundPublished: // Even if the transactions have been published, it cannot be
    case BobStateName.BtcEarlyRefundPublished: // guaranteed that they will be confirmed in time
      if (timelock != null) {
        switch (timelock.type) {
          case "None":
            return (
              <BitcoinLockedNoTimelockExpiredStateAlert
                timelock={timelock}
                cancelTimelockOffset={swap.cancel_timelock}
                punishTimelockOffset={swap.punish_timelock}
                isRunning={isRunning}
              />
            );
          case "Cancel":
            return (
              <BitcoinPossiblyCancelledAlert timelock={timelock} swap={swap} />
            );
          case "Punish":
            return <PunishTimelockExpiredAlert />;
          default:
            exhaustiveGuard(timelock);
        }
      }
      return <PunishTimelockExpiredAlert />;

    // If the Bitcoin lock transaction has not been published yet
    // there is no need to display an alert
    case BobStateName.BtcLockReadyToPublish:
      return null;
    default:
      exhaustiveGuard(swap.state_name);
  }
}

// How many blocks need to be left for the timelock to be considered unusual
// A bit arbitrary but we don't want to alarm the user
// 72 is the default cancel timelock in blocks
// 4 blocks are around 40 minutes
// If the swap has taken longer than 40 minutes, we consider it unusual
// See: swap-env/src/env.rs
const UNUSUAL_AMOUNT_OF_TIME_HAS_PASSED_THRESHOLD = 72 - 4;

/**
 * Main component for displaying the swap status alert.
 * @param swap - The swap information.
 * @returns JSX.Element | null
 */
export default function SwapStatusAlert({
  swap,
  onlyShowIfUnusualAmountOfTimeHasPassed,
}: {
  swap: GetSwapInfoResponseExt | null;
  onlyShowIfUnusualAmountOfTimeHasPassed?: boolean;
}) {
<<<<<<< HEAD
  const timelock = useAppSelector(selectSwapTimelock(swap.swap_id));
  const isRunning = useIsSpecificSwapRunning(swap.swap_id);
=======
  const swapId = swap?.swap_id ?? null;
  const timelock = useAppSelector(selectSwapTimelock(swapId));
  const isRunning = useIsSpecificSwapRunning(swapId);

  if (swap == null) {
    return null;
  }
>>>>>>> 4a9e90f9

  if (!isGetSwapInfoResponseRunningSwap(swap)) {
    return null;
  }

  if (timelock == null) {
    return null;
  }

  const hasUnusualAmountOfTimePassed =
    timelock.type === "None" &&
    timelock.content.blocks_left > UNUSUAL_AMOUNT_OF_TIME_HAS_PASSED_THRESHOLD;

  if (onlyShowIfUnusualAmountOfTimeHasPassed && !hasUnusualAmountOfTimePassed) {
    return null;
  }

  return (
    <Alert
      key={swap.swap_id}
      severity="warning"
      variant="filled"
      classes={{ message: "alert-message-flex-grow" }}
      sx={{
        "& .alert-message-flex-grow": {
          flexGrow: 1,
        },
      }}
    >
      <AlertTitle>
        {isRunning ? (
          hasUnusualAmountOfTimePassed ? (
            "Swap has been running for a while"
          ) : (
            "Swap is running"
          )
        ) : (
          <>
            Swap <TruncatedText>{swap.swap_id}</TruncatedText> is not running
          </>
        )}
      </AlertTitle>
      <Box
        sx={{
          display: "flex",
          flexDirection: "column",
          gap: 1,
        }}
      >
        <StateAlert swap={swap} timelock={timelock} isRunning={isRunning} />
        {timelock && <TimelockTimeline swap={swap} timelock={timelock} />}
      </Box>
    </Alert>
  );
}<|MERGE_RESOLUTION|>--- conflicted
+++ resolved
@@ -243,10 +243,6 @@
   swap: GetSwapInfoResponseExt | null;
   onlyShowIfUnusualAmountOfTimeHasPassed?: boolean;
 }) {
-<<<<<<< HEAD
-  const timelock = useAppSelector(selectSwapTimelock(swap.swap_id));
-  const isRunning = useIsSpecificSwapRunning(swap.swap_id);
-=======
   const swapId = swap?.swap_id ?? null;
   const timelock = useAppSelector(selectSwapTimelock(swapId));
   const isRunning = useIsSpecificSwapRunning(swapId);
@@ -254,7 +250,6 @@
   if (swap == null) {
     return null;
   }
->>>>>>> 4a9e90f9
 
   if (!isGetSwapInfoResponseRunningSwap(swap)) {
     return null;
