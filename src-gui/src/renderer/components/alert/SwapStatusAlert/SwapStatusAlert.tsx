--- conflicted
+++ resolved
@@ -243,10 +243,6 @@
   swap: GetSwapInfoResponseExt | null;
   onlyShowIfUnusualAmountOfTimeHasPassed?: boolean;
 }) {
-<<<<<<< HEAD
-  // Call hooks unconditionally at the top (Rules of Hooks)
-=======
->>>>>>> 4a9e90f9
   const swapId = swap?.swap_id ?? null;
   const timelock = useAppSelector(selectSwapTimelock(swapId));
   const isRunning = useIsSpecificSwapRunning(swapId);
