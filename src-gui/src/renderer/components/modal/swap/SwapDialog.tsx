import {
  Box,
  Button,
  Dialog,
  DialogActions,
  DialogContent,
} from "@mui/material";
import { useState } from "react";
import { swapReset } from "store/features/swapSlice";
import { useAppDispatch, useAppSelector, useIsSwapRunning } from "store/hooks";
import SwapSuspendAlert from "../SwapSuspendAlert";
import DebugPage from "./pages/DebugPage";
import SwapStatePage from "./pages/SwapStatePage";
import SwapDialogTitle from "./SwapDialogTitle";
import SwapStateStepper from "./SwapStateStepper";

export default function SwapDialog({
  open,
  onClose,
}: {
  open: boolean;
  onClose: () => void;
}) {
  const swap = useAppSelector((state) => state.swap);
  const isSwapRunning = useIsSwapRunning();
  const [debug, setDebug] = useState(false);
  const [openSuspendAlert, setOpenSuspendAlert] = useState(false);

  const dispatch = useAppDispatch();

  function onCancel() {
    if (isSwapRunning) {
      setOpenSuspendAlert(true);
    } else {
      onClose();
      dispatch(swapReset());
    }
  }

  // This prevents an issue where the Dialog is shown for a split second without a present swap state
  if (!open) return null;

  return (
    <Dialog open={open} onClose={onCancel} maxWidth="md" fullWidth>
      <SwapDialogTitle
        debug={debug}
        setDebug={setDebug}
        title="Swap Bitcoin for Monero"
      />

      <DialogContent
        dividers
        sx={{
          minHeight: "25rem",
          display: "flex",
          flexDirection: "column",
          justifyContent: "space-between",
<<<<<<< HEAD
          flex: 1,
=======
          gap: "1rem"
>>>>>>> 1aacbfdd
        }}
      >
        {debug ? (
          <DebugPage />
        ) : (
          <Box
            sx={{
              display: "flex",
              flexDirection: "column",
              gap: 2,
              justifyContent: "space-between",
              flex: 1,
            }}
          >
            <SwapStatePage state={swap.state} />
            <SwapStateStepper state={swap.state} />
          </Box>
        )}
      </DialogContent>

      <DialogActions>
        <Button onClick={onCancel} variant="text">
          Cancel
        </Button>
        <Button
          color="primary"
          variant="contained"
          onClick={onCancel}
          disabled={isSwapRunning || swap.state === null}
        >
          Done
        </Button>
      </DialogActions>

      <SwapSuspendAlert
        open={openSuspendAlert}
        onClose={() => setOpenSuspendAlert(false)}
      />
    </Dialog>
  );
}<|MERGE_RESOLUTION|>--- conflicted
+++ resolved
@@ -55,11 +55,8 @@
           display: "flex",
           flexDirection: "column",
           justifyContent: "space-between",
-<<<<<<< HEAD
           flex: 1,
-=======
           gap: "1rem"
->>>>>>> 1aacbfdd
         }}
       >
         {debug ? (
