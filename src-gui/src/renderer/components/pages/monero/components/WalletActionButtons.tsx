import {
  Box,
  Button,
  Chip,
  Dialog,
  DialogActions,
  DialogContent,
  DialogTitle,
  IconButton,
  ListItemIcon,
  Menu,
  MenuItem,
  TextField,
  Typography,
} from "@mui/material";
import {
  Send as SendIcon,
  SwapHoriz as SwapIcon,
  Restore as RestoreIcon,
  MoreHoriz as MoreHorizIcon,
<<<<<<< HEAD
  FormatListBulleted as ListIcon,
=======
  LockOutline as LockOutlineIcon,
>>>>>>> 965308ba
} from "@mui/icons-material";
import { useState } from "react";
import { setMoneroRestoreHeight } from "renderer/rpc";
import SendTransactionModal from "../SendTransactionModal";
import SubaddressesModal from "../SubaddressesModal";
import { useNavigate } from "react-router-dom";
import PromiseInvokeButton from "renderer/components/PromiseInvokeButton";
import SetRestoreHeightModal from "../SetRestoreHeightModal";
import SetPasswordModal from "../SetPasswordModal";
import SeedPhraseButton from "../SeedPhraseButton";
import SeedPhraseModal from "../SeedPhraseModal";
import DfxButton from "./DFXWidget";
import {
  GetMoneroSeedResponse,
  GetRestoreHeightResponse,
} from "models/tauriModel";

interface WalletActionButtonsProps {
  balance: {
    unlocked_balance: string;
  };
}

export default function WalletActionButtons({
  balance,
}: WalletActionButtonsProps) {
  const navigate = useNavigate();

  const [sendDialogOpen, setSendDialogOpen] = useState(false);
  const [restoreHeightDialogOpen, setRestoreHeightDialogOpen] = useState(false);
<<<<<<< HEAD
  const [subaddressesDialogOpen, setSubaddressesDialogOpen] = useState(false);
=======
  const [setPasswordDialogOpen, setSetPasswordDialogOpen] = useState(false);
>>>>>>> 965308ba
  const [seedPhrase, setSeedPhrase] = useState<
    [GetMoneroSeedResponse, GetRestoreHeightResponse] | null
  >(null);

  const [menuAnchorEl, setMenuAnchorEl] = useState<null | HTMLElement>(null);
  const menuOpen = Boolean(menuAnchorEl);

  const handleMenuClick = (event: React.MouseEvent<HTMLButtonElement>) => {
    setMenuAnchorEl(event.currentTarget);
  };
  const handleMenuClose = () => {
    setMenuAnchorEl(null);
  };

  return (
    <>
      <SetRestoreHeightModal
        open={restoreHeightDialogOpen}
        onClose={() => setRestoreHeightDialogOpen(false)}
      />
      <SetPasswordModal
        open={setPasswordDialogOpen}
        onClose={() => setSetPasswordDialogOpen(false)}
      />
      <SeedPhraseModal onClose={() => setSeedPhrase(null)} seed={seedPhrase} />
      <SendTransactionModal
        balance={balance}
        open={sendDialogOpen}
        onClose={() => setSendDialogOpen(false)}
      />
      <SubaddressesModal
        open={subaddressesDialogOpen}
        onClose={() => setSubaddressesDialogOpen(false)}
      />
      <Box sx={{ display: "flex", justifyContent: "space-between" }}>
        <Box
          sx={{
            display: "flex",
            flexWrap: "wrap",
            gap: 1,
            alignItems: "center",
          }}
        >
          <Chip
            icon={<SendIcon />}
            label="Send"
            variant="button"
            clickable
            onClick={() => setSendDialogOpen(true)}
          />
          <Chip
            onClick={() => navigate("/swap")}
            icon={<SwapIcon />}
            label="Swap"
            variant="button"
            clickable
          />
          <Chip
            onClick={() => setSubaddressesDialogOpen(true)}
            icon={<ListIcon />}
            label="Subaddresses"
            variant="button"
            clickable
          />
          <DfxButton />
        </Box>
        <Box>
          <IconButton onClick={handleMenuClick}>
            <MoreHorizIcon />
          </IconButton>
          <Menu
            anchorEl={menuAnchorEl}
            open={menuOpen}
            onClose={handleMenuClose}
          >
            <MenuItem
              onClick={() => {
                setRestoreHeightDialogOpen(true);
                handleMenuClose();
              }}
            >
              <ListItemIcon>
                <RestoreIcon />
              </ListItemIcon>
              <Typography>Restore Height</Typography>
            </MenuItem>
            <SeedPhraseButton
              onMenuClose={handleMenuClose}
              onSeedPhraseSuccess={setSeedPhrase}
            />
            <MenuItem
              onClick={() => {
                setSetPasswordDialogOpen(true);
                handleMenuClose();
              }}
            >
              <ListItemIcon>
                <LockOutlineIcon />
              </ListItemIcon>
              <Typography>Change Password</Typography>
            </MenuItem>
          </Menu>
        </Box>
      </Box>
    </>
  );
}<|MERGE_RESOLUTION|>--- conflicted
+++ resolved
@@ -18,11 +18,8 @@
   SwapHoriz as SwapIcon,
   Restore as RestoreIcon,
   MoreHoriz as MoreHorizIcon,
-<<<<<<< HEAD
   FormatListBulleted as ListIcon,
-=======
   LockOutline as LockOutlineIcon,
->>>>>>> 965308ba
 } from "@mui/icons-material";
 import { useState } from "react";
 import { setMoneroRestoreHeight } from "renderer/rpc";
@@ -53,11 +50,8 @@
 
   const [sendDialogOpen, setSendDialogOpen] = useState(false);
   const [restoreHeightDialogOpen, setRestoreHeightDialogOpen] = useState(false);
-<<<<<<< HEAD
   const [subaddressesDialogOpen, setSubaddressesDialogOpen] = useState(false);
-=======
   const [setPasswordDialogOpen, setSetPasswordDialogOpen] = useState(false);
->>>>>>> 965308ba
   const [seedPhrase, setSeedPhrase] = useState<
     [GetMoneroSeedResponse, GetRestoreHeightResponse] | null
   >(null);
