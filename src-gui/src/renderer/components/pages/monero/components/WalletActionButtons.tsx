--- conflicted
+++ resolved
@@ -32,7 +32,6 @@
   };
 }
 
-<<<<<<< HEAD
 function RestoreHeightDialog({
   open,
   onClose,
@@ -70,8 +69,6 @@
   </Dialog>;
 }
 
-=======
->>>>>>> 37736171
 export default function WalletActionButtons({
   balance,
 }: WalletActionButtonsProps) {
