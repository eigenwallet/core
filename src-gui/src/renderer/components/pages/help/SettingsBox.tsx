import {
  Table,
  TableBody,
  TableCell,
  TableContainer,
  TableRow,
  Typography,
  IconButton,
  Box,
  makeStyles,
  Tooltip,
  Select,
  MenuItem,
  TableHead,
  Paper,
  Button,
  Dialog,
  DialogContent,
  DialogActions,
  DialogTitle,
  useTheme,
  Switch,
} from "@material-ui/core";
import InfoBox from "renderer/components/modal/swap/InfoBox";
import {
  addRendezvousPoint,
  removeNode,
  removeRendezvousPoint,
  resetSettings,
  setFetchFiatPrices,
  setFiatCurrency,
} from "store/features/settingsSlice";
import {
  addNode,
  Blockchain,
  FiatCurrency,
  moveUpNode,
  Network,
  setTheme,
} from "store/features/settingsSlice";
import { useAppDispatch, useAppSelector, useNodes, useSettings } from "store/hooks";
import ValidatedTextField from "renderer/components/other/ValidatedTextField";
import HelpIcon from '@material-ui/icons/HelpOutline';
import { ReactNode, useState } from "react";
import { Theme } from "renderer/components/theme";
import { Add, ArrowUpward, Delete, Edit, HourglassEmpty } from "@material-ui/icons";
import { getNetwork } from "store/config";
import { currencySymbol } from "utils/formatUtils";
<<<<<<< HEAD
import { isValidMultiAddressWithPeerId } from "utils/parseUtils";
=======
import { setTorEnabled } from "store/features/settingsSlice";

>>>>>>> b2ce5c0f

const PLACEHOLDER_ELECTRUM_RPC_URL = "ssl://blockstream.info:700";
const PLACEHOLDER_MONERO_NODE_URL = "http://xmr-node.cakewallet.com:18081";

const useStyles = makeStyles((theme) => ({
  title: {
    display: "flex",
    alignItems: "center",
    gap: theme.spacing(1),
  }
}));

/**
 * The settings box, containing the settings for the GUI.
 */
export default function SettingsBox() {
  const classes = useStyles();
  const theme = useTheme();

  return (
    <InfoBox
      title={
        <Box className={classes.title}>
          Settings
        </Box>
      }
      mainContent={
        <Typography variant="subtitle2">
          Customize the settings of the GUI.
          Some of these require a restart to take effect.
        </Typography>
      }
      additionalContent={
        <>
          {/* Table containing the settings */}
          <TableContainer>
            <Table>
              <TableBody>
                <TorSettings />
                <ElectrumRpcUrlSetting />
                <MoneroNodeUrlSetting />
                <RendezvousPointsSetting />
                <FetchFiatPricesSetting />
                <ThemeSetting />
              </TableBody>
            </Table>
          </TableContainer>
          {/* Reset button with a bit of spacing */}
          <Box mt={theme.spacing(0.1)} />
          <ResetButton />
        </>
      }
      icon={null}
      loading={false}
    />
  );
}

/**
 * A button that allows you to reset the settings. 
 * Opens a modal that asks for confirmation first.
 */
function ResetButton() {
  const dispatch = useAppDispatch();
  const [modalOpen, setModalOpen] = useState(false);

  const onReset = () => {
    dispatch(resetSettings());
    setModalOpen(false);
  };

  return (
    <>
      <Button variant="outlined" onClick={() => setModalOpen(true)}>Reset Settings</Button>
      <Dialog open={modalOpen} onClose={() => setModalOpen(false)}>
        <DialogTitle>Reset Settings</DialogTitle>
        <DialogContent>Are you sure you want to reset the settings?</DialogContent>
        <DialogActions>
          <Button onClick={() => setModalOpen(false)}>Cancel</Button>
          <Button color="primary" onClick={onReset}>Reset</Button>
        </DialogActions>
      </Dialog>
    </>
  )
}

/**
 * A setting that allows you to enable or disable the fetching of fiat prices.
 */
function FetchFiatPricesSetting() {
  const fetchFiatPrices = useSettings((s) => s.fetchFiatPrices);
  const dispatch = useAppDispatch();

  return (
    <>
      <TableRow>
        <TableCell>
          <SettingLabel label="Query fiat prices" tooltip="Whether to fetch fiat prices via the clearnet. This is required for the price display to work. If you require total anonymity and don't use a VPN, you should disable this." />
        </TableCell>
        <TableCell>
          <Switch
            color="primary"
            checked={fetchFiatPrices}
            onChange={(event) => dispatch(setFetchFiatPrices(event.currentTarget.checked))}
          />
        </TableCell>
      </TableRow>
      {fetchFiatPrices ? <FiatCurrencySetting /> : <></>}
    </>
  );
}

/**
 * A setting that allows you to select the fiat currency to display prices in.
 */
function FiatCurrencySetting() {
  const fiatCurrency = useSettings((s) => s.fiatCurrency);
  const dispatch = useAppDispatch();
  const onChange = (e: React.ChangeEvent<{ value: unknown }>) =>
    dispatch(setFiatCurrency(e.target.value as FiatCurrency));

  return (
    <TableRow>
      <TableCell>
        <SettingLabel label="Fiat currency" tooltip="This is the currency that the price display will show prices in." />
      </TableCell>
      <TableCell>
        <Select
          value={fiatCurrency}
          onChange={onChange}
          variant="outlined"
          fullWidth
        >
          {Object.values(FiatCurrency).map((currency) => (
            <MenuItem key={currency} value={currency}>
              <Box sx={{ display: 'flex', justifyContent: 'space-between', width: '100%' }}>
                <Box>{currency}</Box>
                <Box>{currencySymbol(currency)}</Box>
              </Box>
            </MenuItem>
          ))}
        </Select>
      </TableCell>
    </TableRow>
  );
}

/**
 * URL validation function, forces the URL to be in the format of "protocol://host:port/"
 */
function isValidUrl(url: string, allowedProtocols: string[]): boolean {
  const urlPattern = new RegExp(`^(${allowedProtocols.join("|")})://[^\\s]+:\\d+/?$`);
  return urlPattern.test(url);
}

/**
 * A setting that allows you to select the Electrum RPC URL to use.
 */
function ElectrumRpcUrlSetting() {
  const [tableVisible, setTableVisible] = useState(false);
  const network = getNetwork();

  const isValid = (url: string) => isValidUrl(url, ["ssl", "tcp"]);

  return (
    <TableRow>
      <TableCell>
        <SettingLabel label="Electrum Server" tooltip="Edit a list of Electrum servers to use. If left empty, the GUI will choose from a list of known servers at random." />
      </TableCell>
      <TableCell>
        <IconButton
          onClick={() => setTableVisible(true)}
        >
          {<Edit />}
        </IconButton>
        {tableVisible ? <NodeTableModal
          open={tableVisible}
          onClose={() => setTableVisible(false)}
          network={network}
          blockchain={Blockchain.Bitcoin}
          isValid={isValid}
          placeholder={PLACEHOLDER_ELECTRUM_RPC_URL}
        /> : <></>}
      </TableCell>
    </TableRow>
  );
}

/**
 * A label for a setting, with a tooltip icon.
 */
function SettingLabel({ label, tooltip }: { label: ReactNode, tooltip: string | null }) {
  return <Box style={{ display: "flex", alignItems: "center", gap: "0.5rem" }}>
    <Box>
      {label}
    </Box>
    <Tooltip title={tooltip}>
      <IconButton size="small">
        <HelpIcon />
      </IconButton>
    </Tooltip>
  </Box>
}

/**
 * A setting that allows you to select the Monero Node URL to use.
 */
function MoneroNodeUrlSetting() {
  const network = getNetwork();
  const [tableVisible, setTableVisible] = useState(false);

  const isValid = (url: string) => isValidUrl(url, ["http"]);

  return (
    <TableRow>
      <TableCell>
        <SettingLabel label="Monero Node" tooltip="Edit a list of Monero nodes to use. If left empty, the GUI will choose from a list of known nodes at random." />
      </TableCell>
      <TableCell>
        <IconButton
          onClick={() => setTableVisible(!tableVisible)}
        >
          <Edit />
        </IconButton>
        {tableVisible ? <NodeTableModal
          open={tableVisible}
          onClose={() => setTableVisible(false)}
          network={network}
          blockchain={Blockchain.Monero}
          isValid={isValid}
          placeholder={PLACEHOLDER_MONERO_NODE_URL}
        /> : <></>}
      </TableCell>
    </TableRow>
  );
}

/**
 * A setting that allows you to select the theme of the GUI.
 */
function ThemeSetting() {
  const theme = useAppSelector((s) => s.settings.theme);
  const dispatch = useAppDispatch();

  return (
    <TableRow>
      <TableCell>
        <SettingLabel label="Theme" tooltip="This is the theme of the GUI." />
      </TableCell>
      <TableCell>
        <Select
          value={theme}
          onChange={(e) => dispatch(setTheme(e.target.value as Theme))}
          variant="outlined"
          fullWidth
        >
          {/** Create an option for each theme variant */}
          {Object.values(Theme).map((themeValue) => (
            <MenuItem key={themeValue} value={themeValue}>
              {themeValue.charAt(0).toUpperCase() + themeValue.slice(1)}
            </MenuItem>
          ))}
        </Select>
      </TableCell>
    </TableRow>
  );
}

/**
 * A modal containing a NodeTable for a given network and blockchain.
 * It allows you to add, remove, and move nodes up the list.
 */
function NodeTableModal({
  open,
  onClose,
  network,
  isValid,
  placeholder,
  blockchain
}: {
  network: Network;
  blockchain: Blockchain;
  isValid: (url: string) => boolean;
  placeholder: string;
  open: boolean;
  onClose: () => void;
}) {
  return (
    <Dialog open={open} onClose={onClose}>
      <DialogTitle>Available Nodes</DialogTitle>
      <DialogContent>
        <Typography variant="subtitle2">
          When the daemon is started, it will attempt to connect to the first available {blockchain} node in this list.
          If you leave this field empty or all nodes are unavailable, it will choose from a list of known nodes at random.
          Requires a restart to take effect.
        </Typography>
        <NodeTable network={network} blockchain={blockchain} isValid={isValid} placeholder={placeholder} />
      </DialogContent>
      <DialogActions>
        <Button onClick={onClose} size="large">Close</Button>
      </DialogActions>
    </Dialog>
  )
}

// Create a circle SVG with a given color and radius
function Circle({ color, radius = 6 }: { color: string, radius?: number }) {
  return <span>
    <svg width={radius * 2} height={radius * 2} viewBox={`0 0 ${radius * 2} ${radius * 2}`}>
      <circle cx={radius} cy={radius} r={radius} fill={color} />
    </svg>
  </span>
}

/**
 * Displays a status indicator for a node
 */
function NodeStatus({ status }: { status: boolean | undefined }) {
  const theme = useTheme();

  switch (status) {
    case true:
      return <Tooltip title={"This node is available and responding to RPC requests"}>
        <Circle color={theme.palette.success.dark} />
      </Tooltip>;
    case false:
      return <Tooltip title={"This node is not available or not responding to RPC requests"}>
        <Circle color={theme.palette.error.dark} />
      </Tooltip>;
    default:
      return <Tooltip title={"The status of this node is currently unknown"}>
        <HourglassEmpty />
      </Tooltip>;
  }
}

/**
 * A table that displays the available nodes for a given network and blockchain.
 * It allows you to add, remove, and move nodes up the list.
 * It fetches the nodes from the store (nodesSlice) and the statuses of all nodes every 15 seconds.
 */
function NodeTable({
  network,
  blockchain,
  isValid,
  placeholder,
}: {
  network: Network,
  blockchain: Blockchain,
  isValid: (url: string) => boolean,
  placeholder: string,
}) {
  const availableNodes = useSettings((s) => s.nodes[network][blockchain]);
  const currentNode = availableNodes[0];
  const nodeStatuses = useNodes((s) => s.nodes);
  const [newNode, setNewNode] = useState("");
  const dispatch = useAppDispatch();

  const onAddNewNode = () => {
    dispatch(addNode({ network, type: blockchain, node: newNode }));
    setNewNode("");
  }

  const onRemoveNode = (node: string) =>
    dispatch(removeNode({ network, type: blockchain, node }));

  const onMoveUpNode = (node: string) =>
    dispatch(moveUpNode({ network, type: blockchain, node }));

  const moveUpButton = (node: string) => {
    if (currentNode === node)
      return <></>;

    return (
      <Tooltip title={"Move this node to the top of the list"}>
        <IconButton onClick={() => onMoveUpNode(node)}>
          <ArrowUpward />
        </IconButton>
      </Tooltip>
    )
  }

  return (
    <TableContainer component={Paper} style={{ marginTop: '1rem' }} elevation={0}>
      <Table size="small">
        {/* Table header row */}
        <TableHead>
          <TableRow>
            <TableCell align="center">Node URL</TableCell>
            <TableCell align="center">Status</TableCell>
            <TableCell align="center">Actions</TableCell>
          </TableRow>
        </TableHead>
        <TableBody>
          {/* Table body rows: one for each node */}
          {availableNodes.map((node, index) => (
            <TableRow key={index}>
              {/* Node URL */}
              <TableCell>
                <Typography variant="overline">{node}</Typography>
              </TableCell>
              {/* Node status icon */}
              <TableCell align="center">
                <NodeStatus status={nodeStatuses[blockchain][node]} />
              </TableCell>
              {/* Remove and move buttons */}
              <TableCell>
                <Box style={{ display: "flex" }}>
                  <Tooltip
                    title={"Remove this node from your list"}
                    children={<IconButton
                      onClick={() => onRemoveNode(node)}
                      children={<Delete />}
                    />}
                  />
                  {moveUpButton(node)}
                </Box>
              </TableCell>
            </TableRow>
          ))}
          {/* Last row: add a new node */}
          <TableRow key={-1}>
            <TableCell>
              <ValidatedTextField
                label="Add a new node"
                value={newNode}
                onValidatedChange={setNewNode}
                placeholder={placeholder}
                fullWidth
                isValid={isValid}
                variant="outlined"
                noErrorWhenEmpty
              />
            </TableCell>
            <TableCell></TableCell>
            <TableCell>
              <Tooltip title={"Add this node to your list"}>
                <IconButton onClick={onAddNewNode} disabled={availableNodes.includes(newNode) || newNode.length === 0}>
                  <Add />
                </IconButton>
              </Tooltip>
            </TableCell>
          </TableRow>
        </TableBody>
      </Table>
    </TableContainer>
  )
}

<<<<<<< HEAD
/**
 * A setting that allows you to manage rendezvous points for maker discovery
 */
function RendezvousPointsSetting() {
  const [tableVisible, setTableVisible] = useState(false);
  const rendezvousPoints = useSettings((s) => s.rendezvousPoints);
  const dispatch = useAppDispatch();
  const [newPoint, setNewPoint] = useState("");

  const onAddNewPoint = () => {
    dispatch(addRendezvousPoint(newPoint));
    setNewPoint("");
  };

  const onRemovePoint = (point: string) => {
    dispatch(removeRendezvousPoint(point));
  };
=======
export function TorSettings() {
  const dispatch = useAppDispatch();
  const torEnabled = useSettings((settings) => settings.enableTor)
  const handleChange = (event: React.ChangeEvent<HTMLInputElement>) => dispatch(setTorEnabled(event.target.checked));
  const status = (state: boolean) => state === true ? "enabled" : "disabled";
>>>>>>> b2ce5c0f

  return (
    <TableRow>
      <TableCell>
<<<<<<< HEAD
        <SettingLabel 
          label="Rendezvous Points" 
          tooltip="These are the points where makers can be discovered. Add custom rendezvous points here to expand your maker discovery options." 
        />
      </TableCell>
      <TableCell>
        <IconButton onClick={() => setTableVisible(true)}>
          <Edit />
        </IconButton>
        {tableVisible && (
          <Dialog open={true} onClose={() => setTableVisible(false)} maxWidth="sm">
            <DialogTitle>Rendezvous Points</DialogTitle>
            <DialogContent>
              <Typography variant="subtitle2">
                Add or remove rendezvous points where makers can be discovered. 
                These points help you find trading partners in a decentralized way.
              </Typography>
              <TableContainer component={Paper} style={{ marginTop: '1rem' }} elevation={0}>
                <Table size="small">
                  <TableHead>
                    <TableRow>
                      <TableCell>Rendezvous Point Address</TableCell>
                      <TableCell align="right">Actions</TableCell>
                    </TableRow>
                  </TableHead>
                  <TableBody>
                    {rendezvousPoints.map((point, index) => (
                      <TableRow key={index}>
                        <TableCell style={{ wordBreak: 'break-all' }}>
                          <Typography variant="overline">{point}</Typography>
                        </TableCell>
                        <TableCell align="right">
                          <Tooltip title="Remove this rendezvous point">
                            <IconButton onClick={() => onRemovePoint(point)}>
                              <Delete />
                            </IconButton>
                          </Tooltip>
                        </TableCell>
                      </TableRow>
                    ))}
                    <TableRow>
                      <TableCell>
                        <ValidatedTextField
                          label="Add new rendezvous point"
                          value={newPoint}
                          onValidatedChange={setNewPoint}
                          placeholder="/dns4/discover.unstoppableswap.net/tcp/8888/p2p/12D3KooWA6cnqJpVnreBVnoro8midDL9Lpzmg8oJPoAGi7YYaamE"
                          fullWidth
                          isValid={isValidMultiAddressWithPeerId}
                          variant="outlined"
                          noErrorWhenEmpty
                        />
                      </TableCell>
                      <TableCell align="right">
                        <Tooltip title="Add this rendezvous point">
                          <IconButton 
                            onClick={onAddNewPoint}
                            disabled={!isValidMultiAddressWithPeerId(newPoint) || newPoint.length === 0}
                          >
                            <Add />
                          </IconButton>
                        </Tooltip>
                      </TableCell>
                    </TableRow>
                  </TableBody>
                </Table>
              </TableContainer>
            </DialogContent>
            <DialogActions>
              <Button onClick={() => setTableVisible(false)} size="large">
                Close
              </Button>
            </DialogActions>
          </Dialog>
        )}
      </TableCell>
    </TableRow>
  );
=======
        <SettingLabel label="Use Tor" tooltip="Tor (The Onion Router) is a decentralized network allowing for anonymous browsing. If enabled, the app will use its internal Tor client to hide your IP address from the maker. Requires a restart to take effect." />
      </TableCell>

      <TableCell>
        <Switch checked={torEnabled} onChange={handleChange} color="primary" />
      </TableCell>
    </TableRow>
  )
>>>>>>> b2ce5c0f
}<|MERGE_RESOLUTION|>--- conflicted
+++ resolved
@@ -29,6 +29,7 @@
   resetSettings,
   setFetchFiatPrices,
   setFiatCurrency,
+  setTorEnabled,
 } from "store/features/settingsSlice";
 import {
   addNode,
@@ -46,12 +47,7 @@
 import { Add, ArrowUpward, Delete, Edit, HourglassEmpty } from "@material-ui/icons";
 import { getNetwork } from "store/config";
 import { currencySymbol } from "utils/formatUtils";
-<<<<<<< HEAD
 import { isValidMultiAddressWithPeerId } from "utils/parseUtils";
-=======
-import { setTorEnabled } from "store/features/settingsSlice";
-
->>>>>>> b2ce5c0f
 
 const PLACEHOLDER_ELECTRUM_RPC_URL = "ssl://blockstream.info:700";
 const PLACEHOLDER_MONERO_NODE_URL = "http://xmr-node.cakewallet.com:18081";
@@ -501,7 +497,6 @@
   )
 }
 
-<<<<<<< HEAD
 /**
  * A setting that allows you to manage rendezvous points for maker discovery
  */
@@ -519,18 +514,10 @@
   const onRemovePoint = (point: string) => {
     dispatch(removeRendezvousPoint(point));
   };
-=======
-export function TorSettings() {
-  const dispatch = useAppDispatch();
-  const torEnabled = useSettings((settings) => settings.enableTor)
-  const handleChange = (event: React.ChangeEvent<HTMLInputElement>) => dispatch(setTorEnabled(event.target.checked));
-  const status = (state: boolean) => state === true ? "enabled" : "disabled";
->>>>>>> b2ce5c0f
 
   return (
     <TableRow>
       <TableCell>
-<<<<<<< HEAD
         <SettingLabel 
           label="Rendezvous Points" 
           tooltip="These are the points where makers can be discovered. Add custom rendezvous points here to expand your maker discovery options." 
@@ -609,7 +596,17 @@
       </TableCell>
     </TableRow>
   );
-=======
+}
+
+export function TorSettings() {
+  const dispatch = useAppDispatch();
+  const torEnabled = useSettings((settings) => settings.enableTor)
+  const handleChange = (event: React.ChangeEvent<HTMLInputElement>) => dispatch(setTorEnabled(event.target.checked));
+  const status = (state: boolean) => state === true ? "enabled" : "disabled";
+
+  return (
+    <TableRow>
+      <TableCell>
         <SettingLabel label="Use Tor" tooltip="Tor (The Onion Router) is a decentralized network allowing for anonymous browsing. If enabled, the app will use its internal Tor client to hide your IP address from the maker. Requires a restart to take effect." />
       </TableCell>
 
@@ -618,5 +615,4 @@
       </TableCell>
     </TableRow>
   )
->>>>>>> b2ce5c0f
 }