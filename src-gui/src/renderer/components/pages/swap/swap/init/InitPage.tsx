import { Box, Paper, Tab, Tabs, Typography } from "@mui/material";
import PlayArrowIcon from "@mui/icons-material/PlayArrow";
import { useState } from "react";
import BitcoinAddressTextField from "renderer/components/inputs/BitcoinAddressTextField";
import MoneroAddressTextField from "renderer/components/inputs/MoneroAddressTextField";
import PromiseInvokeButton from "renderer/components/PromiseInvokeButton";
import { buyXmr } from "renderer/rpc";
import { useSettings } from "store/hooks";

export default function InitPage() {
  const [redeemAddress, setRedeemAddress] = useState("");
  const [refundAddress, setRefundAddress] = useState("");
  const [useExternalRefundAddress, setUseExternalRefundAddress] =
    useState(false);

  // We force this to true for now because the internal wallet is not really accessible from the GUI yet
  const [useExternalRedeemAddress, _setUseExternalRedeemAddress] =
    useState(true); 

  const [redeemAddressValid, setRedeemAddressValid] = useState(false);
  const [refundAddressValid, setRefundAddressValid] = useState(false);

  const donationRatio = useSettings((s) => s.donateToDevelopment);

  async function init() {
    await buyXmr(
      useExternalRefundAddress ? refundAddress : null,
      useExternalRedeemAddress ? redeemAddress : null,
      donationRatio,
    );
  }

  return (
    <>
      <Box
        sx={{
          display: "flex",
          flexDirection: "column",
          gap: 1.5,
        }}
      >
        <Paper variant="outlined" style={{}}>
<<<<<<< HEAD
          <Tabs
            value={useExternalRedeemAddress ? 1 : 0}
            indicatorColor="primary"
            variant="fullWidth"
            onChange={(_, newValue) =>
              setUseExternalRedeemAddress(newValue === 1)
            }
          >
            <Tab label="Redeem to internal Monero wallet" value={0} />
            <Tab label="Redeem to external Monero address" value={1} />
          </Tabs>
          <Box style={{ padding: "16px" }}>
            {useExternalRedeemAddress ? (
              <MoneroAddressTextField
                label="External Monero redeem address"
                address={redeemAddress}
                onAddressChange={setRedeemAddress}
                onAddressValidityChange={setRedeemAddressValid}
                helperText="The monero will be sent to this address if the swap is successful."
                fullWidth
              />
            ) : (
              <Typography variant="caption">
                The Monero will be sent to the internal Monero wallet of the
                GUI. You can then withdraw them from there or use them for
                another swap directly.
              </Typography>
            )}
          </Box>
=======
          <MoneroAddressTextField
            label="Monero redeem address"
            address={redeemAddress}
            onAddressChange={setRedeemAddress}
            onAddressValidityChange={setRedeemAddressValid}
            fullWidth
            helperText="The monero will be sent to this address"
          />
>>>>>>> bc96586a
        </Paper>

        <Paper variant="outlined" style={{}}>
          <Tabs
            value={useExternalRefundAddress ? 1 : 0}
            indicatorColor="primary"
            variant="fullWidth"
            onChange={(_, newValue) =>
              setUseExternalRefundAddress(newValue === 1)
            }
          >
            <Tab label="Refund to internal Bitcoin wallet" value={0} />
            <Tab label="Refund to external Bitcoin address" value={1} />
          </Tabs>
          <Box style={{ padding: "16px" }}>
            {useExternalRefundAddress ? (
              <BitcoinAddressTextField
                label="External Bitcoin refund address"
                address={refundAddress}
                onAddressChange={setRefundAddress}
                onAddressValidityChange={setRefundAddressValid}
                helperText="In case something goes wrong, the Bitcoin will be refunded to this address."
                fullWidth
              />
            ) : (
              <Typography variant="caption">
                In case something goes wrong, the Bitcoin will be refunded to
                the internal Bitcoin wallet of the GUI. You can then withdraw
                them from there or use them for another swap directly.
              </Typography>
            )}
          </Box>
        </Paper>
      </Box>
      <Box style={{ display: "flex", justifyContent: "center" }}>
        <PromiseInvokeButton
          disabled={
            (!refundAddressValid && useExternalRefundAddress) ||
            (!redeemAddressValid && useExternalRedeemAddress)
          }
          variant="contained"
          color="primary"
          size="large"
          sx={{ marginTop: 1 }}
          endIcon={<PlayArrowIcon />}
          onInvoke={init}
          displayErrorSnackbar
        >
          Continue
        </PromiseInvokeButton>
      </Box>
    </>
  );
}<|MERGE_RESOLUTION|>--- conflicted
+++ resolved
@@ -14,7 +14,7 @@
     useState(false);
 
   // We force this to true for now because the internal wallet is not really accessible from the GUI yet
-  const [useExternalRedeemAddress, _setUseExternalRedeemAddress] =
+  const [useExternalRedeemAddress, setUseExternalRedeemAddress] =
     useState(true); 
 
   const [redeemAddressValid, setRedeemAddressValid] = useState(false);
@@ -40,7 +40,6 @@
         }}
       >
         <Paper variant="outlined" style={{}}>
-<<<<<<< HEAD
           <Tabs
             value={useExternalRedeemAddress ? 1 : 0}
             indicatorColor="primary"
@@ -70,16 +69,6 @@
               </Typography>
             )}
           </Box>
-=======
-          <MoneroAddressTextField
-            label="Monero redeem address"
-            address={redeemAddress}
-            onAddressChange={setRedeemAddress}
-            onAddressValidityChange={setRedeemAddressValid}
-            fullWidth
-            helperText="The monero will be sent to this address"
-          />
->>>>>>> bc96586a
         </Paper>
 
         <Paper variant="outlined" style={{}}>
