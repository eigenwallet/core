import { Box, Button, Chip, Paper, Tooltip, Typography } from "@mui/material";
import Avatar from "boring-avatars";
import { QuoteWithAddress } from "models/tauriModel";
import {
  MoneroSatsExchangeRate,
  SatsAmount,
} from "renderer/components/other/Units";
import PromiseInvokeButton from "renderer/components/PromiseInvokeButton";
import { resolveApproval } from "renderer/rpc";
import { isMakerVersionOutdated } from "utils/multiAddrUtils";
import { getMarkup, satsToBtc } from "utils/conversionUtils";
import { useAppSelector } from "store/hooks";
import WarningIcon from "@mui/icons-material/Warning";

export default function MakerOfferItem({
  quoteWithAddress,
  requestId,
  noButton = false,
}: {
  requestId?: string;
  quoteWithAddress: QuoteWithAddress;
  noButton?: boolean;
}) {
  const { multiaddr, peer_id, quote, version } = quoteWithAddress;
<<<<<<< HEAD
  const marketExchangeRate = useAppSelector((s) => s.rates?.xmrBtcRate);

  // Calculate markup if market rate is available
  const markup = marketExchangeRate
    ? getMarkup(satsToBtc(quote.price), marketExchangeRate)
    : null;
=======
  const isOutOfLiquidity = quote.max_quantity == 0;
>>>>>>> 8b817d5e

  return (
    <Paper
      variant="outlined"
      sx={{
        position: "relative",
        display: "flex",
        flexDirection: { xs: "column", sm: "row" },
        gap: 2,
        borderRadius: 2,
        padding: 2,
        width: "100%",
        justifyContent: "space-between",
        alignItems: { xs: "stretch", sm: "center" },
        minWidth: 0, // Allow shrinking
      }}
    >
      <Box
        sx={{
          display: "flex",
          flexDirection: "column",
          gap: 2,
          flex: 1,
          minWidth: 0, // Allow shrinking
          overflow: "hidden", // Prevent overflow
        }}
      >
        {/* Avatar and Chips */}
        <Box
          sx={{
            display: "flex",
            flexDirection: "row",
            gap: 2,
            alignItems: "center",
            minWidth: 0, // Allow shrinking
          }}
        >
          <Avatar
            size={40}
            name={peer_id}
            variant="marble"
            colors={["#92A1C6", "#146A7C", "#F0AB3D", "#C271B4", "#C20D90"]}
            style={{ flexShrink: 0 }} // Don't shrink avatar
          />

          {/* Chips Container */}
          <Box
            sx={{
              display: "flex",
              flexDirection: "row",
              gap: 0.5,
              flexWrap: "wrap",
              alignItems: "flex-start",
              minWidth: 0, // Allow shrinking
              flex: 1, // Take remaining space
            }}
          >
            {markup !== null && (
              <Chip
                label={
                  <Box sx={{ display: "flex", alignItems: "center", gap: 0.5 }}>
                    <Typography variant="body2" component="span">
                      Markup
                    </Typography>
                    <Box
                      sx={{ borderLeft: 1, borderColor: "divider", height: 14 }}
                    />
                    <Typography
                      variant="body2"
                      component="span"
                    >{`${markup.toFixed(1)}%`}</Typography>
                  </Box>
                }
                variant="outlined"
                sx={{
                  color: markup > 20 ? "error.main" : "inherit",
                  borderColor: "divider",
                }}
              />
            )}
            <Chip
              label={
                <Box sx={{ display: "flex", alignItems: "center", gap: 0.5 }}>
                  <Typography variant="body2" component="span">
                    Min
                  </Typography>
                  <Box
                    sx={{ borderLeft: 1, borderColor: "divider", height: 14 }}
                  />
                  <SatsAmount amount={quote.min_quantity} />
                </Box>
              }
              variant="outlined"
            />
            <Chip
              label={
                <Box sx={{ display: "flex", alignItems: "center", gap: 0.5 }}>
                  <Typography variant="body2" component="span">
                    Max
                  </Typography>
                  <Box
                    sx={{ borderLeft: 1, borderColor: "divider", height: 14 }}
                  />
                  <SatsAmount amount={quote.max_quantity} />
                </Box>
              }
              variant="outlined"
            />
            <Chip
              label={<MoneroSatsExchangeRate rate={quote.price} />}
              variant="outlined"
              sx={{ color: "text.secondary", borderColor: "divider" }}
            />
            {isMakerVersionOutdated(version) ? (
              <Tooltip title="Outdated maker version. This may cause issues with the swap.">
                <Chip
                  variant="outlined"
                  label={
                    <Box
                      sx={{ display: "flex", alignItems: "center", gap: 0.5 }}
                    >
                      <WarningIcon sx={{ fontSize: "1rem" }} />
                      <Typography variant="body2">{version}</Typography>
                    </Box>
                  }
                  sx={{
                    color: "warning.main",
                    borderColor: "warning.main",
                  }}
                />
              </Tooltip>
            ) : (
              <Chip
                label={`v${version}`}
                variant="outlined"
                sx={{ color: "text.secondary", borderColor: "divider" }}
              />
            )}
          </Box>
        </Box>

        {/* Address and Peer ID at bottom */}
        <Box
          sx={{
            display: "flex",
            flexDirection: "column",
            gap: 0.5,
            minWidth: 0, // Allow shrinking
            width: "100%",
          }}
        >
          <Typography
            variant="caption"
            color="text.secondary"
            sx={{
              overflow: "hidden",
              textOverflow: "ellipsis",
              whiteSpace: "nowrap",
              minWidth: 0,
            }}
            title={multiaddr} // Show full address on hover
          >
            {multiaddr}
          </Typography>
        </Box>
      </Box>
<<<<<<< HEAD
      {!noButton && (
        <Box sx={{ display: "flex", flexDirection: "column", gap: 1 }}>
          <PromiseInvokeButton
            variant="contained"
            onInvoke={() => resolveApproval(requestId, true)}
            displayErrorSnackbar
            disabled={!requestId}
            tooltipTitle={
              requestId == null
                ? "You don't have enough Bitcoin to swap with this maker"
                : null
            }
          >
            Select
          </PromiseInvokeButton>
=======

      {isOutOfLiquidity && (
        <Box
          sx={{
            position: "absolute",
            top: 0,
            left: 0,
            right: 0,
            bottom: 0,
            display: "flex",
            alignItems: "center",
            justifyContent: "center",
            backdropFilter: "blur(1px)",
            borderRadius: 2,
            pointerEvents: "auto",
          }}
        >
          <Typography
            variant="h6"
            sx={{
              fontWeight: "bold",
              color: "text.secondary",
              textAlign: "center",
            }}
          >
            Maker has no available funds
          </Typography>
>>>>>>> 8b817d5e
        </Box>
      )}
    </Paper>
  );
}<|MERGE_RESOLUTION|>--- conflicted
+++ resolved
@@ -22,16 +22,15 @@
   noButton?: boolean;
 }) {
   const { multiaddr, peer_id, quote, version } = quoteWithAddress;
-<<<<<<< HEAD
+
   const marketExchangeRate = useAppSelector((s) => s.rates?.xmrBtcRate);
 
   // Calculate markup if market rate is available
   const markup = marketExchangeRate
     ? getMarkup(satsToBtc(quote.price), marketExchangeRate)
     : null;
-=======
+
   const isOutOfLiquidity = quote.max_quantity == 0;
->>>>>>> 8b817d5e
 
   return (
     <Paper
@@ -198,7 +197,6 @@
           </Typography>
         </Box>
       </Box>
-<<<<<<< HEAD
       {!noButton && (
         <Box sx={{ display: "flex", flexDirection: "column", gap: 1 }}>
           <PromiseInvokeButton
@@ -214,7 +212,8 @@
           >
             Select
           </PromiseInvokeButton>
-=======
+        </Box>
+      )}
 
       {isOutOfLiquidity && (
         <Box
@@ -242,7 +241,6 @@
           >
             Maker has no available funds
           </Typography>
->>>>>>> 8b817d5e
         </Box>
       )}
     </Paper>
