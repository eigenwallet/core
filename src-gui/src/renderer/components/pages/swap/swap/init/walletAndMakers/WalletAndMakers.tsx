--- conflicted
+++ resolved
@@ -1,4 +1,4 @@
-import { Button, Typography, Box, Paper, Divider, Chip } from "@mui/material";
+import { Button, Typography, Box, Paper, Divider } from "@mui/material";
 import BitcoinQrCode from "renderer/components/pages/swap/swap/components/BitcoinQrCode";
 import ActionableMonospaceTextBox from "renderer/components/other/ActionableMonospaceTextBox";
 import MakerOfferItem from "./MakerOfferItem";
@@ -34,60 +34,23 @@
       >
         <Paper
           elevation={8}
-<<<<<<< HEAD
-          sx={{
-            padding: 2,
-            display: "flex",
-            flexDirection: { xs: "column", md: "row" },
-            gap: 2,
-=======
           sx={{ 
             padding: 2, 
             display: "flex", 
             flexDirection: { xs: "column", md: "row" }, 
             gap: 2 
->>>>>>> 8531bd03
           }}
         >
           <Box sx={{ flexGrow: 1, flexShrink: 0, minWidth: "12em" }}>
             <Typography variant="body1">Bitcoin Balance</Typography>
-<<<<<<< HEAD
-
-            <Box sx={{ paddingY: {xs: 2, md: 4}, paddingLeft: 0 }}>
-              <Typography variant="h4">
-                {satsToBtc(max_giveable)} BTC
-              </Typography>
-
-              <FiatPriceLabel
-                amount={satsToBtc(max_giveable)}
-                originalCurrency={Currency.BTC}
-              />
-            </Box>
-=======
             <Typography variant="h5">
               <SatsAmount amount={max_giveable} />
             </Typography>
->>>>>>> 8531bd03
           </Box>
 
           <Divider 
             orientation="vertical" 
             flexItem 
-<<<<<<< HEAD
-            sx={{
-              marginX: 1,
-              display: { xs: "none", md: "block" },
-            }}
-          />
-
-          <Divider 
-            orientation="horizontal" 
-            flexItem 
-            sx={{
-              marginX: 1,
-              display: { xs: "block", md: "none" },
-            }}
-=======
             sx={{ 
               marginX: { xs: 0, md: 1 }, 
               marginY: { xs: 1, md: 0 },
@@ -102,7 +65,6 @@
               marginY: { xs: 1, md: 0 },
               display: { xs: "block", md: "none" }
             }} 
->>>>>>> 8531bd03
           />
 
           <Box
