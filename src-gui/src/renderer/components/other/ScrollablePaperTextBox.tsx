--- conflicted
+++ resolved
@@ -25,10 +25,7 @@
   setSearchQuery?: ((query: string) => void) | null;
   minHeight?: string;
   topRightButton?: ReactNode | null;
-<<<<<<< HEAD
   autoScroll?: boolean;
-=======
->>>>>>> 1aacbfdd
 }) {
   const virtuaEl = useRef<VListHandle | null>(null);
 
