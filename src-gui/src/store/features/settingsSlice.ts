import { createSlice, PayloadAction } from "@reduxjs/toolkit";
import { Theme } from "renderer/components/theme";

const DEFAULT_RENDEZVOUS_POINTS = [
"/dns4/discover.unstoppableswap.net/tcp/8888/p2p/12D3KooWA6cnqJpVnreBVnoro8midDL9Lpzmg8oJPoAGi7YYaamE",
"/dns4/discover2.unstoppableswap.net/tcp/8888/p2p/12D3KooWGRvf7qVQDrNR5nfYD6rKrbgeTi9x8RrbdxbmsPvxL4mw"
];

export interface SettingsState {
  /// This is an ordered list of node urls for each network and blockchain
  nodes: Record<Network, Record<Blockchain, string[]>>;
  /// Which theme to use
  theme: Theme;
  /// Whether to fetch fiat prices from the internet
  fetchFiatPrices: boolean;
  fiatCurrency: FiatCurrency;
<<<<<<< HEAD

  /// List of rendezvous points
  rendezvousPoints: string[];
=======
  /// Whether to enable Tor for p2p connections
  enableTor: boolean
  userHasSeenIntroduction: boolean;
>>>>>>> b2ce5c0f
}

export enum FiatCurrency {
  Usd = "USD",
  Eur = "EUR",
  Gbp = "GBP",
  Chf = "CHF",
  Jpy = "JPY",
  // the following are copied from the coin gecko API and claude, not sure if they all work
  Aed = "AED",
  Ars = "ARS",
  Aud = "AUD",
  Bdt = "BDT",
  Bhd = "BHD",
  Bmd = "BMD",
  Brl = "BRL",
  Cad = "CAD",
  Clp = "CLP",
  Cny = "CNY",
  Czk = "CZK",
  Dkk = "DKK",
  Gel = "GEL",
  Hkd = "HKD",
  Huf = "HUF",
  Idr = "IDR",
  Ils = "ILS",
  Inr = "INR",
  Krw = "KRW",
  Kwd = "KWD",
  Lkr = "LKR",
  Mmk = "MMK",
  Mxn = "MXN",
  Myr = "MYR",
  Ngn = "NGN",
  Nok = "NOK",
  Nzd = "NZD",
  Php = "PHP",
  Pkr = "PKR",
  Pln = "PLN",
  Rub = "RUB",
  Sar = "SAR",
  Sek = "SEK",
  Sgd = "SGD",
  Thb = "THB",
  Try = "TRY",
  Twd = "TWD",
  Uah = "UAH",
  Ves = "VES",
  Vnd = "VND",
  Zar = "ZAR",
}

export enum Network {
  Testnet = "testnet",
  Mainnet = "mainnet"
}

export enum Blockchain {
  Bitcoin = "bitcoin",
  Monero = "monero"
}

const initialState: SettingsState = {
  nodes: {
    [Network.Testnet]: {
      [Blockchain.Bitcoin]: [
        "ssl://blockstream.info:993",
        "tcp://blockstream.info:143",
        "ssl://testnet.aranguren.org:51002",
        "tcp://testnet.aranguren.org:51001",
        "ssl://bitcoin.stagemole.eu:5010",
        "tcp://bitcoin.stagemole.eu:5000",
      ],
      [Blockchain.Monero]: []
    },
    [Network.Mainnet]: {
      [Blockchain.Bitcoin]: [
        "ssl://electrum.blockstream.info:50002",
        "tcp://electrum.blockstream.info:50001",
        "ssl://bitcoin.stackwallet.com:50002",
        "ssl://b.1209k.com:50002",
        "tcp://electrum.coinucopia.io:50001",
      ],
      [Blockchain.Monero]: []
    }
  },
  theme: Theme.Darker,
  fetchFiatPrices: false,
  fiatCurrency: FiatCurrency.Usd,
<<<<<<< HEAD
  rendezvousPoints: DEFAULT_RENDEZVOUS_POINTS,
=======
  enableTor: true,
  userHasSeenIntroduction: false
>>>>>>> b2ce5c0f
};

const alertsSlice = createSlice({
  name: "settings",
  initialState,
  reducers: {
    moveUpNode(slice, action: PayloadAction<{ network: Network, type: Blockchain, node: string }>) {
      const index = slice.nodes[action.payload.network][action.payload.type].indexOf(action.payload.node);
      if (index > 0) {
        const temp = slice.nodes[action.payload.network][action.payload.type][index];
        slice.nodes[action.payload.network][action.payload.type][index] = slice.nodes[action.payload.network][action.payload.type][index - 1];
        slice.nodes[action.payload.network][action.payload.type][index - 1] = temp;
      }
    },
    setTheme(slice, action: PayloadAction<Theme>) {
      slice.theme = action.payload;
    },
    setFetchFiatPrices(slice, action: PayloadAction<boolean>) {
      slice.fetchFiatPrices = action.payload;
    },
    setFiatCurrency(slice, action: PayloadAction<FiatCurrency>) {
      slice.fiatCurrency = action.payload;
    },
    addRendezvousPoint(slice, action: PayloadAction<string>) {
      slice.rendezvousPoints.push(action.payload);
    },
    removeRendezvousPoint(slice, action: PayloadAction<string>) {
      slice.rendezvousPoints = slice.rendezvousPoints.filter(point => point !== action.payload);
    },
    addNode(slice, action: PayloadAction<{ network: Network, type: Blockchain, node: string }>) {
      // Make sure the node is not already in the list
      if (slice.nodes[action.payload.network][action.payload.type].includes(action.payload.node)) {
        return;
      }
      // Add the node to the list
      slice.nodes[action.payload.network][action.payload.type].push(action.payload.node);
    },
    removeNode(slice, action: PayloadAction<{ network: Network, type: Blockchain, node: string }>) {
      slice.nodes[action.payload.network][action.payload.type] = slice.nodes[action.payload.network][action.payload.type].filter(node => node !== action.payload.node);
    },
    setUserHasSeenIntroduction(slice, action: PayloadAction<boolean>) {
      slice.userHasSeenIntroduction = action.payload
    },
    resetSettings(_) {
      return initialState;
    },
    setTorEnabled(slice, action: PayloadAction<boolean>) {
      slice.enableTor = action.payload;
    }
  },
});

export const {
  moveUpNode,
  setTheme,
  addNode,
  removeNode,
  resetSettings,
  setFetchFiatPrices,
  setFiatCurrency,
<<<<<<< HEAD
  addRendezvousPoint,
  removeRendezvousPoint,
=======
  setTorEnabled,
  setUserHasSeenIntroduction,
>>>>>>> b2ce5c0f
} = alertsSlice.actions;

export default alertsSlice.reducer;<|MERGE_RESOLUTION|>--- conflicted
+++ resolved
@@ -14,15 +14,11 @@
   /// Whether to fetch fiat prices from the internet
   fetchFiatPrices: boolean;
   fiatCurrency: FiatCurrency;
-<<<<<<< HEAD
-
   /// List of rendezvous points
   rendezvousPoints: string[];
-=======
   /// Whether to enable Tor for p2p connections
-  enableTor: boolean
+  enableTor: boolean;
   userHasSeenIntroduction: boolean;
->>>>>>> b2ce5c0f
 }
 
 export enum FiatCurrency {
@@ -112,12 +108,9 @@
   theme: Theme.Darker,
   fetchFiatPrices: false,
   fiatCurrency: FiatCurrency.Usd,
-<<<<<<< HEAD
   rendezvousPoints: DEFAULT_RENDEZVOUS_POINTS,
-=======
   enableTor: true,
   userHasSeenIntroduction: false
->>>>>>> b2ce5c0f
 };
 
 const alertsSlice = createSlice({
@@ -178,13 +171,10 @@
   resetSettings,
   setFetchFiatPrices,
   setFiatCurrency,
-<<<<<<< HEAD
   addRendezvousPoint,
   removeRendezvousPoint,
-=======
   setTorEnabled,
   setUserHasSeenIntroduction,
->>>>>>> b2ce5c0f
 } = alertsSlice.actions;
 
 export default alertsSlice.reducer;