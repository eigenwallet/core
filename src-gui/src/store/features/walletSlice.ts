--- conflicted
+++ resolved
@@ -66,16 +66,9 @@
     setRestoreHeight(slice, action: PayloadAction<GetRestoreHeightResponse>) {
       slice.state.restoreHeight = action.payload;
     },
-<<<<<<< HEAD
     setSubaddresses(slice, action: PayloadAction<SubaddressSummary[]>) {
       slice.state.subaddresses = action.payload;
     },
-    // Reset actions
-    resetWalletState(slice) {
-      slice.state = initialState.state;
-    },
-=======
->>>>>>> e2884b63
   },
 });
 
