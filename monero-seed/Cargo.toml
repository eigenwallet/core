[package]
name = "monero-seed"
version = "0.1.0"
authors = ["Luke Parker <lukeparker5132@gmail.com>"]
edition = "2021"
license = "MIT"
repository = "https://github.com/kayabaNerve/monero-wallet-util/tree/develop/seed"
rust-version = "1.80"
description = "Rust implementation of Monero's seed algorithm"

[package.metadata.docs.rs]
all-features = true
rustdoc-args = ["--cfg", "docsrs"]

[lints]
workspace = true

[dependencies]
std-shims = { git = "https://github.com/serai-dex/serai", version = "^0.1.1", default-features = false }
thiserror = { workspace = true, optional = true }
rand_core = { version = "0.6", default-features = false }
zeroize = { version = "^1.5", default-features = false, features = [
  "zeroize_derive",
] }
curve25519-dalek = { version = "4", default-features = false, features = [
  "alloc",
  "zeroize",
] }

[dev-dependencies]
hex = { version = "0.4", default-features = false, features = ["std"] }
<<<<<<< HEAD
monero-primitives = { git = "https://github.com/serai-dex/serai", default-features = false, features = [
  "std",
] }
=======
monero-oxide = { git = "https://github.com/monero-oxide/monero-oxide", default-features = false, features = ["std"] }
>>>>>>> 3d85d156

[features]
std = ["std-shims/std", "thiserror", "zeroize/std", "rand_core/std"]
default = ["std"]<|MERGE_RESOLUTION|>--- conflicted
+++ resolved
@@ -19,24 +19,18 @@
 std-shims = { git = "https://github.com/serai-dex/serai", version = "^0.1.1", default-features = false }
 thiserror = { workspace = true, optional = true }
 rand_core = { version = "0.6", default-features = false }
-zeroize = { version = "^1.5", default-features = false, features = [
-  "zeroize_derive",
-] }
-curve25519-dalek = { version = "4", default-features = false, features = [
-  "alloc",
-  "zeroize",
-] }
+zeroize = { version = "^1.5", default-features = false, features = ["zeroize_derive"] }
+curve25519-dalek = { version = "4", default-features = false, features = ["alloc", "zeroize"] }
 
 [dev-dependencies]
 hex = { version = "0.4", default-features = false, features = ["std"] }
-<<<<<<< HEAD
-monero-primitives = { git = "https://github.com/serai-dex/serai", default-features = false, features = [
-  "std",
-] }
-=======
 monero-oxide = { git = "https://github.com/monero-oxide/monero-oxide", default-features = false, features = ["std"] }
->>>>>>> 3d85d156
 
 [features]
-std = ["std-shims/std", "thiserror", "zeroize/std", "rand_core/std"]
+std = [
+  "std-shims/std",
+  "thiserror",
+  "zeroize/std",
+  "rand_core/std",
+]
 default = ["std"]