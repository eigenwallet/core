[package]
name = "swap-p2p"
version = "0.1.0"
edition = "2024"

[dependencies]
# Our crates
bitcoin-wallet = { path = "../bitcoin-wallet" }
swap-core = { path = "../swap-core" }
swap-env = { path = "../swap-env" }
swap-feed = { path = "../swap-feed" }
swap-machine = { path = "../swap-machine" }
swap-serde = { path = "../swap-serde" }

# Networking
<<<<<<< HEAD
libp2p = { workspace = true, features = ["serde", "request-response", "rendezvous", "cbor", "json", "identify", "ping"] }
=======
libp2p = { workspace = true, features = ["serde", "request-response", "rendezvous", "cbor", "json", "ping", "identify"] }
>>>>>>> 33662b0a

# Serialization
asynchronous-codec = "0.7.0"
serde = { workspace = true }
serde_cbor = { workspace = true }
typeshare = { workspace = true }
unsigned-varint = { version = "0.8.0", features = ["codec", "asynchronous_codec"] }

# Crypto
bitcoin = { workspace = true }
monero = { workspace = true }
rand = { workspace = true }

# Utils
anyhow = { workspace = true }
backoff = { workspace = true }
thiserror = { workspace = true }
uuid = { workspace = true, features = ["serde"] }
void = "1"
backoff = { workspace = true }

# Async
bmrng = { workspace = true }
futures = { workspace = true }
tokio = { workspace = true }

# Logging
tracing = { workspace = true }

[dev-dependencies]
async-trait = { workspace = true }
libp2p = { workspace = true, features = ["serde", "request-response", "rendezvous", "cbor", "json", "ping", "identify", "noise", "tcp", "yamux", "tokio"] }

[lints]
workspace = true<|MERGE_RESOLUTION|>--- conflicted
+++ resolved
@@ -13,11 +13,7 @@
 swap-serde = { path = "../swap-serde" }
 
 # Networking
-<<<<<<< HEAD
 libp2p = { workspace = true, features = ["serde", "request-response", "rendezvous", "cbor", "json", "identify", "ping"] }
-=======
-libp2p = { workspace = true, features = ["serde", "request-response", "rendezvous", "cbor", "json", "ping", "identify"] }
->>>>>>> 33662b0a
 
 # Serialization
 asynchronous-codec = "0.7.0"
