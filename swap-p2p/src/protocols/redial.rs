--- conflicted
+++ resolved
@@ -226,20 +226,6 @@
 
         // Check if any peer's sleep timer has completed
         // If it has, dial that peer
-<<<<<<< HEAD
-        match self.sleep.poll_next_unpin(cx) {
-            Poll::Ready(Some((peer, _))) => {
-                // Actually dial the peer. Using DialOpts::peer_id(peer).build() already
-                // enables extending addresses through behaviours in our patched libp2p.
-                Poll::Ready(ToSwarm::Dial {
-                    opts: DialOpts::peer_id(peer)
-                        // Only dial when currently disconnected.
-                        .condition(PeerCondition::DisconnectedAndNotDialing)
-                        .build(),
-                })
-            }
-            Poll::Ready(None) | Poll::Pending => Poll::Pending,
-=======
         if let Poll::Ready(Some((peer, _))) = self.to_dial.poll_next_unpin(cx) {
             tracing::trace!(peer = %peer, "Instructing swarm to redial a peer we want to contineously redial after the sleep timer completed");
 
@@ -249,7 +235,6 @@
                     .condition(PeerCondition::DisconnectedAndNotDialing)
                     .build(),
             });
->>>>>>> 07535bbb
         }
 
         Poll::Pending
