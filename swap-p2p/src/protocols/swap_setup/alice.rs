use crate::out_event;
use crate::protocols::swap_setup;
use crate::protocols::swap_setup::{
    BlockchainNetwork, SpotPriceError, SpotPriceRequest, SpotPriceResponse, protocol,
};
<<<<<<< HEAD
use anyhow::{Context, Result, anyhow};
use futures::AsyncWriteExt;
use futures::FutureExt;
use futures::future::{BoxFuture, OptionFuture};
=======
use anyhow::{anyhow, Context, Result};
use futures::future::BoxFuture;
use futures::stream::FuturesUnordered;
use futures::AsyncWriteExt;
use futures::FutureExt;
use futures::StreamExt;
>>>>>>> 90f91653
use libp2p::core::upgrade;
use libp2p::swarm::handler::ConnectionEvent;
use libp2p::swarm::{ConnectionHandler, ConnectionId};
use libp2p::swarm::{ConnectionHandlerEvent, NetworkBehaviour, SubstreamProtocol, ToSwarm};
use libp2p::{Multiaddr, PeerId};
use std::collections::VecDeque;
use std::fmt::Debug;
use std::task::Poll;
use std::time::Duration;
use swap_core::bitcoin;
use swap_env::env;
use swap_feed::LatestRate;
use swap_machine::alice::{State0, State3};
use swap_machine::common::{Message0, Message2, Message4};
use uuid::Uuid;

#[derive(Debug)]
#[allow(clippy::large_enum_variant)]
pub enum OutEvent {
    Initiated {
        send_wallet_snapshot: bmrng::RequestReceiver<bitcoin::Amount, WalletSnapshot>,
    },
    Completed {
        peer_id: PeerId,
        swap_id: Uuid,
        state3: State3,
    },
    Error {
        peer_id: PeerId,
        error: anyhow::Error,
    },
}

#[derive(Debug)]
pub struct WalletSnapshot {
    unlocked_balance: swap_core::monero::Amount,
    lock_fee: swap_core::monero::Amount,

    // TODO: Consider using the same address for punish and redeem (they are mutually exclusive, so
    // effectively the address will only be used once)
    redeem_address: bitcoin::Address,
    punish_address: bitcoin::Address,

    redeem_fee: bitcoin::Amount,
    punish_fee: bitcoin::Amount,
}

impl WalletSnapshot {
    pub fn new(
        unlocked_balance: swap_core::monero::Amount,
        redeem_address: bitcoin::Address,
        punish_address: bitcoin::Address,
        redeem_fee: bitcoin::Amount,
        punish_fee: bitcoin::Amount,
    ) -> Self {
        Self {
            unlocked_balance,
            lock_fee: swap_core::monero::CONSERVATIVE_MONERO_FEE,
            redeem_address,
            punish_address,
            redeem_fee,
            punish_fee,
        }
    }
}

impl From<OutEvent> for out_event::alice::OutEvent {
    fn from(event: OutEvent) -> Self {
        match event {
            OutEvent::Initiated {
                send_wallet_snapshot,
            } => out_event::alice::OutEvent::SwapSetupInitiated {
                send_wallet_snapshot,
            },
            OutEvent::Completed {
                peer_id: bob_peer_id,
                swap_id,
                state3,
            } => out_event::alice::OutEvent::SwapSetupCompleted {
                peer_id: bob_peer_id,
                swap_id,
                state3,
            },
            OutEvent::Error { peer_id, error } => out_event::alice::OutEvent::Failure {
                peer: peer_id,
                error: anyhow!(error),
            },
        }
    }
}

#[allow(missing_debug_implementations)]
pub struct Behaviour<LR> {
    events: VecDeque<OutEvent>,
    min_buy: bitcoin::Amount,
    max_buy: bitcoin::Amount,
    env_config: env::Config,

    latest_rate: LR,
    resume_only: bool,
}

impl<LR> Behaviour<LR> {
    pub fn new(
        min_buy: bitcoin::Amount,
        max_buy: bitcoin::Amount,
        env_config: env::Config,
        latest_rate: LR,
        resume_only: bool,
    ) -> Self {
        Self {
            events: Default::default(),
            min_buy,
            max_buy,
            env_config,
            latest_rate,
            resume_only,
        }
    }
}

impl<LR> NetworkBehaviour for Behaviour<LR>
where
    LR: LatestRate + Send + 'static + Clone,
{
    type ConnectionHandler = Handler<LR>;
    type ToSwarm = OutEvent;

    fn handle_established_inbound_connection(
        &mut self,
        _connection_id: libp2p::swarm::ConnectionId,
        _peer: PeerId,
        _local_addr: &Multiaddr,
        _remote_addr: &Multiaddr,
    ) -> std::result::Result<libp2p::swarm::THandler<Self>, libp2p::swarm::ConnectionDenied> {
        // A new inbound connection has been established by Bob
        // He wants to negotiate a swap setup with us
        // We create a new Handler to handle the negotiation
        let handler = Handler::new(
            self.min_buy,
            self.max_buy,
            self.env_config,
            self.latest_rate.clone(),
            self.resume_only,
        );

        Ok(handler)
    }

    fn handle_established_outbound_connection(
        &mut self,
        _connection_id: libp2p::swarm::ConnectionId,
        _peer: PeerId,
        _addr: &Multiaddr,
        _role_override: libp2p::core::Endpoint,
    ) -> std::result::Result<libp2p::swarm::THandler<Self>, libp2p::swarm::ConnectionDenied> {
        // A new outbound connection has been established (probably to a rendezvous node because we dont dial Bob)
        // We still return a handler, because we dont want to close the connection
        let handler = Handler::new(
            self.min_buy,
            self.max_buy,
            self.env_config,
            self.latest_rate.clone(),
            self.resume_only,
        );

        Ok(handler)
    }

    fn on_connection_handler_event(
        &mut self,
        peer_id: PeerId,
        _: ConnectionId,
        event: HandlerOutEvent,
    ) {
        // Here we receive events from the Handler, add some context and forward them to the swarm
        // This is done by pushing the event to the [`events`] queue
        // The queue is then polled in the [`poll`] function, and the events are sent to the swarm
        match event {
            HandlerOutEvent::Initiated(send_wallet_snapshot) => {
                self.events.push_back(OutEvent::Initiated {
                    send_wallet_snapshot,
                })
            }
            HandlerOutEvent::Completed(Ok((swap_id, state3))) => {
                self.events.push_back(OutEvent::Completed {
                    peer_id,
                    swap_id,
                    state3,
                })
            }
            HandlerOutEvent::Completed(Err(error)) => {
                self.events.push_back(OutEvent::Error { peer_id, error })
            }
        }
    }

    fn poll(&mut self, _cx: &mut std::task::Context<'_>) -> Poll<ToSwarm<Self::ToSwarm, ()>> {
        // Poll events from the queue and send them to the swarm
        if let Some(event) = self.events.pop_front() {
            return Poll::Ready(ToSwarm::GenerateEvent(event));
        }

        Poll::Pending
    }

    fn on_swarm_event(&mut self, _event: libp2p::swarm::FromSwarm<'_>) {
        // We do not need to handle any swarm events here
    }
}

pub struct Handler<LR> {
    inbound_streams: FuturesUnordered<BoxFuture<'static, Result<(Uuid, State3)>>>,
    events: VecDeque<HandlerOutEvent>,

    min_buy: bitcoin::Amount,
    max_buy: bitcoin::Amount,
    env_config: env::Config,

    latest_rate: LR,
    resume_only: bool,

    // This is the timeout for the negotiation phase where Alice and Bob exchange messages
    negotiation_timeout: Duration,
}

impl<LR> Handler<LR> {
    fn new(
        min_buy: bitcoin::Amount,
        max_buy: bitcoin::Amount,
        env_config: env::Config,
        latest_rate: LR,
        resume_only: bool,
    ) -> Self {
        Self {
            inbound_streams: FuturesUnordered::new(),
            events: Default::default(),
            min_buy,
            max_buy,
            env_config,
            latest_rate,
            resume_only,
            negotiation_timeout: crate::defaults::NEGOTIATION_TIMEOUT,
        }
    }
}

#[allow(clippy::large_enum_variant)]
#[derive(Debug)]
pub enum HandlerOutEvent {
    Initiated(bmrng::RequestReceiver<bitcoin::Amount, WalletSnapshot>),
    Completed(Result<(Uuid, State3)>),
}

impl<LR> ConnectionHandler for Handler<LR>
where
    LR: LatestRate + Send + 'static,
{
    type FromBehaviour = ();
    type ToBehaviour = HandlerOutEvent;
    type InboundProtocol = protocol::SwapSetup;
    type OutboundProtocol = upgrade::DeniedUpgrade;
    type InboundOpenInfo = ();
    type OutboundOpenInfo = ();

    fn listen_protocol(&self) -> SubstreamProtocol<Self::InboundProtocol, Self::InboundOpenInfo> {
        SubstreamProtocol::new(protocol::new(), ())
    }

    fn on_connection_event(
        &mut self,
        event: libp2p::swarm::handler::ConnectionEvent<
            '_,
            Self::InboundProtocol,
            Self::OutboundProtocol,
            Self::InboundOpenInfo,
            Self::OutboundOpenInfo,
        >,
    ) {
        match event {
            ConnectionEvent::FullyNegotiatedInbound(substream) => {
<<<<<<< HEAD
                self.keep_alive_until = None;

                let substream = substream.protocol;
=======
                let mut substream = substream.protocol;
>>>>>>> 90f91653

                let (sender, receiver) =
                    bmrng::channel_with_timeout::<bitcoin::Amount, WalletSnapshot>(
                        1,
                        crate::defaults::SWAP_SETUP_CHANNEL_TIMEOUT,
                    );

                let resume_only = self.resume_only;
                let min_buy = self.min_buy;
                let max_buy = self.max_buy;
                let latest_rate = self.latest_rate.latest_rate();
                let env_config = self.env_config;

                // We wrap the entire handshake in a timeout future
                let protocol = tokio::time::timeout(
                    self.negotiation_timeout,
                    run_swap_setup(
                        substream,
                        sender,
                        resume_only,
                        env_config,
                        min_buy,
                        max_buy,
                        latest_rate.map_err(|error| {
                            Box::new(error) as Box<dyn std::error::Error + Send + Sync + 'static>
                        }),
                    ),
                );

                let max_seconds = self.negotiation_timeout.as_secs();
                self.inbound_streams.push(
                    async move {
                        protocol.await.with_context(|| {
                            format!("Failed to complete execution setup within {}s", max_seconds)
                        })?
                    }
                    .boxed(),
                );

                self.events.push_back(HandlerOutEvent::Initiated(receiver));
            }
            ConnectionEvent::DialUpgradeError(..) => {
                unreachable!("Alice does not dial")
            }
            ConnectionEvent::FullyNegotiatedOutbound(..) => {
                unreachable!("Alice does not support outbound connections")
            }
            _ => {}
        }
    }

    fn on_behaviour_event(&mut self, _event: Self::FromBehaviour) {
        unreachable!("Alice does not receive events from the Behaviour in the handler")
    }

    fn connection_keep_alive(&self) -> bool {
        !self.inbound_streams.is_empty()
    }

    #[allow(clippy::type_complexity)]
    fn poll(
        &mut self,
        cx: &mut std::task::Context<'_>,
    ) -> Poll<
        ConnectionHandlerEvent<Self::OutboundProtocol, Self::OutboundOpenInfo, Self::ToBehaviour>,
    > {
        // Send events in the queue to the behaviour
        // This is currently only used to notify the behaviour that the negotiation phase has been initiated
        if let Some(event) = self.events.pop_front() {
            return Poll::Ready(ConnectionHandlerEvent::NotifyBehaviour(event));
        }

        if let Poll::Ready(Some(result)) = self.inbound_streams.poll_next_unpin(cx) {
            // Notify the behaviour that the negotiation phase has been completed
            // (either successfully or with an error)
            return Poll::Ready(ConnectionHandlerEvent::NotifyBehaviour(
                HandlerOutEvent::Completed(result),
            ));
        }

        Poll::Pending
    }
}

impl SpotPriceResponse {
    pub fn from_result_ref(result: &Result<swap_core::monero::Amount, Error>) -> Self {
        match result {
            Ok(amount) => SpotPriceResponse::Xmr(*amount),
            Err(error) => SpotPriceResponse::Error(error.to_error_response()),
        }
    }
}

#[derive(Debug, thiserror::Error)]
pub enum Error {
    #[error("ASB is running in resume-only mode")]
    ResumeOnlyMode,
    #[error("Amount {buy} below minimum {min}")]
    AmountBelowMinimum {
        min: bitcoin::Amount,
        buy: bitcoin::Amount,
    },
    #[error("Amount {buy} above maximum {max}")]
    AmountAboveMaximum {
        max: bitcoin::Amount,
        buy: bitcoin::Amount,
    },
    #[error("Unlocked balance ({balance}) too low to fulfill swapping {buy}")]
    BalanceTooLow {
        balance: swap_core::monero::Amount,
        buy: bitcoin::Amount,
    },
    #[error("Failed to fetch latest rate")]
    LatestRateFetchFailed(#[source] Box<dyn std::error::Error + Send + Sync + 'static>),
    #[error("Failed to calculate quote")]
    SellQuoteCalculationFailed(#[source] anyhow::Error),
    #[error("Blockchain networks did not match, we are on {asb:?}, but request from {cli:?}")]
    BlockchainNetworkMismatch {
        cli: BlockchainNetwork,
        asb: BlockchainNetwork,
    },
}

impl Error {
    pub fn to_error_response(&self) -> SpotPriceError {
        match self {
            Error::ResumeOnlyMode => SpotPriceError::NoSwapsAccepted,
            Error::AmountBelowMinimum { min, buy } => SpotPriceError::AmountBelowMinimum {
                min: *min,
                buy: *buy,
            },
            Error::AmountAboveMaximum { max, buy } => SpotPriceError::AmountAboveMaximum {
                max: *max,
                buy: *buy,
            },
            Error::BalanceTooLow { buy, .. } => SpotPriceError::BalanceTooLow { buy: *buy },
            Error::BlockchainNetworkMismatch { cli, asb } => {
                SpotPriceError::BlockchainNetworkMismatch {
                    cli: *cli,
                    asb: *asb,
                }
            }
            Error::LatestRateFetchFailed(_) | Error::SellQuoteCalculationFailed(_) => {
                SpotPriceError::Other
            }
        }
    }
}

async fn run_swap_setup(
    mut substream: libp2p::swarm::Stream,
    sender: bmrng::RequestSender<bitcoin::Amount, WalletSnapshot>,
    resume_only: bool,
    env_config: env::Config,
    min_buy: bitcoin::Amount,
    max_buy: bitcoin::Amount,
    latest_rate: Result<swap_feed::Rate, Box<dyn std::error::Error + Send + Sync + 'static>>,
) -> Result<(Uuid, State3)> {
    let request = swap_setup::read_cbor_message::<SpotPriceRequest>(&mut substream)
        .await
        .context("Failed to read spot price request")?;

    let wallet_snapshot = sender
        .send_receive(request.btc)
        .await
        .context("Failed to receive wallet snapshot")?;

    // wrap all of these into another future so we can `return` from all the
    // different blocks
    let validate = async {
        if resume_only {
            return Err(Error::ResumeOnlyMode);
        };

        let blockchain_network = BlockchainNetwork {
            bitcoin: env_config.bitcoin_network,
            monero: env_config.monero_network,
        };

        if request.blockchain_network != blockchain_network {
            return Err(Error::BlockchainNetworkMismatch {
                cli: request.blockchain_network,
                asb: blockchain_network,
            });
        }

        let btc = request.btc;

        if btc < min_buy {
            return Err(Error::AmountBelowMinimum {
                min: min_buy,
                buy: btc,
            });
        }

        if btc > max_buy {
            return Err(Error::AmountAboveMaximum {
                max: max_buy,
                buy: btc,
            });
        }

        let rate = latest_rate.map_err(Error::LatestRateFetchFailed)?;
        let xmr = rate
            .sell_quote(btc)
            .map_err(Error::SellQuoteCalculationFailed)?;

        let unlocked = wallet_snapshot.unlocked_balance;

        let needed_balance = xmr + wallet_snapshot.lock_fee.into();
        if unlocked.as_piconero() < needed_balance.as_pico() {
            tracing::warn!(
                unlocked_balance = %unlocked,
                needed_balance = %needed_balance,
                "Rejecting swap, unlocked balance too low"
            );
            return Err(Error::BalanceTooLow {
                balance: wallet_snapshot.unlocked_balance,
                buy: btc,
            });
        }

        Ok(xmr)
    };

    let result = validate.await;

    let converted_result = match result {
        Ok(xmr) => Ok(xmr.into()),
        Err(e) => Err(e),
    };
    swap_setup::write_cbor_message(
        &mut substream,
        SpotPriceResponse::from_result_ref(&converted_result),
    )
    .await
    .context("Failed to write spot price response")?;

    let xmr = converted_result?;

    let state0 = State0::new(
        request.btc,
        xmr,
        todo!("TODO: Implement system for alice to decide amnesty amount"),
        env_config,
        wallet_snapshot.redeem_address,
        wallet_snapshot.punish_address,
        wallet_snapshot.redeem_fee,
        wallet_snapshot.punish_fee,
        &mut rand::thread_rng(),
    );

    let message0 = swap_setup::read_cbor_message::<Message0>(&mut substream)
        .await
        .context("Failed to read message0")?;
    let (swap_id, state1) = state0
        .receive(message0)
        .context("Failed to transition state0 -> state1 using message0")?;

    swap_setup::write_cbor_message(&mut substream, state1.next_message())
        .await
        .context("Failed to send message1")?;

    let message2 = swap_setup::read_cbor_message::<Message2>(&mut substream)
        .await
        .context("Failed to read message2")?;
    let state2 = state1
        .receive(message2)
        .context("Failed to transition state1 -> state2 using message2")?;

    swap_setup::write_cbor_message(
        &mut substream,
        state2.next_message().context("Couldn't produce Message3")?,
    )
    .await
    .context("Failed to send message3")?;

    let message4 = swap_setup::read_cbor_message::<Message4>(&mut substream)
        .await
        .context("Failed to read message4")?;
    let state3 = state2
        .receive(message4)
        .context("Failed to transition state2 -> state3 using message4")?;

    substream
        .flush()
        .await
        .context("Failed to flush substream after all messages were sent")?;
    substream
        .close()
        .await
        .context("Failed to close substream after all messages were sent")?;

    Ok((swap_id, state3))
}<|MERGE_RESOLUTION|>--- conflicted
+++ resolved
@@ -3,19 +3,12 @@
 use crate::protocols::swap_setup::{
     BlockchainNetwork, SpotPriceError, SpotPriceRequest, SpotPriceResponse, protocol,
 };
-<<<<<<< HEAD
 use anyhow::{Context, Result, anyhow};
 use futures::AsyncWriteExt;
 use futures::FutureExt;
+use futures::StreamExt;
 use futures::future::{BoxFuture, OptionFuture};
-=======
-use anyhow::{anyhow, Context, Result};
-use futures::future::BoxFuture;
 use futures::stream::FuturesUnordered;
-use futures::AsyncWriteExt;
-use futures::FutureExt;
-use futures::StreamExt;
->>>>>>> 90f91653
 use libp2p::core::upgrade;
 use libp2p::swarm::handler::ConnectionEvent;
 use libp2p::swarm::{ConnectionHandler, ConnectionId};
@@ -297,13 +290,7 @@
     ) {
         match event {
             ConnectionEvent::FullyNegotiatedInbound(substream) => {
-<<<<<<< HEAD
-                self.keep_alive_until = None;
-
                 let substream = substream.protocol;
-=======
-                let mut substream = substream.protocol;
->>>>>>> 90f91653
 
                 let (sender, receiver) =
                     bmrng::channel_with_timeout::<bitcoin::Amount, WalletSnapshot>(
