--- conflicted
+++ resolved
@@ -28,11 +28,6 @@
     #[typeshare(serialized_as = "number")]
     pub price: bitcoin::Amount,
     /// The minimum quantity the maker is willing to buy.
-<<<<<<< HEAD
-    ///     #[typeshare(serialized_as = "number")]
-=======
-    #[serde(with = "::bitcoin::amount::serde::as_sat")]
->>>>>>> 90f91653
     #[typeshare(serialized_as = "number")]
     pub min_quantity: bitcoin::Amount,
     /// The maximum quantity the maker is willing to buy.
