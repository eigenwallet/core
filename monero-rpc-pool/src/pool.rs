--- conflicted
+++ resolved
@@ -100,16 +100,6 @@
         })
     }
 
-<<<<<<< HEAD
-    /// Get top reliable nodes with fill-up logic to ensure pool size
-    /// First tries to get top nodes based on recent success, then fills up with random nodes
-    pub async fn get_top_reliable_nodes(
-        &self,
-        limit: usize,
-    ) -> Result<Vec<crate::database::MoneroNode>> {
-        // Step 1: Try primary fetch - get top nodes based on recent success (last 200 health checks)
-        let mut top_nodes = self
-=======
     /// Get nodes to use, with weighted selection favoring top performers
     /// The list has some randomness, but the top nodes are still more likely to be chosen
     pub async fn get_top_reliable_nodes(&self, limit: usize) -> Result<Vec<NodeAddress>> {
@@ -121,25 +111,11 @@
         );
 
         let available_nodes = self
->>>>>>> b8982b5a
             .db
             .get_top_nodes_by_recent_success(&self.network, limit as i64)
             .await
             .context("Failed to get top nodes by recent success")?;
 
-<<<<<<< HEAD
-        // Step 2: If primary fetch didn't return enough nodes, fall back to any identified nodes with successful health checks
-        if top_nodes.len() < limit {
-            top_nodes = self
-                .db
-                .get_identified_nodes_with_success(&self.network)
-                .await?;
-        }
-
-        // Step 3: Check if we still don't have enough nodes
-        if top_nodes.len() < limit {
-            let needed = limit - top_nodes.len();
-=======
         let total_candidates = available_nodes.len();
 
         let weighted: Vec<(NodeAddress, f64)> = available_nodes
@@ -153,7 +129,6 @@
             .collect();
 
         let mut rng = rand::thread_rng();
->>>>>>> b8982b5a
 
         let mut candidates = weighted;
         let mut selected_nodes = Vec::with_capacity(limit);
@@ -164,15 +139,6 @@
                 .choose_weighted(&mut rng, |item| item.1)
                 .map_err(|e| anyhow::anyhow!("Weighted choice failed: {}", e))?;
 
-<<<<<<< HEAD
-            // Step 6: Combine lists
-            top_nodes.extend(random_fillers);
-        }
-
-        debug!(
-            "Pool size: {} nodes for network {} (target was {} nodes)",
-            top_nodes.len(),
-=======
             // Locate index of the chosen pair and remove it
             let chosen_index = candidates
                 .iter()
@@ -186,7 +152,6 @@
         debug!(
             "Pool size: {} nodes for network {} (target: {})",
             selected_nodes.len(),
->>>>>>> b8982b5a
             self.network,
             limit
         );
