--- conflicted
+++ resolved
@@ -31,13 +31,9 @@
 
 ### Using Docker
 
-<<<<<<< HEAD
 Running the ASB and its required services (Bitcoin node, Monero node, wallet RPC) can be complex to set up manually. 
 We provide a Docker Compose solution that handles all of this automatically. 
 See our [docker-compose repository](https://github.com/UnstoppableSwap/asb-docker-compose) for setup instructions and configuration details.
-=======
-Running the ASB and its required services (Bitcoin node, Monero node, wallet RPC) can be complex to set up manually. We provide a Docker Compose solution that handles all of this automatically. See our [docker-compose repository](https://github.com/UnstoppableSwap/asb-docker-compose) for setup instructions and configuration details.
->>>>>>> 14a5b4c3
 
 ## ASB Details
 
