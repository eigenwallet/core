#![warn(
    unused_extern_crates,
    missing_debug_implementations,
    missing_copy_implementations,
    rust_2018_idioms,
    clippy::cast_possible_truncation,
    clippy::cast_sign_loss,
    clippy::fallible_impl_from,
    clippy::cast_precision_loss,
    clippy::cast_possible_wrap,
    clippy::dbg_macro
)]
#![forbid(unsafe_code)]

//! # monero-harness
//!
//! A simple lib to start a monero container (incl. monerod and
//! monero-wallet-rpc). Provides initialisation methods to generate blocks,
//! create and fund accounts, and start a continuous mining task mining blocks
//! every BLOCK_TIME_SECS seconds.
//!
//! Also provides standalone JSON RPC clients for monerod and monero-wallet-rpc.
use std::time::Duration;

use anyhow::{anyhow, bail, Context, Result};
use testcontainers::clients::Cli;
use testcontainers::{Container, RunnableImage};
use tokio::time;

use monero::{Address, Amount};
use monero_rpc::monerod::MonerodRpc as _;
use monero_rpc::monerod::{self, GenerateBlocks};
use monero_sys::{no_listener, Daemon, SyncProgress, TxReceipt, WalletHandle};

use crate::image::{MONEROD_DAEMON_CONTAINER_NAME, MONEROD_DEFAULT_NETWORK, RPC_PORT};

pub mod image;

/// How often we mine a block.
const BLOCK_TIME_SECS: u64 = 1;

#[derive(Debug)]

pub struct Monero {
    monerod: Monerod,
    wallets: Vec<MoneroWallet>,
}

impl<'c> Monero {
    /// Starts a new regtest monero container setup consisting out of 1 monerod
    /// node and n wallets. The docker container and network will be prefixed
    /// with a randomly generated `prefix`. One miner wallet is started
    /// automatically.
    /// monerod container name is: `prefix`_`monerod`
    /// network is: `prefix`_`monero`
    /// miner wallet container name is: `miner`
    pub async fn new(
        cli: &'c Cli,
        additional_wallets: Vec<&'static str>,
    ) -> Result<(
        Self,
        Container<'c, image::Monerod>,
        Vec<Container<'c, image::MoneroWalletRpc>>,
    )> {
        let prefix = format!("{}_", random_prefix());
        let monerod_name = format!("{}{}", prefix, MONEROD_DAEMON_CONTAINER_NAME);
        let network = format!("{}{}", prefix, MONEROD_DEFAULT_NETWORK);

        tracing::info!("Starting monerod: {}", monerod_name);
        let (monerod, monerod_container) = Monerod::new(cli, monerod_name, network)?;
        let containers: Vec<Container<'c, image::MoneroWalletRpc>> = vec![];
        let mut wallets = vec![];

        let daemon = {
            let monerod_port = monerod_container.get_host_port_ipv4(RPC_PORT);
            let monerod_url = format!("http://127.0.0.1:{}", monerod_port);
            Daemon {
                address: monerod_url,
                ssl: false,
            }
        };

        {
            let client = reqwest::Client::new();
            let response = client
                .get(format!("{}/get_info", &daemon.address))
                .send()
                .await?;
            tracing::debug!("Monerod response at /get_info: {:?}", response.status());

            let response = client
                .get(format!("{}/json_rpc", &daemon.address))
                .send()
                .await?;
            tracing::debug!(
                "Monerod response at /json_rpc (expected error: -32600): {:?}",
                response.text().await?
            );
        }

        let miner = "miner";
        tracing::info!("Creating miner wallet: {}", miner);
        let miner_wallet = MoneroWallet::new(miner, daemon.clone(), prefix.clone())
            .await
            .context("Failed to create miner wallet")?;

        tracing::info!("Created miner wallet: {}", miner_wallet.name());

        wallets.push(miner_wallet);
        for wallet in additional_wallets.iter() {
            tracing::info!("Starting wallet: {}", wallet);

            let wallet_instance = tokio::time::timeout(Duration::from_secs(300), async {
                loop {
                    match MoneroWallet::new(wallet, daemon.clone(), prefix.clone()).await {
                        Ok(w) => break w,
                        Err(e) => {
                            tracing::warn!(
                                "Wallet creation error: {} – retrying in 2 seconds...",
                                e
                            );
                            time::sleep(Duration::from_secs(2)).await;
                        }
                    }
                }
            })
            .await
            .context("All retry attempts for creating a wallet exhausted")?;

            wallets.push(wallet_instance);
        }

        Ok((Self { monerod, wallets }, monerod_container, containers))
    }

    pub fn monerod(&self) -> &Monerod {
        &self.monerod
    }

    pub fn wallet(&self, name: &str) -> Result<&MoneroWallet> {
        let wallet = self
            .wallets
            .iter()
            .find(|wallet| wallet.name.eq(&name))
            .ok_or_else(|| anyhow!("Could not find wallet container."))?;

        Ok(wallet)
    }

    pub async fn init_miner(&self) -> Result<()> {
        let miner_wallet = self.wallet("miner")?;
        let miner_address = miner_wallet.address().await?.to_string();

        tracing::info!("Miner address: {}", miner_address);

        // Generate the first 120 blocks in bulk
        let amount_of_blocks = 120;
        let monerod = &self.monerod;
        let res = monerod
            .generate_blocks(amount_of_blocks, miner_address.clone())
            .await
            .context("Failed to generate blocks")?;
        tracing::info!(
            "Generated {:?} blocks to {}",
            res.blocks.len(),
            miner_address
        );
        if res.blocks.len() < amount_of_blocks.try_into().unwrap() {
            tracing::error!(
                "Expected to generate {} blocks, but only generated {}",
                amount_of_blocks,
                res.blocks.len()
            );
            bail!("Failed to generate enough blocks");
        }

        // Make sure to refresh the wallet to see the new balance
        let block_height = monerod.client().get_block_count().await?.count as u64;

        tracing::info!(
            "Waiting for miner wallet to catch up to blockchain height {}",
            block_height
        );
        miner_wallet.refresh().await?;

        // Debug: Check wallet balance after initial block generation
        let balance = miner_wallet.balance().await?;
        tracing::info!(
            "Miner balance after initial block generation: {}",
            Amount::from_pico(balance)
        );

        if balance == 0 {
            tracing::error!("Miner balance is still 0 after initial block generation");
            bail!("Miner balance is still 0 after initial block generation");
        }

        Ok(())
    }

    pub async fn init_wallet(&self, name: &str, amount_in_outputs: Vec<u64>) -> Result<()> {
        let wallet = self.wallet(name)?;

        self.init_external_wallet(name, &wallet.wallet, amount_in_outputs)
            .await
    }

    pub async fn init_external_wallet(
        &self,
        name: &str,
        wallet: &WalletHandle,
        amount_in_outputs: Vec<u64>,
    ) -> Result<()> {
        let miner_wallet = self.wallet("miner")?;
        let miner_address = miner_wallet.address().await?.to_string();
        let monerod = &self.monerod;

        if amount_in_outputs.is_empty() || amount_in_outputs.iter().sum::<u64>() == 0 {
            tracing::info!(address=%wallet.main_address().await, "Initializing wallet `{}` with {}", name, Amount::ZERO);
            return Ok(());
        }

        let mut expected_total = 0;

        tracing::info!("Syncing miner wallet");
        miner_wallet.refresh().await?;

        for amount in amount_in_outputs {
            if amount > 0 {
                miner_wallet
                    .transfer(&wallet.main_address().await, amount)
                    .await
                    .context("Miner could not transfer funds to wallet")?;
                expected_total += amount;
                tracing::debug!(
                    "Funded wallet `{}` with {}",
                    name,
                    Amount::from_pico(amount)
                );
            }
        }

        tracing::info!(
            address=%wallet.main_address().await,
            "Funding wallet `{}` with {}. Generating 10 blocks to unlock.",
            name,
            Amount::from_pico(expected_total)
        );
        monerod.generate_blocks(10, miner_address.clone()).await?;
        tracing::info!("Generated 10 blocks to unlock. Waiting for wallet to catch up.");
        tokio::time::sleep(Duration::from_secs(2)).await;

        let cloned_name = name.to_owned();
        wallet
            .wait_until_synced(Some(move |sync_progress: SyncProgress| {
                tracing::debug!(
                    current = sync_progress.current_block,
                    target = sync_progress.target_block,
                    "Synching wallet {}",
                    &cloned_name
                );
            }))
            .await
            .context("Failed to sync Monero wallet up to new 10 blocks")?;

        tokio::time::sleep(Duration::from_secs(10)).await;

        wallet.wait_until_synced(no_listener()).await?;

        let total = wallet.total_balance().await.as_pico();

        assert_eq!(total, expected_total);

        tracing::info!(
            "Wallet `{}` has received {} (unlocked)",
            &name,
            Amount::from_pico(total)
        );

        Ok(())
    }

    pub async fn generate_block(&self) -> Result<()> {
        let miner_wallet = self.wallet("miner")?;
        let miner_address = miner_wallet.address().await?.to_string();
        self.monerod()
            .generate_blocks(15, miner_address.clone())
            .await?;
        Ok(())
    }

    pub async fn start_miner(&self) -> Result<()> {
        let miner_wallet = self.wallet("miner")?;
        let miner_address = miner_wallet.address().await?.to_string();
        let monerod = &self.monerod;

        monerod.start_miner(&miner_address).await?;

        tracing::info!("Waiting for miner wallet to catch up...");
        miner_wallet.refresh().await?;

        Ok(())
    }

    pub async fn init_and_start_miner(&self) -> Result<()> {
        self.init_miner().await?;
        self.start_miner().await?;

        Ok(())
    }
}

fn random_prefix() -> String {
    use rand::Rng;

    rand::thread_rng()
        .sample_iter(rand::distributions::Alphanumeric)
        .take(4)
        .collect()
}

#[derive(Clone, Debug)]
#[allow(dead_code)]
pub struct Monerod {
    name: String,
    network: String,
    client: monerod::Client,
    rpc_port: u16,
}

pub struct MoneroWallet {
    name: String,
    wallet: WalletHandle,
}

impl std::fmt::Debug for MoneroWallet {
    fn fmt(&self, f: &mut std::fmt::Formatter<'_>) -> std::fmt::Result {
        write!(f, "MoneroWallet {{ name: {} }}", self.name)
    }
}

// Old symbol kept as alias so dependant crates/tests can be migrated gradually.
pub type MoneroWalletRpc = MoneroWallet;

impl<'c> Monerod {
    /// Starts a new regtest monero container.
    fn new(
        cli: &'c Cli,
        name: String,
        network: String,
    ) -> Result<(Self, Container<'c, image::Monerod>)> {
        let image = image::Monerod;
        let image: RunnableImage<image::Monerod> = RunnableImage::from(image)
            .with_container_name(name.clone())
            .with_network(network.clone());

        let container = cli.run(image);
        let monerod_rpc_port = container.get_host_port_ipv4(RPC_PORT);

        Ok((
            Self {
                name,
                network,
                client: monerod::Client::localhost(monerod_rpc_port)?,
                rpc_port: monerod_rpc_port,
            },
            container,
        ))
    }

    pub fn client(&self) -> &monerod::Client {
        &self.client
    }

    /// Spawns a task to mine blocks in a regular interval to the provided
    /// address
    pub async fn start_miner(&self, miner_wallet_address: &str) -> Result<()> {
        let monerod = self.client().clone();
        tokio::spawn(mine(monerod, miner_wallet_address.to_string()));
        Ok(())
    }

    /// Maybe this helps with wallet syncing?
    pub async fn generate_blocks(
        &self,
        amount: u64,
        address: impl Into<String>,
    ) -> Result<GenerateBlocks> {
        let address = address.into();

        for _ in 0..amount {
            self.client().generateblocks(1, address.clone()).await?;
            tracing::trace!("Generated block, sleeping for 250ms");
            tokio::time::sleep(Duration::from_millis(250)).await;
        }

        Ok(GenerateBlocks {
            blocks: vec!["".to_string(); amount.try_into().unwrap()],
            height: u32::try_from(amount).unwrap(),
        })
    }
}

impl MoneroWallet {
    /// Create a new wallet using monero-sys bindings connected to the provided monerod instance.
    async fn new(name: &str, daemon: Daemon, prefix: String) -> Result<Self> {
        // Wallet files will be stored in the system temporary directory with the prefix to avoid clashes
        let mut wallet_path = std::env::temp_dir();
        wallet_path.push(format!("{}{}", prefix, name));

        // Use Mainnet network type – regtest daemon accepts mainnet prefixes
        // and this avoids address-parsing errors when calling daemon RPCs.
        let wallet = WalletHandle::open_or_create(
            wallet_path.display().to_string(),
            daemon,
            monero::Network::Mainnet,
            true,
        )
        .await
        .context("Failed to create or open wallet")?;

        // Allow mismatched daemon version when running in regtest
        // Also trusts the daemon.
        // Also set's the
        wallet.unsafe_prepare_for_regtest().await;

        Ok(Self {
            name: name.to_string(),
            wallet,
        })
    }

    pub fn name(&self) -> &str {
        &self.name
    }

    pub async fn address(&self) -> Result<Address> {
        Ok(self.wallet.main_address().await)
    }

    pub async fn balance(&self) -> Result<u64> {
        // First make sure we're connected to the daemon
        let connected = self.wallet.connected().await;
        tracing::debug!("Wallet connected to daemon: {}", connected);

        // Force a refresh first
        self.refresh().await?;

        let total = self.wallet.total_balance().await.as_pico();
        tracing::debug!(
            "Wallet `{}` balance (total): {}",
            self.name,
            Amount::from_pico(total)
        );
        Ok(total)
    }

    pub async fn unlocked_balance(&self) -> Result<u64> {
        Ok(self.wallet.unlocked_balance().await.as_pico())
    }

    pub async fn refresh(&self) -> Result<()> {
        let name = self.name.clone();

        self.wallet
            .wait_until_synced(Some(move |sync_progress: SyncProgress| {
                tracing::debug!(
                    current = sync_progress.current_block,
                    target = sync_progress.target_block,
                    "Synching wallet {}",
                    &name
                );
            }))
            .await?;
        Ok(())
    }

    pub async fn transfer(&self, address: &Address, amount_pico: u64) -> Result<TxReceipt> {
        tracing::info!(
            "`{}` transferring {}",
            self.name,
            Amount::from_pico(amount_pico),
        );
        let amount = Amount::from_pico(amount_pico);
        self.wallet
            .transfer(address, amount)
            .await
            .context("Failed to perform transfer")
    }

    pub async fn sweep(&self, address: &Address) -> Result<TxReceipt> {
        tracing::info!("`{}` sweeping", self.name);

        self.wallet
            .sweep(address)
            .await
            .context("Failed to perform sweep")?
            .into_iter()
            .next()
            .context("No transaction receipts returned from sweep")
    }

    /// Sweep multiple addresses with different ratios
    /// If the address is `None`, the address will be set to the primary address of the
    /// main wallet.
<<<<<<< HEAD
    pub async fn sweep_multi(
        &self,
        addresses: &[impl Into<Option<Address>> + Clone],
        ratios: &[f64],
    ) -> Result<TxReceipt> {
=======
    pub async fn sweep_multi(&self, addresses: &[Address], ratios: &[f64]) -> Result<TxReceipt> {
>>>>>>> 79f12e64
        tracing::info!("`{}` sweeping multi ({:?})", self.name, ratios);
        self.balance().await?;

        self.wallet
            .sweep_multi(&addresses, ratios)
            .await
            .context("Failed to perform sweep")?
            .into_iter()
            .next()
            .context("No transaction receipts returned from sweep")
    }

    pub async fn blockchain_height(&self) -> Result<u64> {
        self.wallet.blockchain_height().await
    }
}

/// Mine a block ever BLOCK_TIME_SECS seconds.
async fn mine(monerod: monerod::Client, reward_address: String) -> Result<()> {
    loop {
        time::sleep(Duration::from_secs(BLOCK_TIME_SECS)).await;
        monerod.generateblocks(1, reward_address.clone()).await?;
    }
}<|MERGE_RESOLUTION|>--- conflicted
+++ resolved
@@ -503,15 +503,7 @@
     /// Sweep multiple addresses with different ratios
     /// If the address is `None`, the address will be set to the primary address of the
     /// main wallet.
-<<<<<<< HEAD
-    pub async fn sweep_multi(
-        &self,
-        addresses: &[impl Into<Option<Address>> + Clone],
-        ratios: &[f64],
-    ) -> Result<TxReceipt> {
-=======
     pub async fn sweep_multi(&self, addresses: &[Address], ratios: &[f64]) -> Result<TxReceipt> {
->>>>>>> 79f12e64
         tracing::info!("`{}` sweeping multi ({:?})", self.name, ratios);
         self.balance().await?;
 
