--- conflicted
+++ resolved
@@ -7,14 +7,11 @@
 
 ## [Unreleased]
 
-<<<<<<< HEAD
-- ASB: Explicitly retry publishing the Bitcoin punish transaction
-- GUI + ASB: Change donation address to `4A1tNBcsxhQA7NkswREXTD1QGz8mRyA7fGnCzPyTwqzKdDFMNje7iHUbGhCetfVUZa1PTuZCoPKj8gnJuRrFYJ2R2CEzqbJ`
-=======
+- ASB: Explicitly retry publishing the Bitcoin punish transaction 
+
 ## [3.0.0-rc.3] - 2025-10-16
 
 - GUI + ASB: Change donation address to `4A1tNBcsxhQA7NkswREXTD1QGz8mRyA7fGnCzPyTwqzKdDFMNje7iHUbGhCetfVUZa1PTuZCoPKj8gnJuRrFYJ2R2CEzqbJ`. This was done because the previous donation address was a subaddress which complicates transaction building.
->>>>>>> bc9b529d
 
 ## [3.2.0-rc.2] - 2025-10-14
 
