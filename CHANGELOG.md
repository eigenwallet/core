# Changelog

All notable changes to this project will be documented in this file.

The format is based on [Keep a Changelog](https://keepachangelog.com/en/1.0.0/),
and this project adheres to [Semantic Versioning](https://semver.org/spec/v2.0.0.html).

## [Unreleased]

- GUI + SWAP: Retry sending the encrypted signature more aggressively. This might help with an issue where we would be stuck on the "Sending encrypted signature" screen for a longer time than necessary.

## [3.2.11] - 2025-11-09

- GUI + SWAP: Assume double spend safety of Monero transactions after 6 confirmations. This means we are assuming that there won't be any re-orgs deeper than 5 blocks. We believe this is a safe assumption given that there were almost no orphaned blocks over the last two weeks. Qubic (which was behind the re-orgs) has mined less than 1% of the last 1000 blocks.
- GUI: Remove the following default Electrum servers: `tcp://electrum.blockstream.info:50001`, `tcp://electrum.coinucopia.io:50001`, `tcp://se-mma-crypto-payments-001.mullvad.net:50001`, `tcp://electrum2.bluewallet.io:50777` due to them being unreliable. Add the following new default Electrum servers: `tcp://electrum1.bluewallet.io:50001`, `tcp://electrum2.bluewallet.io:50001`, `tcp://electrum3.bluewallet.io:50001`, `ssl://btc-electrum.cakewallet.com:50002`, `tcp://bitcoin.aranguren.org:50001`.

## [3.2.10] - 2025-11-08

- GUI + SWAP + ASB: Reduce the confirmations required to spend a Monero transaction from 22 to 15. We believe the risks of re-orgs is low again and this is safe to do. This may increase the chances of swap being successful and will reduce the time a swap takes.
- GUI: Fix an issue where we a manual resume of a swap would be necessary if we failed to fetch certain Bitcoin transactions due to network issues.
<<<<<<< HEAD
- GUI: Remember acknowledged alerts and do not show them again.
- eigenweb-node: Fix an issue where connections would timeout immediately.
- eigenweb-node: Release a standalone eigenweb-node binary.
=======
-
>>>>>>> 833fc0ab

## [3.2.9] - 2025-11-05

- GUI: Fix an issue where an error in the UI runtime would cause a white screen to be displayed and nothing would be rendered.
- GUI(Linux): Fix an issue where the GUI would display a white screen on some systems (among others Fedora 43)

## [3.2.8] - 2025-11-02

- ASB + CONTROLLER: Add a `registration-status` command to the controller shell. You can use it to get the registration status of the ASB at the configured rendezvous points.
- ASB + GUI + CLI + SWAP: Split high-verbosity tracing into separate hourly-rotating JSON log files per subsystem to reduce noise and aid debugging: `tracing*.log` (core things), `tracing-tor*.log` (purely tor related), `tracing-libp2p*.log` (low level networking), `tracing-monero-wallet*.log` (low level Monero wallet related). `swap-all.log` remains for non-verbose logs.
- ASB: Fix an issue where we would not redeem the Bitcoin and force a refund even though it was still possible to do so.
- GUI: Potentially fix issue here swaps would not be displayed

## [3.2.7] - 2025-10-28

## [3.2.6] - 2025-10-27

## [3.2.5] - 2025-10-26

- ASB: Fixed an issue where we would be forced to refund a swap if Bobs acknowledgement of the transfer proof did not reach us.
- RENDEZVOUS-NODE: Fix an issue where the `--data-dir` argument was not accepted

## [3.2.4] - 2025-10-26

## [3.2.3] - 2025-10-26

- RENDEZVOUS-NODE: Fix a spelling mistake in the Dockerfile

## [3.2.2] - 2025-10-25

- RENDEZVOUS-NODE: Now takes a `--data-dir` argument and has been renamed to "rendezvous-node" (previously "rendezvous-server")
- RENDEZVOUS-NODE: Rendezvous servers now register themselves at bootstrap rendezvous points to make them discoverable.
- ORCHESTRATOR: The orchestrator will now also add a `rendezvous-node` service to the `docker-compose.yml` file. Rendezvous nodes help with peer discovery in the network.
- ASB + GUI + CLI: Upgrade arti-client to 1.6.0

## [3.2.1] - 2025-10-21

- ASB + GUI + CLI: Fix an issue where the internal Tor client would fail to choose guards. This would prevent all Tor traffic from working. We temporarily fix this by forcing new guards to be chosen on every startup. This will be reverted once the issue is fixed [upstream](https://gitlab.torproject.org/tpo/core/arti/-/issues/2079)
- CLI: Remove the `--debug` flag

## [3.2.0-rc.4] - 2025-10-17

- ASB + CLI + GUI: Reduce redial interval to 30s; set idle connection timeout to 2h; increase auth and multiplex timeout to 60s
- ASB: Explicitly retry publishing the Bitcoin punish transaction
- GUI + ASB: Adress to `4A1tNBcsxhQA7NkswREXTD1QGz8mRyA7fGnCzPyTwqzKdDFMNje7iHUbGhCetfVUZa1PTuZCoPKj8gnJuRrFYJ2R2CEzqbJ`. This was done because the previous donation address was a subaddress which complicates transaction building.

## [3.2.0-rc.2] - 2025-10-14

- ASB: Fix an issue where the compiled binary would not know its own version

## [3.2.0-rc.1] - 2025-10-14

- ASB: Fixed a rare race condition where it would be possible for the Monero lock step to fail but the funds to still be transferred. This would require manual intervention to recover.
- ASB: Periodically store the Monero wallet on certain events (receive money, spend money, refresh wallet) to avoid loss of metadata

## [3.1.3] - 2025-10-11

- GUI + SWAP: Fix an issue where we would fail to redeem the Monero because the wallet was not fully synchronized.
- ASB: Fix an issue where we would sometimes create Monero transaction without ensuring we were fully synchronized
- GUI: Fix an issue where swaps would not be displayed at all if the status of the Bitcoin timelock could not be fetched
- Changes squashed from release 3.0.3 - 3.1.2:
  - GUI: Fix an issue where it would always say "Wait for the application to load all required components" if Tor was disabled.
  - GUI: Remember acknowledged alerts and do not show them again.
  - RENDEZVOUS-SERVER: Fix an issue where connections would timeout immediately.
  - RENDEZVOUS-SERVER: Release a standalone rendezvous server binary.
  - GUI + SWAP + ASB: Upgrade arti (tor library) to 1.5.0. This might improve connectivity reliability.
  - ASB: Fix an issue where we would not wait between re-dials of rendezvous nodes.
  - GUI: Faster startup time by allowing parts of the application be used while other components are still initializing.
  - GUI: We now default to redeeming swaps into the internal Monero wallet, and sending Bitcoin refund into the internal Bitcoin wallet. If you want to change this behaviour go to Settings -> "Redeem Policy" and "Refund Policy".
  - GUI(Linux): Fixed an issue where the screen would be blank when launching the GUI.
  - GUI(Linux): The Linux builds are not built on Ubuntu 24.04. This mean it'll require glibc 2.39 which might not be present on some systems. If this is the case for you, please use the flatpak builds. We continue to look for a better way solution.
  - GUI: A warning will be display for makers running `<3.0.0`. Versions `2.*.*` are deprecated and do not support some essential protocols such as the new cooperative Monero redeem protocol. If you are a maker and are having issues with upgrading, please contact the developer on Matrix.
  - GUI: Clearly mark makers that have no available funds as having no available funds.
  - ORCHESTRATOR: Introduce a new `asb-tracing-logger` container within the `docker-compose.yml`. The `asb-tracing-logger` gives you access to the tracing (high verbosity) logs of your asb. Download the new `orchestrator` and run it. Then run `docker compose up -d`. The new `asb-tracing-logger` container will be created. Then run `docker compose logs -f --tail 100 asb-tracing-logger` to view detailed logging and see what is going on behind the scenes. The `asb` will continue printing less-verbose logs like before.
  - ASB: You can now configure your maker to donate a small part of swaps to funding further development of the project. This is disabled by default. You can manually enable it if you choose to do so. Set `maker.developer_tip` to a number between 0 and 1. Setting `maker.developer_tip` to `0.02` will donate 2% of each swap to the [donation address](https://github.com/eigenwallet/core?tab=readme-ov-file#donations) of the project. This is defined [here](https://github.com/eigenwallet/core/blob/ce4a85bfdd3b3fd6fbdf6c4c1ab0e1c3188b7fc2/swap-env/src/defaults.rs#L9) in the code. The tip is sent by adding an additional output to the Monero lock transaction of a swap. This means this will not impact the availability of your UTXOs (unlocked funds) as it does not require an additonal transaction. Because tips are only ever sent in Monero you maintain full privacy.
  - ASB + CLI + GUI (Testnet only): Bitcoin timelocks have been tripled. This has no affect for mainnet swaps. Blocktimes are too low on testnet to be able to test reliably.

Note: The releases 3.0.3 - 3.1.1 were squashed and merged into 3.1.2

## [3.0.2] - 2025-09-21

- Fix an issue where the released binaries for Windows where incorrect labeled as having been built for Linux

## [3.0.1] - 2025-09-19

- ASB: require Monero wallet to be fully synchronized before providing quotes
- ORCHESTRATOR: Allow re-generating `docker-compose.yml` while preserving the asb config (`config.toml`). If you've ran the `orchestrator` before you can download a newer version, run it and an updated `docker-compose.yml` will be generated (overwriting the previous file). All data and configuration options will be preserved as they are stored inside the Docker volumes and the `config.toml` file.
- GUI + CLI: Fix an issue where it'd take a long time to redeem the Monero. We did not properly skip the block scanning.
- GUI + CLI: Assume Monero double spend safety after 22 instead of after 12 blocks given the recent large re-org attacks
- ORCHESTRATOR: Change exposed mainnet port from `9839` to `9939`
- ORCHESTRATOR: We incorrectly passed the `--mainnet` flag to the `asb` binary but it is the default for the asb.
- CONTROLLER: Add a `bitcoin-seed` command to the controller. You can use it to export the descriptor of the internal Bitcoin wallet.
- CLI + GUI + ASB: Accept self-signed TLS certificates and TLS certificates with older protocol versions.

## [3.0.0-beta.10] - 2025-08-14

- GUI + CLI + ASB: Fix an issue where the Monero RPC pool would fail to build TLS handshakes over Tor

## [3.0.0-beta.9] - 2025-08-12

- ASB + CONTROLLER: Add a `monero_seed` command to the controller shell. You can use it to export the seed and restore height of the internal Monero wallet. You can use those to import the wallet into a wallet software of your own choosing.
- GUI: You can now change the Monero Node without having to restart.
- GUI: You can now export the seed phrase of the Monero wallet.
- GUI + CLI: Temporarily require a minimum of 12 confirmations for Monero transactions. Just a pre-caution given the Qubic shenanigans.
- GUI + CLI + ASB: Add `/dns4/aswap.click/tcp/8888/p2p/12D3KooWQzW52mdsLHTMu1EPiz3APumG6vGwpCuyy494MAQoEa5X`, `/dns4/getxmr.st/tcp/8888/p2p/12D3KooWHHwiz6WDThPT8cEurstomg3kDSxzL2L8pwxfyX2fpxVk` to the default list of rendezvous points

## [3.0.0-beta.8] - 2025-08-10

- GUI: Speedup startup by concurrently bootstrapping Tor and requesting the user to select a wallet
- GUI: Add white background to QR code modal to make it better scannable
- GUI + CLI + ASB: Add `/dns4/rendezvous.observer/tcp/8888/p2p/12D3KooWMjceGXrYuGuDMGrfmJxALnSDbK4km6s1i1sJEgDTgGQa` to the default list of rendezvous points
- GUI + CLI + ASB: Monero RPC pool now prioritizes nodes with pre-established TCP connections
- ASB + CONTROLLER: Add a `monero_seed` command to the controller shell. You can use it to export the seed and restore height of the internal Monero wallet. You can use those to import the wallet into a wallet software of your own choosing.

## [3.0.0-beta.6] - 2025-08-07

- GUI + CLI + ASB: The Monero RPC pool now caches TCP and Tor streams
- ASB: The default configuration has been adjusted to accept Bitcoin transactions as finalized after one block (one confirmation). Bitcoin double spends are essentially impossible for practical purposes. If one is swapping extremely large amounts, they can consider dialing `bitcoin.finality_confirmations` to `2` or `3`. This will however force the swap to take much longer to complete, and also increase the risk of a refund being made.
- ASB: The `monero.monero_node_pool` flag has been removed from the config. If you want to use the Monero Node Pool, you can now do so simply by omitting `monero.daemon_url` from the config.
- ASB: The `asb` now exposes a JSON-RPC endpoint at which it can receive commands. The `asb-controller` binary implements the client side of the JSON-RPC protocol. The JSON-RPC protocol is currently entirely read-only. This means it cannot be used to withdraw funds or change configurations. The JSON-RPC endpoint is disabled by default. It can be enabled by passing the `--rpc-bind-port 127.0.0.1:9944` and `--rpc-bind-host 127.0.0.1` flags to the `asb` binary.
- CONTROLLER: A new experimental `asb-controller` binary is now shipped. It is a CLI and REPL tool to interact with an ASB over JSON-RPC. It still has limited functionality, but will be extended in the future. Currently, it can be used to:
  - Get the primary address of th Monero wallet
  - Get the balance of the Monero wallet
  - Get the balance of the Bitcoin wallet
  - Get the list of external multiaddresses that the ASB is listening on
  - Query the currently active peer-to-peer connections
  - Get a basic list of swaps from the database
- ORCHESTRATOR: A new experiemental `orchestrator` binary is now shipped.
  - The `orchestrator` is a lightweight tool to generate a production grade environement for running ASBs.
  - It guides the user through a wizard and generates a custom [Docker compose](https://docs.docker.com/compose/) file which specifies a secure Docker environment for running ASBs.
  - This will continue to evolve over time, and we will document this thoroughly once it is more stable.
- CLI + ASB + GUI: Fixed an issue where the Monero RPC pool would not handle timeouts correctly.

## [3.0.0-beta.5] - 2025-08-04

- GUI + CLI: Fixed a potential race condition where if the user closed the app while the Bitcoin was in the process of being published, manual recovery would be required to get to a recoverable state.
- GUI + CLI + ASB: Fixed an issue where the Monero block height could not be fetched due to a bug in the Monero codebase

## [3.0.0-beta.4] - 2025-08-03

- GUI: The following rendezvous points have been added to the default list of rendezvous points. If you're running a maker, please add them to your config file (under `network.rendezvous_point`). They are operated by members of the community that have shown to be reliable. These rendezvous points act as bootstrapping nodes for peer discovery: `/dns4/eigen.center/tcp/8888/p2p/12D3KooWS5RaYJt4ANKMH4zczGVhNcw5W214e2DDYXnjs5Mx5zAT`, `/dns4/swapanarchy.cfd/tcp/8888/p2p/12D3KooWRtyVpmyvwzPYXuWyakFbRKhyXGrjhq6tP7RrBofpgQGp`, `/dns4/darkness.su/tcp/8888/p2p/12D3KooWFQAgVVS9t9UgL6v1sLprJVM7am5hFK7vy9iBCCoCBYmU`
- GUI + ASB + CLI: When using the "Monero RPC Pool" feature, we now accept self-signed TLS certificates. A lot of prominent community ran nodes use self-signed certificates. This'll be revisited once RPC-over-Tor is turned on by default. When specifying a custom node (without the RPC pool feature) we still require a valid certificate.

## [3.0.0-beta.3] - 2025-08-01

## [3.0.0-beta.2] - 2025-07-27

- GUI: Fix issue where the Monero wallet cache would be corrupted when the wallet was stored while it was refreshing.

## [3.0.0-beta] - 2025-07-18

- GUI: The GUI can now be used as a Monero wallet. You can open existing Monero wallet files that were created with `monero-wallet-cli` / `monero-wallet-rpc` / `monero-wallet-gui` / Feather Wallet. You can also generate new wallets or recover existing ones from a seed phrase. To change the restore height of a wallet, go to the "Wallet" tab and click on the "..." -> "Restore height" button. You can view your previous transactions, sync your wallet with the Blockchain and send Monero.
- GUI: The internal Bitcoin wallet and the p2p identitiy is now tied directly to the Monero wallet. The Bitcoin wallet and p2p identity is derived from the entropy of the Monero seed. The `seed.pem` file has no purpose for the GUI anymore and is only used for the CLI / ASB or when using the legacy mode of the GUI.
- GUI: The data directory has been split into multiple subdirectories. Each Monero wallet has its own data directory in `identities/<wallet-primary-address>`. That directory is used to store the swap history, the wallet cache for the Bitcoin wallet and the Tor client cache. When opening the GUI you can either select a Monero wallet to open or you can click the "No Wallet (Legacy)" button to view swaps that were started with older versions of the GUI or to get access to the Bitcoin wallet that was used in previous versions of the GUI.

## [2.5.6] - 2025-07-18

- ASB: Docker image has moved to <https://github.com/eigenwallet/core/pkgs/container/asb>
- ASB + GUI + CLI: We have renamed from _UnstoppableSwap_ to _eigenwallet_ ([why?](https://eigenwallet.org/rename.html)). We will slowly migrate the entire infrastructure to the new name.

## [2.4.5] - 2025-07-17

_Some of these CHANGELOG entires have beeb merged from 2.0.3 - 2.4.3 into this release because those releases were missing Github releases._

- ASB: Lowered the Monero lock retry timeout to 10minutes. Aftet that timeout we will start an early refund.

- GUI: Users can donate a small percentage of their swap to the projects donation address. Donations will be used to fund development. This is completely optional and **disabled** by default. Monero is used exclusively for donations, ensuring full anonymity for users. Donations are only ever send for successful swaps (not refunded ones). We clearly and transparently state where how much Monero is going before the user approves a swap.

- ASB + GUI + CLI: We now cache fee estimates for the Bitcoin wallet for up to 2 minutes. This improves the speed of fee estimation and reduces the number of requests to the Electrum servers.

- ASB + CLI + GUI: Introduce a load-balancing proxy for Monero RPC nodes that automatically discovers healthy nodes and routes requests to improve connection reliability.

- ASB: Added `monero_node_pool` boolean option to ASB config. When enabled, the ASB uses the internal Monero RPC pool instead of connecting directly to a single daemon URL, providing improved reliability and automatic failover across multiple Monero nodes.

- We now call Monero function directly (via FFI bindings) instead of using `monero-wallet-rpc`.

- ASB: Since we don't communicate with `monero-wallet-rpc` anymore, the Monero wallet's will no longer be accessible by connecting to it. If you are using the asb-docker-compose setup, run this command to migrate the wallet files from the volume of the monero-wallet-rpc container to the volume of the asb container:
  ```bash
  # On testnet
  cp /var/lib/docker/volumes/testnet_stagenet_monero-wallet-rpc-data/_data/* /var/lib/docker/volumes/testnet_testnet_asb-data/_data/monero/wallets
  # On mainnet
  cp /var/lib/docker/volumes/mainnet_mainnet_monero-wallet-rpc-data/_data/* /var/lib/docker/volumes/mainnet_mainnet_asb-data/_data/monero/wallets
  ```

- ASB: The `wallet_url` option has been removed and replaced with the optional `daemon_url`, that specifies which Monero node the asb will connect to. If not specified, the asb will connect to a known public Monero node at random.

- ASB: Add a `export-monero-wallet` command which gives the Monero wallet's seed and restore height. Export this seed into a wallet software of your own choosing to manage your Monero funds.
  The seed is a 25 word mnemonic. Example:
  ```bash
  $ asb export-monero-wallet > wallet.txt
  $ cat wallet.txt
  Seed          : novelty deodorant aloof serving fuel vipers awful segments siblings bite exquisite quick snout rising hobby trash amply recipe cinema ritual problems pram getting playful novelty
  Restore height: 3403755
  $
  ```

- Logs are now written to `stderr` (instead of `stdout`). Makers relying on piping the logs need to make sure to include the `stderr` output:

  | Before                     | After                            |
  | -------------------------- | -------------------------------- |
  | `asb logs \| my-script.sh` | `asb logs  2>&1 \| my-script.sh` |
  | `asb logs > output.txt`    | `asb logs > output.txt 2>&1`     |

- GUI: Improved peer discovery: We can now connect to multiple rendezvous points at once. We also cache peers we have previously connected to locally and will attempt to connect to them again in the future, even if they aren't registered with a rendezvous point anymore.

- ASB: We now retry for 6 hours to broadcast the early refund transaction. After that, we give up and Bob will have to wait for the timelock to expire then refund himself. If we detect that Bob has cancelled the swap, we will abort the swap on our side and let Bob refund himself.

## [2.0.3] - 2025-06-12

## [2.0.2] - 2025-06-12

- GUI: Fix issue where auto updater would not display the update
- ASB + GUI + CLI: Increase request_timeout to 7s, min_retries to 10 for Electrum load balancer

## [2.0.0] - 2025-06-12

- GUI: Build Flatpak bundle in release workflow
- docs: add instructions for verifying Tauri signature files
- docs: document new `electrum_rpc_urls` and `use_mempool_space_fee_estimation` options
- docs: Instructions for verifying GUI (Tauri) signature files

## [2.0.0-beta.2] - 2025-06-11

## [2.0.0-beta.1] - 2025-06-11

- BREAKING PROTOCOL CHANGE: Takers/GUIs running `>= 2.0.0` will not be able to initiate new swaps with makers/asbs running `< 2.0.0`. Please upgrade as soon as possible. Already started swaps from older versions are not be affected.
  - Taker and Maker now collaboratively sign a `tx_refund_early` Bitcoin transaction in the negotiation phase which allows the maker to refund the Bitcoin for the taker without having to wait for the 12h cancel timelock to expire.
  - `tx_refund_early` will only be published if the maker has not locked their Monero yet. This allows swaps to be refunded quickly if the maker doesn't have enough funds available or their daemon is not fully synced. The taker can then use the refunded Bitcoin to start a new swap.
- ASB: The maker will take Monero funds needed for ongoing swaps into consideration when making a quote. A warning will be displayed if the Monero funds do not cover all ongoing swaps.
- ASB: Return a zero quote when quoting fails instead of letting the request time out
- GUI + CLI + ASB: We now do load balancing over multiple Electrum servers. This improves the reliability of all our interactions with the Bitcoin network. When transactions are published they are broadcast to all servers in parallel.
- ASB: The `electrum_rpc_url` option has been removed. A new `electrum_rpc_urls` option has been added. Use it to specify a list of Electrum servers to use. If you want you can continue using a single server by providing a single URL. For most makers we recommend:
  - Running your own [electrs](https://github.com/romanz/electrs/) server
  - Optionally providing 2-5 fallback servers. The order of the servers does matter. Electrum servers at the front of the list have priority and will be tried first. You should place your own server at the front of the list.
  - A list of public Electrum servers can be found [here](https://1209k.com/bitcoin-eye/ele.php?chain=btc)

## [1.1.7] - 2025-06-04

- ASB: Fix an issue where the asb would quote a max_swap_amount off by a couple of piconeros

## [1.1.4] - 2025-06-04

## [1.1.3] - 2025-05-31

- The Bitcoin fee estimation is now more accurate. It uses a combination of `estimatesmartfee` from Bitcoin Core and `mempool.get_fee_histogram` from Electrum to ensure our distance from the mempool tip is appropriate. If our Electrum server doesn't support fee estimation, we use the mempool.space API. The mempool space API can be disabled using the `bitcoin.use_mempool_space_fee_estimation` option in the config file. It defaults to `true`.
- ASB: You can use the `--trace` flag to log all messages to the terminal. This is useful for debugging but shouldn't be used in production because it will log a lot of data, especially related to p2p networking and tor bootstrapping. If you want to debug issues in production, read the tracing-logs inside the data directory instead.

## [1.1.2] - 2025-05-24

- Docs: Document `external_bitcoin_address` option for using a specific
  Bitcoin address when redeeming or punishing swaps.
- Removed the JSON-RPC daemon and the `start-daemon` CLI command.
- Increased the max Bitcoin fee to up to 20% of the value of the transaction. This mitigates an issue where the Bitcoin lock transaction would not get confirmed in time on the blockchain.

## [1.1.1] - 2025-05-20

- CLI + GUI + ASB: Retry the Bitcoin wallet sync up to 15 seconds to work around transient errors.

## [1.1.0] - 2025-05-19

- GUI: Discourage swapping with makers running `< 1.1.0-rc.3` because the bdk upgrade introduced a breaking change.
- GUI: Fix an issue where the auto updater would incorrectly throw an error

## [1.1.0-rc.3] - 2025-05-18

- Breaking Change(Makers): Please complete all pending swaps, then upgrade as soon as possible. Takers might not be able to taker your offers until you upgrade your asb instance.
- CLI + ASB + GUI: We upgraded dependencies related to the Bitcoin wallet. When you boot up the new version for the first time, a migration process will be run to convert the old wallet format to the new one. This might take a few minutes. We also fixed a bug where we would generate too many unused addresses in the Bitcoin wallet which would cause the wallet to take longer to start up as time goes on.
- GUI: We display detailed progress about running background tasks (Tor bootstrapping, Bitcoin wallet sync progress, etc.)

## [1.0.0-rc.21] - 2025-05-15

## [1.0.0-rc.20] - 2025-05-14

- GUI: Added introduction flow for first-time users
- CLI + GUI: Update monero-wallet-rpc to v0.18.4.0

## [1.0.0-rc.19] - 2025-04-28

## [1.0.0-rc.18] - 2025-04-28

- GUI: Feedback submitted can be responded to by the core developers. The responses will be displayed under the "Feedback" tab.

## [1.0.0-rc.17] - 2025-04-18

- GUI: The user will now be asked to approve the swap offer again before the Bitcoin lock transaction is published. Makers should take care to only assume a swap has been accepted by the taker if the Bitcoin lock transaction is detected (`Advancing state state=bitcoin lock transaction in mempool ...`). Swaps that have been safely aborted will not be displayed in the GUI anymore.

## [1.0.0-rc.16] - 2025-04-17

- ASB: Quotes are now cached (Time-to-live of 2 minutes) to avoid overloading the maker with requests in times of high demand

## [1.0.0-rc.14] - 2025-04-16

- CI: Update Rust version to 1.80
- GUI: Update social media links

## [1.0.0-rc.13] - 2025-01-24

- Docs: Added a dedicated page for makers.
- Docs: Improved the refund and punish page.
- ASB: Fixed an issue where the ASB would silently fail if the publication of the Monero refund transaction failed.
- GUI: Add a button to open the data directory for troubleshooting purposes.

## [1.0.0-rc.12] - 2025-01-14

- GUI: Fixed a bug where the CLI wasn't passed the correct Monero node.

## [1.0.0-rc.11] - 2024-12-22

- ASB: The `history` command will now display additional information about each swap such as the amounts involved, the current state and the txid of the Bitcoin lock transaction.

## [1.0.0-rc.10] - 2024-12-05

- GUI: Release .deb installer for Debian-based systems
- ASB: The maker will now retry indefinitely to redeem the Bitcoin until the cancel timelock expires. This fixes an issue where the swap would be refunded if the maker failed to publish the redeem transaction on the first try (e.g due to a network error).
- ASB (experimental): We now listen on an onion address by default using an internal Tor client. You do not need to run a Tor daemon on your own anymore. The `tor.control_port` and `tor.socks5_port` properties in the config file have been removed. A new `tor.register_hidden_service` property has been added which when set to `true` will run a hidden service on which connections will be accepted. You can configure the number of introduction points to use by setting the `tor.hidden_service_num_intro_points` (3 - 20) property in the config file. The onion address will be advertised to all rendezvous points without having to be added to `network.external_addresses`. For now, this feature is experimental and may be unstable. We recommend you use it in combination with a clearnet address. This feature is powered by [arti](https://tpo.pages.torproject.net/core/arti/), an implementation of the Tor protocol in Rust by the Tor Project.
- CLI + GUI: We can now dial makers over `/onion3/****` addresses using the integrated Tor client.

## [1.0.0-rc.7] - 2024-11-26

- GUI: Changed terminology from "swap providers" to "makers"
- GUI: For each maker, we now display a unique deterministically generated avatar derived from the maker's public key

## [1.0.0-rc.6] - 2024-11-21

- CLI + GUI: Tor is now bundled with the application. All libp2p connections between peers are routed through Tor, if the `--enable-tor` flag is set. The `--tor-socks5-port` argument has been removed. This feature is powered by [arti](https://tpo.pages.torproject.net/core/arti/), an implementation of the Tor protocol in Rust by the Tor Project.
- CLI + GUI: At startup the wallets and tor client are started in parallel. This will speed up the startup time of the application.

## [1.0.0-rc.5] - 2024-11-19

- GUI: Set new Discord invite link to non-expired one
- GUI: Fix an issues where asbs would not be sorted correctly
- ASB: Change level of logs related to rendezvous registrations to `TRACE`

## [1.0.0-rc.4] - 2024-11-17

- GUI: Fix an issue where the AppImage would render a blank screen on some Linux systems
- ASB: We now log verbose messages to hourly rotating `tracing*.log` which are kept for 24 hours. General logs are written to `swap-all.log`.

## [1.0.0-rc.2] - 2024-11-16

- GUI: ASBs discovered via rendezvous are now prioritized if they are running the latest version
- GUI: Display up to 16 characters of the peer id of ASBs

## [1.0.0-rc.1] - 2024-11-15

## [1.0.0-alpha.3] - 2024-11-14

## [1.0.0-alpha.2] - 2024-11-14

### **GUI**

- Display a progress bar to user while we are downloading the `monero-wallet-rpc`
- Release `.app` builds for Darwin

## [1.0.0-alpha.1] - 2024-11-14

- GUI: Swaps will now be refunded as soon as the cancel timelock expires if the GUI is running but the swap dialog is not open.
- Breaking change: Increased Bitcoin refund window from 12 hours (72 blocks) to 24 hours (144 blocks) on mainnet. This change affects the default transaction configuration and requires both CLI and ASB to be updated to maintain compatibility. Earlier versions will not be able to initiate new swaps with peers running this version.
- Breaking network protocol change: The libp2p version has been upgraded to 0.53 which includes breaking network protocol changes. ASBs and CLIs will not be able to swap if one of them is on the old version.
- ASB: Transfer proofs will be repeatedly sent until they are acknowledged by the other party. This fixes a bug where it'd seem to Bob as if the Alice never locked the Monero. Forcing the swap to be refunded.
- CLI: Encrypted signatures will be repeatedly sent until they are acknowledged by the other party
- ASB: We now retry indefinitely to lock Monero funds until the swap is cancelled. This fixes an issue where we would fail to lock Monero on the first try (e.g., due to the daemon not being fully synced) and would never try again, forcing the swap to be refunded.
- ASB + CLI: You can now use the `logs` command to retrieve logs stored in the past, redacting addresses and id's using `logs --redact`.
- ASB: The `--disable-timestamp` flag has been removed
- ASB: The `history` command can now be used while the asb is running.
- Introduced a cooperative Monero redeem feature for Bob to request from Alice if Bob is punished for not refunding in time. Alice can choose to cooperate but is not obligated to do so. This change is backwards compatible. To attempt recovery, resume a swap in the "Bitcoin punished" state. Success depends on Alice being active and still having a record of the swap. Note that Alice's cooperation is voluntary and recovery is not guaranteed
- CLI: `--change-address` can now be omitted. In that case, any change is refunded to the internal bitcoin wallet.

## [0.13.2] - 2024-07-02

- CLI: Buffer received transfer proofs for later processing if we're currently running a different swap
- CLI: We now display the reason for a failed cancel-refund operation to the user (#683)

## [0.13.1] - 2024-06-10

- Add retry logic to monero-wallet-rpc wallet refresh

## [0.13.0] - 2024-05-29

- Minimum Supported Rust Version (MSRV) bumped to 1.74
- Lowered default Bitcoin confirmation target for Bob to 1 to make sure Bitcoin transactions get confirmed in time
- Added support for starting the CLI (using the `start-daemon` subcommand) as a Daemon that accepts JSON-RPC requests
- Update monero-wallet-rpc version to v0.18.3.1

## [0.12.3] - 2023-09-20

- Swap: If no Monero daemon is manually specified, we will automatically choose one from a list of public daemons by connecting to each and checking their availability.

## [0.12.2] - 2023-08-08

### Changed

- Minimum Supported Rust Version (MSRV) bumped to 1.67
- ASB can now register with multiple rendezvous nodes. The `rendezvous_point` option in `config.toml` can be a string with comma separated addresses, or a toml array of address strings.

## [0.12.1] - 2023-01-09

### Changed

- Swap: merge separate cancel/refund commands into one `cancel-and-refund` command for stuck swaps

## [0.12.0] - 2022-12-31

### Changed

- Update `bdk` library to latest version. This introduces an incompatability with previous versions due to different formats being used to exchange Bitcoin transactions
- Changed ASB to quote on Monero unlocked balance instead of total balance
- Allow `asb` to set a bitcoin address that is controlled by the asb itself to redeem/punish bitcoin to

### Added

- Allow asb config overrides using environment variables. See [1231](https://github.com/comit-network/xmr-btc-swap/pull/1231)

## [0.11.0] - 2022-08-11

### Changed

- Update from Monero v0.17.2.0 to Monero v0.18.0.0
- Change Monero nodes to [Rino tool nodes](https://community.rino.io/nodes.html)
- Always write logs as JSON to files
- Change to UTC time for log messages, due to a bug causing no logging at all to be printed (linux/macos), and an [unsoundness issue](https://docs.rs/tracing-subscriber/latest/tracing_subscriber/fmt/time/struct.LocalTime.html) with local time in [the time crate](https://github.com/time-rs/time/issues/293#issuecomment-748151025)
- Fix potential integer overflow in ASB when calculating maximum Bitcoin amount for Monero balance
- Reduce Monero locking transaction fee amount from 0.000030 to 0.000016 XMR, which is still double the current median fee as reported at [monero.how](https://www.monero.how/monero-transaction-fees)

### Added

- Adjust quote based on Bitcoin balance.
  If the max_buy_btc in the ASB config is higher than the available balance to trade, it will return the max available balance discounting the Monero locking fees. In the case the balance is lower than the min_buy_btc config it will return 0 to the CLI. If the ASB returns a quote of 0 the CLI will not allow you continue with a trade.
- Reduce required confirmations for Bitcoin transactions from 2 to 1
- Both the ASB and CLI now support the [Identify](https://github.com/libp2p/specs/blob/master/identify/README.md) protocol. This makes its version and network (testnet/mainnet) avaliable to others
- Display minimum BTC deposit required to cover the minimum quantity plus fee in the Swap CLI
- Swap CLI will check its monero-wallet-rpc version and remove it if it's older than Fluorine Fermi (0.18)

## [0.10.2] - 2021-12-25

### Changed

- Record monero wallet restore blockheight in state `SwapSetupCompleted` already.
  This solves issues where the CLI went offline after sending the BTC transaction, and the monero wallet restore blockheight being recorded after Alice locked the Monero, resulting in the generated XMR redeem wallet not detecting the transaction and reporting `No unlocked balance in the specified account`.
  This is a breaking database change!
  Swaps that were saved prior to this change may fail to load if they are in state `SwapSetupCompleted` of `BtcLocked`.
  Make sure to finish your swaps before upgrading.

## [0.10.1] - 2021-12-23

### Added

- `monero-recovery` command that can be used to print the monero address, private spend and view key so one can manually recover instances where the `monero-wallet-rpc` does not pick up the Monero funds locked up by the ASB.
  Related issue: <https://github.com/comit-network/xmr-btc-swap/issues/537>
  The command takes the swap-id as parameter.
  The swap has to be in a `BtcRedeemed` state.
  Use `--help` for more details.

## [0.10.0] - 2021-10-15

### Removed

- Support for the old sled database.
  The ASB and CLI only support the new sqlite database.
  If you haven't already, you can migrate your old data using the 0.9.0 release.

### Changed

- The ASB to no longer work as an eigenweb-node.
  The ASB can still register with eigenweb-node as usual.

### Fixed

- Mitigate CloseNotify bug #797 by retrying getting ScriptStatus if it fail and using a more stable public mainnet electrum server.

## [0.9.0] - 2021-10-07

### Changed

- Timestamping is now enabled by default even when the ASB is not run inside an interactive terminal.
- The `cancel`, `refund` and `punish` subcommands in ASB and CLI are run with the `--force` by default and the `--force` option has been removed.
  The force flag was used to ignore blockheight and protocol state checks.
  Users can still restart a swap with these checks using the `resume` subcommand.
- Changed log level of the "Advancing state", "Establishing Connection through Tor proxy" and "Connection through Tor established" log message from tracing to debug in the CLI.
- ASB and CLI can migrate their data to sqlite to store swaps and related data.
  This makes it easier to build applications on top of xmr-btc-swap by enabling developers to read swap information directly from the database.
  This resolved an issue where users where unable to run concurrent processes, for example, users could not print the swap history if another ASB or CLI process was running.
  The sqlite database filed is named `sqlite` and is found in the data directory.
  You can print the data directory using the `config` subcommand.
  The schema can be found here [here](swap/migrations/20210903050345_create_swaps_table.sql).

#### Database migration guide

##### Delete old data

The simplest way to migrate is to accept the loss of data and delete the old database.

1. Find the location of the old database using the `config` subcommand.
2. Delete the database
3. Run xmr-btc-swap
   xmr-btc swap will create a new sqlite database and use that from now on.

##### Preserve old data

It is possible to migrate critical data from the old db to the sqlite but there are many pitfalls.

1. Run xmr-btc-swap as you would normally
   xmr-btc-swap will try and automatically migrate your existing data to the new database.
   If the existing database contains swaps for very early releases, the migration will fail due to an incompatible schema.
2. Print out the swap history using the `history` subcommand.
3. Print out the swap history stored in the old database by also passing the `--sled` flag.
   eg. `swap-cli --sled history`
4. Compare the old and new history to see if you are happy with migration.
5. If you are unhappy with the new history you can continue to use the old database by passing the `--sled flag`

### Added

- Added a `disable-timestamp` flag to the ASB that disables timestamps from logs.
- A `config` subcommand that prints the current configuration including the data directory location.
  This feature should alleviate difficulties users were having when finding where xmr-btc-swap was storing data.
- Added `export-bitcoin-wallet` subcommand to the CLI and ASB, to print the internal bitcoin wallet descriptor.
  This will allow users to transact and monitor using external wallets.

### Removed

- The `bitcoin-target-block` argument from the `balance` subcommand on the CLI.
  This argument did not affect how the balance was calculated and was pointless.

## [0.8.3] - 2021-09-03

### Fixed

- A bug where the ASB erroneously transitioned into a punishable state upon a bitcoin transaction monitoring error.
  This could lead to a scenario where the ASB was neither able to punish, nor able to refund, so the XMR could stay locked up forever while the CLI refunded the BTC.
- A bug where the CLI erroneously transitioned into a cancel-timelock-expired state upon a bitcoin transaction monitoring error.
  This could lead to a scenario where the CLI is forced to wait for cancel, even though the cancel timelock is not yet expired and the swap could still be redeemed.

## [0.8.2] - 2021-09-01

### Added

- Add the ability to view the swap-cli bitcoin balance and withdraw.
  See issue <https://github.com/comit-network/xmr-btc-swap/issues/694>.

### Fixed

- An issue where the connection between ASB and CLI would get closed prematurely.
  The CLI expects to be connected to the ASB throughout the entire swap and hence reconnects as soon as the connection is closed.
  This resulted in a loop of connections being established but instantly closed again because the ASB deemed the connection to not be necessary.
  See issue <https://github.com/comit-network/xmr-btc-swap/issues/648>.
- An issue where the ASB was unable to use the Monero wallet in case `monero-wallet-rpc` has been restarted.
  In case no wallet is loaded when we try to interact with the `monero-wallet-rpc` daemon, we now load the correct wallet on-demand.
  See issue <https://github.com/comit-network/xmr-btc-swap/issues/652>.
- An issue where swap protocol was getting stuck trying to submit the cancel transaction.
  We were not handling the error when TxCancel submission fails.
  We also configured the electrum client to retry 5 times in order to help with this problem.
  See issues: <https://github.com/comit-network/xmr-btc-swap/issues/709> <https://github.com/comit-network/xmr-btc-swap/issues/688>, <https://github.com/comit-network/xmr-btc-swap/issues/701>.
- An issue where the ASB withdraw one bitcoin UTXO at a time instead of the whole balance.
  See issue <https://github.com/comit-network/xmr-btc-swap/issues/662>.

## [0.8.1] - 2021-08-16

### Fixed

- An occasional error where users couldn't start a swap because of `InsufficientFunds` that were off by exactly 1 satoshi.

## [0.8.0] - 2021-07-09

### Added

- Printing the deposit address to the terminal as a QR code.
  To not break automated scripts or integrations with other software, this behaviour is disabled if `--json` is passed to the application.
- Configuration setting for the websocket URL that the ASB connects to in order to receive price ticker updates.
  Can be configured manually by editing the config.toml file directly.
  It is expected that the server behind the url follows the same protocol as the [Kraken websocket api](https://docs.kraken.com/websockets/).
- Registration and discovery of ASBs using the [libp2p rendezvous protocol](https://github.com/libp2p/specs/blob/master/rendezvous/README.md).
  ASBs can register with a rendezvous node upon startup and, once registered, can be automatically discovered by the CLI using the `list-sellers` command.
  The rendezvous node address (`rendezvous_point`), as well as the ASB's external addresses (`external_addresses`) to be registered, is configured in the `network` section of the ASB config file.
  A rendezvous node is provided at `/dnsaddr/rendezvous.coblox.tech/p2p/12D3KooWQUt9DkNZxEn2R5ymJzWj15MpG6mTW84kyd8vDaRZi46o` for testing purposes.
  Upon discovery using `list-sellers` CLI users are provided with quote and connection information for each ASB discovered through the rendezvous node.
- A mandatory `--change-address` parameter to the CLI's `buy-xmr` command.
  The provided address is used to transfer Bitcoin in case of a refund and in case the user transfers more than the specified amount into the swap.
  For more information see [#513](https://github.com/comit-network/xmr-btc-swap/issues/513).

### Fixed

- An issue where the ASB gives long price guarantees when setting up a swap.
  Now, after sending a spot price the ASB will wait for one minute for the CLI's to trigger the execution setup, and three minutes to see the BTC lock transaction of the CLI in mempool after the swap started.
  If the first timeout is triggered the execution setup will be aborted, if the second timeout is triggered the swap will be safely aborted.
- An issue where the default Monero node connection string would not work, because the public nodes were moved to a different domain.
  The default monerod nodes were updated to use the [melo tool nodes](https://melo.tools/nodes.html).

### Changed

- The commandline interface of the CLI to combine `--seller-addr` and `--seller-peer-id`.
  These two parameters have been merged into a parameter `--seller` that accepts a single [multiaddress](https://docs.libp2p.io/concepts/addressing/).
  The multiaddress must end with a `/p2p` protocol defining the seller's peer ID.
- The `--data-dir` option to `--data-base-dir`.
  Previously, this option determined the final data directory, regardless of the `--testnet` flag.
  With `--data-base-dir`, a subdirectory (either `testnet` or `mainnet`) will be created under the given path.
  This allows using the same command with or without `--testnet`.

### Removed

- The websocket transport from the CLI.
  Websockets were only ever intended to be used for the ASB side to allow websites to retrieve quotes.
  The CLI can use regular TCP connections and having both - TCP and websockets - causes problems and unnecessary overhead.
- The `--seller-addr` parameter from the CLI's `resume` command.
  This information is now loaded from the database.
- The `--receive-address` parameter from the CLI's `resume` command.
  This information is now loaded from the database.

## [0.7.0] - 2021-05-28

### Fixed

- An issue where long-running connections are dead without a connection closure being reported back to the swarm.
  Adding a periodic ping ensures that the connection is kept alive, and a broken connection is reported back resulting in a close event on the swarm.
  This fixes the error of the ASB being unable to send a transfer proof to the CLI.
- An issue where ASB Bitcoin withdrawal can be done to an address on the wrong network.
  A network check was added that compares the wallet's network against the network of the given address when building the transaction.

## [0.6.0] - 2021-05-24

### Added

- Cancel command for the ASB that allows cancelling a specific swap by id.
  Using the cancel command requires the cancel timelock to be expired, but `--force` can be used to circumvent this check.
- Refund command for the ASB that allows refunding a specific swap by id.
  Using the refund command to refund the XMR locked by the ASB requires the CLI to first refund the BTC of the swap.
  If the BTC was not refunded yet the command will print an error accordingly.
  The command has a `--force` flag that allows executing the command without checking for cancel constraints.
- Punish command for the ASB that allows punishing a specific swap by id.
  Includes a `--force` parameter that when set disables the punish timelock check and verifying that the swap is in a cancelled state already.
- Abort command for the ASB that allows safely aborting a specific swap.
  Only swaps in a state prior to locking XMR can be safely aborted.
- Redeem command for the ASB that allows redeeming a specific swap.
  Only swaps where we learned the encrypted signature are redeemable.
  The command checks for expired timelocks to ensure redeeming is safe, but the timelock check can be disable using the `--force` flag.
  By default we wait for finality of the redeem transaction; this can be disabled by setting `--do-not-await-finality`.
- Resume-only mode for the ASB.
  When started with `--resume-only` the ASB does not accept new, incoming swap requests but only finishes swaps that are resumed upon startup.
- A minimum accepted Bitcoin amount for the ASB similar to the maximum amount already present.
  For the CLI the minimum amount is enforced by waiting until at least the minimum is available as max-giveable amount.
- Added a new argument to ASB: `--json` or `-j`. If set, log messages will be printed in JSON format.

### Fixed

- An issue where both the ASB and the CLI point to the same default directory `xmr-btc-swap` for storing data.
  The asb now uses `xmr-btc-swap/asb` and the CLI `xmr-btc-swap/cli` as default directory.
  This is a breaking change.
  If you want to access data created by a previous version you will have to rename the data folder or one of the following:
  1. For the CLI you can use `--data-dir` to point to the old directory.
  2. For the ASB you can change the data-dir in the config file of the ASB.
- The CLI receives proper Error messages if setting up a swap with the ASB fails.
  This is a breaking change because the spot-price protocol response changed.
  Expected errors scenarios that are now reported back to the CLI:
  1. Balance of ASB too low
  2. Buy amount sent by CLI exceeds maximum buy amount accepted by ASB
  3. ASB is running in resume-only mode and does not accept incoming swap requests
- An issue where the monero daemon port used by the `monero-wallet-rpc` could not be specified.
  The CLI parameter `--monero-daemon-host` was changed to `--monero-daemon-address` where host and port have to be specified.
- An issue where an ASB redeem scenario can transition to a cancel and publish scenario that will fail.
  This is a breaking change for the ASB, because it introduces a new state into the database.

### Changed

- The ASB's `--max-buy` and `ask-spread` parameter were removed in favour of entries in the config file.
  The initial setup includes setting these two values now.
- From this version on the CLI and ASB run on **mainnet** by default!
  When running either application with `--testnet` Monero network defaults to `stagenet` and Bitcoin network to `testnet3`.
  This is a breaking change.
  It is recommended to run the applications with `--testnet` first and not just run the application on `mainnet` without experience.

## [0.5.0] - 2021-04-17

### Changed

- The quote protocol returns JSON encoded data instead of CBOR.
  This is a breaking change in the protocol handling, old CLI versions will not be able to process quote requests of ASBs running this version.

### Fixed

- An issue where concurrent swaps with the same peer would cause the ASB to handle network communication incorrectly.
  To fix this, all messages are now tagged with a unique identifier that is agreed upon at the start of the swap.
  This is a breaking change in the network layer and hence old versions are not compatible with this version.
  We advise to also not resume any swaps that have been created with an older version.
  It is recommended to reset / delete the database after upgrading.
- An issue where the CLI would not reconnect to the ASB in case the network connection dropped.
  We now attempt to re-establish the connection using an exponential backoff but will give up eventually after 5 minutes.

### Added

- Websocket support for the ASB.
  The ASB is now capable to listen on both TCP and Websocket connections.
  Default websocket listening port is 9940.
- Tor support as an optional feature.
  If ASB detects that Tor's control port is open, a hidden service is created for
  the network it is listening on (currently 2).
  The Tor control port as well as Tor socks5 proxy port is configurable.

## [0.4.0] - 2021-04-06

### Added

- A changelog file.
- Automatic resume of unfinished swaps for the `asb` upon startup.
  Unfinished swaps from earlier versions will be skipped.
- A configurable spread for the ASB that is applied to the asking price received from the Kraken price ticker.
  The default value is 2% and can be configured using the `--ask-spread` parameter.
  See `./asb --help` for details.

### Changed

- Require the buyer to specify the connection details of the peer they wish to swap with.
  Throughout the public demo phase of this project, the CLI traded with us by default if the peer id and multiaddress of the seller were not specified.
  Having the defaults made it easy for us to give something to the community that can easily be tested, however it is not aligned with our long-term vision of a decentralised network of sellers.
  We have removed these defaults forcing the user to specify the seller they wish to trade with.
- The `resume` command of the `swap` CLI no longer require the `--seller-peer-id` parameter.
  This information is now saved in the database.

### Fixed

- An [issue](https://github.com/comit-network/xmr-btc-swap/issues/353) where the `swap` CLI would fail on systems that were set to a locale different than English.
  A bad readiness check when waiting for `monero-wallet-rpc` to be ready caused the CLI to hang forever, preventing users from perform a swap.

### Security

- Fixed an issue where Alice would not verify if Bob's Bitcoin lock transaction is semantically correct, i.e. pays the agreed upon amount to an output owned by both of them.
  Fixing this required a **breaking change** on the network layer and hence old versions are not compatible with this version.

[unreleased]: https://github.com/eigenwallet/core/compare/3.2.11...HEAD
[3.2.11]: https://github.com/eigenwallet/core/compare/3.2.10...3.2.11
[3.2.10]: https://github.com/eigenwallet/core/compare/3.2.9...3.2.10
[3.2.9]: https://github.com/eigenwallet/core/compare/3.2.8...3.2.9
[3.2.8]: https://github.com/eigenwallet/core/compare/3.2.7...3.2.8
[3.2.7]: https://github.com/eigenwallet/core/compare/3.2.6...3.2.7
[3.2.6]: https://github.com/eigenwallet/core/compare/3.2.5...3.2.6
[3.2.5]: https://github.com/eigenwallet/core/compare/3.2.4...3.2.5
[3.2.4]: https://github.com/eigenwallet/core/compare/3.2.3...3.2.4
[3.2.3]: https://github.com/eigenwallet/core/compare/3.2.2...3.2.3
[3.2.2]: https://github.com/eigenwallet/core/compare/3.2.1...3.2.2
[3.2.1]: https://github.com/eigenwallet/core/compare/3.2.0-rc.4...3.2.1
[3.2.0-rc.4]: https://github.com/eigenwallet/core/compare/3.0.0-rc.3...3.2.0-rc.4
[3.0.0-rc.3]: https://github.com/eigenwallet/core/compare/3.2.0-rc.2...3.0.0-rc.3
[3.2.0-rc.2]: https://github.com/eigenwallet/core/compare/3.2.0-rc.1...3.2.0-rc.2
[3.2.0-rc.1]: https://github.com/eigenwallet/core/compare/3.1.3...3.2.0-rc.1
[3.1.3]: https://github.com/eigenwallet/core/compare/3.1.2...3.1.3
[3.1.2]: https://github.com/eigenwallet/core/compare/3.1.1...3.1.2
[3.1.1]: https://github.com/eigenwallet/core/compare/3.1.0...3.1.1
[3.1.0]: https://github.com/eigenwallet/core/compare/3.0.7...3.1.0
[3.0.7]: https://github.com/eigenwallet/core/compare/3.0.6...3.0.7
[3.0.6]: https://github.com/eigenwallet/core/compare/3.0.5...3.0.6
[3.0.5]: https://github.com/eigenwallet/core/compare/3.0.4...3.0.5
[3.0.4]: https://github.com/eigenwallet/core/compare/3.0.3...3.0.4
[3.0.3]: https://github.com/eigenwallet/core/compare/3.0.2...3.0.3
[3.0.2]: https://github.com/eigenwallet/core/compare/3.0.1...3.0.2
[3.0.1]: https://github.com/eigenwallet/core/compare/3.0.0-beta.16...3.0.1
[3.0.0-beta.16]: https://github.com/eigenwallet/core/compare/3.0.0-beta.15...3.0.0-beta.16
[3.0.0-beta.15]: https://github.com/eigenwallet/core/compare/3.0.0-beta.14...3.0.0-beta.15
[3.0.0-beta.14]: https://github.com/eigenwallet/core/compare/3.0.0-beta.13...3.0.0-beta.14
[3.0.0-beta.13]: https://github.com/eigenwallet/core/compare/3.0.0-beta.12...3.0.0-beta.13
[3.0.0-beta.12]: https://github.com/eigenwallet/core/compare/3.0.0-beta.12...3.0.0-beta.12
[3.0.0-beta.12]: https://github.com/eigenwallet/core/compare/3.0.0-beta.11...3.0.0-beta.12
[3.0.0-beta.11]: https://github.com/eigenwallet/core/compare/3.0.0-beta.10...3.0.0-beta.11
[3.0.0-beta.10]: https://github.com/eigenwallet/core/compare/3.0.0-beta.9...3.0.0-beta.10
[3.0.0-beta.9]: https://github.com/eigenwallet/core/compare/3.0.0-beta.8...3.0.0-beta.9
[3.0.0-beta.8]: https://github.com/eigenwallet/core/compare/3.0.0-beta.7...3.0.0-beta.8
[3.0.0-beta.7]: https://github.com/eigenwallet/core/compare/3.0.0-beta.7...3.0.0-beta.7
[3.0.0-beta.7]: https://github.com/eigenwallet/core/compare/3.0.0-beta.6...3.0.0-beta.7
[3.0.0-beta.6]: https://github.com/eigenwallet/core/compare/3.0.0-beta.5...3.0.0-beta.6
[3.0.0-beta.5]: https://github.com/eigenwallet/core/compare/3.0.0-beta.4...3.0.0-beta.5
[3.0.0-beta.4]: https://github.com/eigenwallet/core/compare/3.0.0-beta.3...3.0.0-beta.4
[3.0.0-beta.3]: https://github.com/eigenwallet/core/compare/3.0.0-beta.2...3.0.0-beta.3
[3.0.0-beta.2]: https://github.com/eigenwallet/core/compare/3.0.0-beta...3.0.0-beta.2
[3.0.0-beta]: https://github.com/eigenwallet/core/compare/2.5.6...3.0.0-beta
[2.5.6]: https://github.com/eigenwallet/core/compare/2.4.5...2.5.6
[2.4.5]: https://github.com/eigenwallet/core/compare/2.4.3...2.4.5
[2.4.3]: https://github.com/eigenwallet/core/compare/2.0.3...2.4.3
[2.0.3]: https://github.com/UnstoppableSwap/core/compare/2.0.2...2.0.3
[2.0.2]: https://github.com/UnstoppableSwap/core/compare/2.0.0...2.0.2
[2.0.0]: https://github.com/UnstoppableSwap/core/compare/2.0.0-beta.2...2.0.0
[2.0.0-beta.2]: https://github.com/UnstoppableSwap/core/compare/2.0.0-beta.1...2.0.0-beta.2
[2.0.0-beta.1]: https://github.com/UnstoppableSwap/core/compare/1.1.7...2.0.0-beta.1
[1.1.7]: https://github.com/UnstoppableSwap/core/compare/1.1.4...1.1.7
[1.1.4]: https://github.com/UnstoppableSwap/core/compare/1.1.3...1.1.4
[1.1.3]: https://github.com/UnstoppableSwap/core/compare/1.1.2...1.1.3
[1.1.2]: https://github.com/UnstoppableSwap/core/compare/1.1.1...1.1.2
[1.1.1]: https://github.com/UnstoppableSwap/core/compare/1.1.0...1.1.1
[1.1.0]: https://github.com/UnstoppableSwap/core/compare/1.1.0-rc.3...1.1.0
[1.1.0-rc.3]: https://github.com/UnstoppableSwap/core/compare/1.1.0-rc.2...1.1.0-rc.3
[1.1.0-rc.2]: https://github.com/UnstoppableSwap/core/compare/1.1.0-rc.1...1.1.0-rc.2
[1.1.0-rc.1]: https://github.com/UnstoppableSwap/core/compare/1.0.0-rc.21...1.1.0-rc.1
[1.0.0-rc.21]: https://github.com/UnstoppableSwap/core/compare/1.0.0-rc.20...1.0.0-rc.21
[1.0.0-rc.20]: https://github.com/UnstoppableSwap/core/compare/1.0.0-rc.19...1.0.0-rc.20
[1.0.0-rc.19]: https://github.com/UnstoppableSwap/core/compare/1.0.0-rc.18...1.0.0-rc.19
[1.0.0-rc.18]: https://github.com/UnstoppableSwap/core/compare/1.0.0-rc.17...1.0.0-rc.18
[1.0.0-rc.17]: https://github.com/UnstoppableSwap/core/compare/1.0.0-rc.16...1.0.0-rc.17
[1.0.0-rc.16]: https://github.com/UnstoppableSwap/core/compare/1.0.0-rc.14...1.0.0-rc.16
[1.0.0-rc.14]: https://github.com/UnstoppableSwap/core/compare/1.0.0-rc.13...1.0.0-rc.14
[1.0.0-rc.13]: https://github.com/UnstoppableSwap/core/compare/1.0.0-rc.12...1.0.0-rc.13
[1.0.0-rc.12]: https://github.com/UnstoppableSwap/core/compare/1.0.0-rc.11...1.0.0-rc.12
[1.0.0-rc.11]: https://github.com/UnstoppableSwap/core/compare/1.0.0-rc.10...1.0.0-rc.11
[1.0.0-rc.10]: https://github.com/UnstoppableSwap/core/compare/1.0.0-rc.8...1.0.0-rc.10
[1.0.0-rc.8]: https://github.com/UnstoppableSwap/core/compare/1.0.0-rc.7...1.0.0-rc.8
[1.0.0-rc.7]: https://github.com/UnstoppableSwap/core/compare/1.0.0-rc.6...1.0.0-rc.7
[1.0.0-rc.6]: https://github.com/UnstoppableSwap/core/compare/1.0.0-rc.5...1.0.0-rc.6
[1.0.0-rc.5]: https://github.com/UnstoppableSwap/core/compare/1.0.0-rc.4...1.0.0-rc.5
[1.0.0-rc.4]: https://github.com/UnstoppableSwap/core/compare/1.0.0-rc.2...1.0.0-rc.4
[1.0.0-rc.2]: https://github.com/UnstoppableSwap/core/compare/1.0.0-rc.1...1.0.0-rc.2
[1.0.0-rc.1]: https://github.com/UnstoppableSwap/core/compare/1.0.0-alpha.3...1.0.0-rc.1
[1.0.0-alpha.3]: https://github.com/UnstoppableSwap/core/compare/1.0.0-alpha.2...1.0.0-alpha.3
[1.0.0-alpha.2]: https://github.com/UnstoppableSwap/core/compare/1.0.0-alpha.1...1.0.0-alpha.2
[1.0.0-alpha.1]: https://github.com/UnstoppableSwap/core/compare/0.13.2...1.0.0-alpha.1
[0.13.2]: https://github.com/comit-network/xmr-btc-swap/compare/0.13.1...0.13.2
[0.13.1]: https://github.com/comit-network/xmr-btc-swap/compare/0.13.0...0.13.1
[0.13.0]: https://github.com/comit-network/xmr-btc-swap/compare/0.12.3...0.13.0
[0.12.3]: https://github.com/comit-network/xmr-btc-swap/compare/0.12.2...0.12.3
[0.12.2]: https://github.com/comit-network/xmr-btc-swap/compare/0.12.1...0.12.2
[0.12.1]: https://github.com/comit-network/xmr-btc-swap/compare/0.12.0...0.12.1
[0.12.0]: https://github.com/comit-network/xmr-btc-swap/compare/0.11.0...0.12.0
[0.11.0]: https://github.com/comit-network/xmr-btc-swap/compare/0.10.2...0.11.0
[0.10.2]: https://github.com/comit-network/xmr-btc-swap/compare/0.10.1...0.10.2
[0.10.1]: https://github.com/comit-network/xmr-btc-swap/compare/0.10.0...0.10.1
[0.10.0]: https://github.com/comit-network/xmr-btc-swap/compare/0.9.0...0.10.0
[0.9.0]: https://github.com/comit-network/xmr-btc-swap/compare/0.8.3...0.9.0
[0.8.3]: https://github.com/comit-network/xmr-btc-swap/compare/0.8.2...0.8.3
[0.8.2]: https://github.com/comit-network/xmr-btc-swap/compare/0.8.1...0.8.2
[0.8.1]: https://github.com/comit-network/xmr-btc-swap/compare/0.8.0...0.8.1
[0.8.0]: https://github.com/comit-network/xmr-btc-swap/compare/0.7.0...0.8.0
[0.7.0]: https://github.com/comit-network/xmr-btc-swap/compare/0.6.0...0.7.0
[0.6.0]: https://github.com/comit-network/xmr-btc-swap/compare/0.5.0...0.6.0
[0.5.0]: https://github.com/comit-network/xmr-btc-swap/compare/0.4.0...0.5.0
[0.4.0]: https://github.com/comit-network/xmr-btc-swap/compare/v0.3...0.4.0<|MERGE_RESOLUTION|>--- conflicted
+++ resolved
@@ -18,13 +18,6 @@
 
 - GUI + SWAP + ASB: Reduce the confirmations required to spend a Monero transaction from 22 to 15. We believe the risks of re-orgs is low again and this is safe to do. This may increase the chances of swap being successful and will reduce the time a swap takes.
 - GUI: Fix an issue where we a manual resume of a swap would be necessary if we failed to fetch certain Bitcoin transactions due to network issues.
-<<<<<<< HEAD
-- GUI: Remember acknowledged alerts and do not show them again.
-- eigenweb-node: Fix an issue where connections would timeout immediately.
-- eigenweb-node: Release a standalone eigenweb-node binary.
-=======
--
->>>>>>> 833fc0ab
 
 ## [3.2.9] - 2025-11-05
 
