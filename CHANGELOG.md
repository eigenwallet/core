# Changelog

All notable changes to this project will be documented in this file.

The format is based on [Keep a Changelog](https://keepachangelog.com/en/1.0.0/),
and this project adheres to [Semantic Versioning](https://semver.org/spec/v2.0.0.html).

## [Unreleased]

<<<<<<< HEAD
- Update Rust version to 1.88 to satisfy depenency requirements.
=======
## [3.2.11] - 2025-11-09

- GUI + SWAP: Assume double spend safety of Monero transactions after 6 confirmations. This means we are assuming that there won't be any re-orgs deeper than 5 blocks. We believe this is a safe assumption given that there were almost no orphaned blocks over the last two weeks. Qubic (which was behind the re-orgs) has mined less than 1% of the last 1000 blocks.
- GUI: Remove the following default Electrum servers: `tcp://electrum.blockstream.info:50001`, `tcp://electrum.coinucopia.io:50001`, `tcp://se-mma-crypto-payments-001.mullvad.net:50001`, `tcp://electrum2.bluewallet.io:50777` due to them being unreliable. Add the following new default Electrum servers: `tcp://electrum1.bluewallet.io:50001`, `tcp://electrum2.bluewallet.io:50001`, `tcp://electrum3.bluewallet.io:50001`, `ssl://btc-electrum.cakewallet.com:50002`, `tcp://bitcoin.aranguren.org:50001`.
>>>>>>> 4a11c4de

## [3.2.10] - 2025-11-08

- GUI + SWAP + ASB: Reduce the confirmations required to spend a Monero transaction from 22 to 15. We believe the risks of re-orgs is low again and this is safe to do. This may increase the chances of swap being successful and will reduce the time a swap takes.
- GUI: Fix an issue where we a manual resume of a swap would be necessary if we failed to fetch certain Bitcoin transactions due to network issues.
-

## [3.2.9] - 2025-11-05

- GUI: Fix an issue where an error in the UI runtime would cause a white screen to be displayed and nothing would be rendered.
- GUI(Linux): Fix an issue where the GUI would display a white screen on some systems (among others Fedora 43)

## [3.2.8] - 2025-11-02

- ASB + CONTROLLER: Add a `registration-status` command to the controller shell. You can use it to get the registration status of the ASB at the configured rendezvous points.
- ASB + GUI + CLI + SWAP: Split high-verbosity tracing into separate hourly-rotating JSON log files per subsystem to reduce noise and aid debugging: `tracing*.log` (core things), `tracing-tor*.log` (purely tor related), `tracing-libp2p*.log` (low level networking), `tracing-monero-wallet*.log` (low level Monero wallet related). `swap-all.log` remains for non-verbose logs.
- ASB: Fix an issue where we would not redeem the Bitcoin and force a refund even though it was still possible to do so.
- GUI: Potentially fix issue here swaps would not be displayed

## [3.2.7] - 2025-10-28

## [3.2.6] - 2025-10-27

## [3.2.5] - 2025-10-26

- ASB: Fixed an issue where we would be forced to refund a swap if Bobs acknowledgement of the transfer proof did not reach us.
- RENDEZVOUS-NODE: Fix an issue where the `--data-dir` argument was not accepted

## [3.2.4] - 2025-10-26

## [3.2.3] - 2025-10-26

- RENDEZVOUS-NODE: Fix a spelling mistake in the Dockerfile

## [3.2.2] - 2025-10-25

- RENDEZVOUS-NODE: Now takes a `--data-dir` argument and has been renamed to "rendezvous-node" (previously "rendezvous-server")
- RENDEZVOUS-NODE: Rendezvous servers now register themselves at bootstrap rendezvous points to make them discoverable.
- ORCHESTRATOR: The orchestrator will now also add a `rendezvous-node` service to the `docker-compose.yml` file. Rendezvous nodes help with peer discovery in the network.
- ASB + GUI + CLI: Upgrade arti-client to 1.6.0

## [3.2.1] - 2025-10-21

- ASB + GUI + CLI: Fix an issue where the internal Tor client would fail to choose guards. This would prevent all Tor traffic from working. We temporarily fix this by forcing new guards to be chosen on every startup. This will be reverted once the issue is fixed [upstream](https://gitlab.torproject.org/tpo/core/arti/-/issues/2079)
- CLI: Remove the `--debug` flag

## [3.2.0-rc.4] - 2025-10-17

- ASB + CLI + GUI: Reduce redial interval to 30s; set idle connection timeout to 2h; increase auth and multiplex timeout to 60s
- ASB: Explicitly retry publishing the Bitcoin punish transaction
- GUI + ASB: Adress to `4A1tNBcsxhQA7NkswREXTD1QGz8mRyA7fGnCzPyTwqzKdDFMNje7iHUbGhCetfVUZa1PTuZCoPKj8gnJuRrFYJ2R2CEzqbJ`. This was done because the previous donation address was a subaddress which complicates transaction building.

## [3.2.0-rc.2] - 2025-10-14

- ASB: Fix an issue where the compiled binary would not know its own version

## [3.2.0-rc.1] - 2025-10-14

- ASB: Fixed a rare race condition where it would be possible for the Monero lock step to fail but the funds to still be transferred. This would require manual intervention to recover.
- ASB: Periodically store the Monero wallet on certain events (receive money, spend money, refresh wallet) to avoid loss of metadata

## [3.1.3] - 2025-10-11

- GUI + SWAP: Fix an issue where we would fail to redeem the Monero because the wallet was not fully synchronized.
- ASB: Fix an issue where we would sometimes create Monero transaction without ensuring we were fully synchronized
- GUI: Fix an issue where swaps would not be displayed at all if the status of the Bitcoin timelock could not be fetched
- Changes squashed from release 3.0.3 - 3.1.2:
  - GUI: Fix an issue where it would always say "Wait for the application to load all required components" if Tor was disabled.
  - GUI: Remember acknowledged alerts and do not show them again.
  - RENDEZVOUS-SERVER: Fix an issue where connections would timeout immediately.
  - RENDEZVOUS-SERVER: Release a standalone rendezvous server binary.
  - GUI + SWAP + ASB: Upgrade arti (tor library) to 1.5.0. This might improve connectivity reliability.
  - ASB: Fix an issue where we would not wait between re-dials of rendezvous nodes.
  - GUI: Faster startup time by allowing parts of the application be used while other components are still initializing.
  - GUI: We now default to redeeming swaps into the internal Monero wallet, and sending Bitcoin refund into the internal Bitcoin wallet. If you want to change this behaviour go to Settings -> "Redeem Policy" and "Refund Policy".
  - GUI(Linux): Fixed an issue where the screen would be blank when launching the GUI.
  - GUI(Linux): The Linux builds are not built on Ubuntu 24.04. This mean it'll require glibc 2.39 which might not be present on some systems. If this is the case for you, please use the flatpak builds. We continue to look for a better way solution.
  - GUI: A warning will be display for makers running `<3.0.0`. Versions `2.*.*` are deprecated and do not support some essential protocols such as the new cooperative Monero redeem protocol. If you are a maker and are having issues with upgrading, please contact the developer on Matrix.
  - GUI: Clearly mark makers that have no available funds as having no available funds.
  - ORCHESTRATOR: Introduce a new `asb-tracing-logger` container within the `docker-compose.yml`. The `asb-tracing-logger` gives you access to the tracing (high verbosity) logs of your asb. Download the new `orchestrator` and run it. Then run `docker compose up -d`. The new `asb-tracing-logger` container will be created. Then run `docker compose logs -f --tail 100 asb-tracing-logger` to view detailed logging and see what is going on behind the scenes. The `asb` will continue printing less-verbose logs like before.
  - ASB: You can now configure your maker to donate a small part of swaps to funding further development of the project. This is disabled by default. You can manually enable it if you choose to do so. Set `maker.developer_tip` to a number between 0 and 1. Setting `maker.developer_tip` to `0.02` will donate 2% of each swap to the [donation address](https://github.com/eigenwallet/core?tab=readme-ov-file#donations) of the project. This is defined [here](https://github.com/eigenwallet/core/blob/ce4a85bfdd3b3fd6fbdf6c4c1ab0e1c3188b7fc2/swap-env/src/defaults.rs#L9) in the code. The tip is sent by adding an additional output to the Monero lock transaction of a swap. This means this will not impact the availability of your UTXOs (unlocked funds) as it does not require an additonal transaction. Because tips are only ever sent in Monero you maintain full privacy.
  - ASB + CLI + GUI (Testnet only): Bitcoin timelocks have been tripled. This has no affect for mainnet swaps. Blocktimes are too low on testnet to be able to test reliably.

Note: The releases 3.0.3 - 3.1.1 were squashed and merged into 3.1.2

## [3.0.2] - 2025-09-21

- Fix an issue where the released binaries for Windows where incorrect labeled as having been built for Linux

## [3.0.1] - 2025-09-19

- ASB: require Monero wallet to be fully synchronized before providing quotes
- ORCHESTRATOR: Allow re-generating `docker-compose.yml` while preserving the asb config (`config.toml`). If you've ran the `orchestrator` before you can download a newer version, run it and an updated `docker-compose.yml` will be generated (overwriting the previous file). All data and configuration options will be preserved as they are stored inside the Docker volumes and the `config.toml` file.
- GUI + CLI: Fix an issue where it'd take a long time to redeem the Monero. We did not properly skip the block scanning.
- GUI + CLI: Assume Monero double spend safety after 22 instead of after 12 blocks given the recent large re-org attacks
- ORCHESTRATOR: Change exposed mainnet port from `9839` to `9939`
- ORCHESTRATOR: We incorrectly passed the `--mainnet` flag to the `asb` binary but it is the default for the asb.
- CONTROLLER: Add a `bitcoin-seed` command to the controller. You can use it to export the descriptor of the internal Bitcoin wallet.
- CLI + GUI + ASB: Accept self-signed TLS certificates and TLS certificates with older protocol versions.

## [3.0.0-beta.10] - 2025-08-14

- GUI + CLI + ASB: Fix an issue where the Monero RPC pool would fail to build TLS handshakes over Tor

## [3.0.0-beta.9] - 2025-08-12

- ASB + CONTROLLER: Add a `monero_seed` command to the controller shell. You can use it to export the seed and restore height of the internal Monero wallet. You can use those to import the wallet into a wallet software of your own choosing.
- GUI: You can now change the Monero Node without having to restart.
- GUI: You can now export the seed phrase of the Monero wallet.
- GUI + CLI: Temporarily require a minimum of 12 confirmations for Monero transactions. Just a pre-caution given the Qubic shenanigans.
- GUI + CLI + ASB: Add `/dns4/aswap.click/tcp/8888/p2p/12D3KooWQzW52mdsLHTMu1EPiz3APumG6vGwpCuyy494MAQoEa5X`, `/dns4/getxmr.st/tcp/8888/p2p/12D3KooWHHwiz6WDThPT8cEurstomg3kDSxzL2L8pwxfyX2fpxVk` to the default list of rendezvous points

## [3.0.0-beta.8] - 2025-08-10

- GUI: Speedup startup by concurrently bootstrapping Tor and requesting the user to select a wallet
- GUI: Add white background to QR code modal to make it better scannable
- GUI + CLI + ASB: Add `/dns4/rendezvous.observer/tcp/8888/p2p/12D3KooWMjceGXrYuGuDMGrfmJxALnSDbK4km6s1i1sJEgDTgGQa` to the default list of rendezvous points
- GUI + CLI + ASB: Monero RPC pool now prioritizes nodes with pre-established TCP connections
- ASB + CONTROLLER: Add a `monero_seed` command to the controller shell. You can use it to export the seed and restore height of the internal Monero wallet. You can use those to import the wallet into a wallet software of your own choosing.

## [3.0.0-beta.6] - 2025-08-07

- GUI + CLI + ASB: The Monero RPC pool now caches TCP and Tor streams
- ASB: The default configuration has been adjusted to accept Bitcoin transactions as finalized after one block (one confirmation). Bitcoin double spends are essentially impossible for practical purposes. If one is swapping extremely large amounts, they can consider dialing `bitcoin.finality_confirmations` to `2` or `3`. This will however force the swap to take much longer to complete, and also increase the risk of a refund being made.
- ASB: The `monero.monero_node_pool` flag has been removed from the config. If you want to use the Monero Node Pool, you can now do so simply by omitting `monero.daemon_url` from the config.
- ASB: The `asb` now exposes a JSON-RPC endpoint at which it can receive commands. The `asb-controller` binary implements the client side of the JSON-RPC protocol. The JSON-RPC protocol is currently entirely read-only. This means it cannot be used to withdraw funds or change configurations. The JSON-RPC endpoint is disabled by default. It can be enabled by passing the `--rpc-bind-port 127.0.0.1:9944` and `--rpc-bind-host 127.0.0.1` flags to the `asb` binary.
- CONTROLLER: A new experimental `asb-controller` binary is now shipped. It is a CLI and REPL tool to interact with an ASB over JSON-RPC. It still has limited functionality, but will be extended in the future. Currently, it can be used to:
  - Get the primary address of th Monero wallet
  - Get the balance of the Monero wallet
  - Get the balance of the Bitcoin wallet
  - Get the list of external multiaddresses that the ASB is listening on
  - Query the currently active peer-to-peer connections
  - Get a basic list of swaps from the database
- ORCHESTRATOR: A new experiemental `orchestrator` binary is now shipped.
  - The `orchestrator` is a lightweight tool to generate a production grade environement for running ASBs.
  - It guides the user through a wizard and generates a custom [Docker compose](https://docs.docker.com/compose/) file which specifies a secure Docker environment for running ASBs.
  - This will continue to evolve over time, and we will document this thoroughly once it is more stable.
- CLI + ASB + GUI: Fixed an issue where the Monero RPC pool would not handle timeouts correctly.

## [3.0.0-beta.5] - 2025-08-04

- GUI + CLI: Fixed a potential race condition where if the user closed the app while the Bitcoin was in the process of being published, manual recovery would be required to get to a recoverable state.
- GUI + CLI + ASB: Fixed an issue where the Monero block height could not be fetched due to a bug in the Monero codebase

## [3.0.0-beta.4] - 2025-08-03

- GUI: The following rendezvous points have been added to the default list of rendezvous points. If you're running a maker, please add them to your config file (under `network.rendezvous_point`). They are operated by members of the community that have shown to be reliable. These rendezvous points act as bootstrapping nodes for peer discovery: `/dns4/eigen.center/tcp/8888/p2p/12D3KooWS5RaYJt4ANKMH4zczGVhNcw5W214e2DDYXnjs5Mx5zAT`, `/dns4/swapanarchy.cfd/tcp/8888/p2p/12D3KooWRtyVpmyvwzPYXuWyakFbRKhyXGrjhq6tP7RrBofpgQGp`, `/dns4/darkness.su/tcp/8888/p2p/12D3KooWFQAgVVS9t9UgL6v1sLprJVM7am5hFK7vy9iBCCoCBYmU`
- GUI + ASB + CLI: When using the "Monero RPC Pool" feature, we now accept self-signed TLS certificates. A lot of prominent community ran nodes use self-signed certificates. This'll be revisited once RPC-over-Tor is turned on by default. When specifying a custom node (without the RPC pool feature) we still require a valid certificate.

## [3.0.0-beta.3] - 2025-08-01

## [3.0.0-beta.2] - 2025-07-27

- GUI: Fix issue where the Monero wallet cache would be corrupted when the wallet was stored while it was refreshing.

## [3.0.0-beta] - 2025-07-18

- GUI: The GUI can now be used as a Monero wallet. You can open existing Monero wallet files that were created with `monero-wallet-cli` / `monero-wallet-rpc` / `monero-wallet-gui` / Feather Wallet. You can also generate new wallets or recover existing ones from a seed phrase. To change the restore height of a wallet, go to the "Wallet" tab and click on the "..." -> "Restore height" button. You can view your previous transactions, sync your wallet with the Blockchain and send Monero.
- GUI: The internal Bitcoin wallet and the p2p identitiy is now tied directly to the Monero wallet. The Bitcoin wallet and p2p identity is derived from the entropy of the Monero seed. The `seed.pem` file has no purpose for the GUI anymore and is only used for the CLI / ASB or when using the legacy mode of the GUI.
- GUI: The data directory has been split into multiple subdirectories. Each Monero wallet has its own data directory in `identities/<wallet-primary-address>`. That directory is used to store the swap history, the wallet cache for the Bitcoin wallet and the Tor client cache. When opening the GUI you can either select a Monero wallet to open or you can click the "No Wallet (Legacy)" button to view swaps that were started with older versions of the GUI or to get access to the Bitcoin wallet that was used in previous versions of the GUI.

## [2.5.6] - 2025-07-18

- ASB: Docker image has moved to <https://github.com/eigenwallet/core/pkgs/container/asb>
- ASB + GUI + CLI: We have renamed from _UnstoppableSwap_ to _eigenwallet_ ([why?](https://eigenwallet.org/rename.html)). We will slowly migrate the entire infrastructure to the new name.

## [2.4.5] - 2025-07-17

_Some of these CHANGELOG entires have beeb merged from 2.0.3 - 2.4.3 into this release because those releases were missing Github releases._

- ASB: Lowered the Monero lock retry timeout to 10minutes. Aftet that timeout we will start an early refund.

- GUI: Users can donate a small percentage of their swap to the projects donation address. Donations will be used to fund development. This is completely optional and **disabled** by default. Monero is used exclusively for donations, ensuring full anonymity for users. Donations are only ever send for successful swaps (not refunded ones). We clearly and transparently state where how much Monero is going before the user approves a swap.

- ASB + GUI + CLI: We now cache fee estimates for the Bitcoin wallet for up to 2 minutes. This improves the speed of fee estimation and reduces the number of requests to the Electrum servers.

- ASB + CLI + GUI: Introduce a load-balancing proxy for Monero RPC nodes that automatically discovers healthy nodes and routes requests to improve connection reliability.

- ASB: Added `monero_node_pool` boolean option to ASB config. When enabled, the ASB uses the internal Monero RPC pool instead of connecting directly to a single daemon URL, providing improved reliability and automatic failover across multiple Monero nodes.

- We now call Monero function directly (via FFI bindings) instead of using `monero-wallet-rpc`.

- ASB: Since we don't communicate with `monero-wallet-rpc` anymore, the Monero wallet's will no longer be accessible by connecting to it. If you are using the asb-docker-compose setup, run this command to migrate the wallet files from the volume of the monero-wallet-rpc container to the volume of the asb container:
  ```bash
  # On testnet
  cp /var/lib/docker/volumes/testnet_stagenet_monero-wallet-rpc-data/_data/* /var/lib/docker/volumes/testnet_testnet_asb-data/_data/monero/wallets
  # On mainnet
  cp /var/lib/docker/volumes/mainnet_mainnet_monero-wallet-rpc-data/_data/* /var/lib/docker/volumes/mainnet_mainnet_asb-data/_data/monero/wallets
  ```

- ASB: The `wallet_url` option has been removed and replaced with the optional `daemon_url`, that specifies which Monero node the asb will connect to. If not specified, the asb will connect to a known public Monero node at random.

- ASB: Add a `export-monero-wallet` command which gives the Monero wallet's seed and restore height. Export this seed into a wallet software of your own choosing to manage your Monero funds.
  The seed is a 25 word mnemonic. Example:
  ```bash
  $ asb export-monero-wallet > wallet.txt
  $ cat wallet.txt
  Seed          : novelty deodorant aloof serving fuel vipers awful segments siblings bite exquisite quick snout rising hobby trash amply recipe cinema ritual problems pram getting playful novelty
  Restore height: 3403755
  $
  ```

- Logs are now written to `stderr` (instead of `stdout`). Makers relying on piping the logs need to make sure to include the `stderr` output:

  | Before                     | After                            |
  | -------------------------- | -------------------------------- |
  | `asb logs \| my-script.sh` | `asb logs  2>&1 \| my-script.sh` |
  | `asb logs > output.txt`    | `asb logs > output.txt 2>&1`     |

- GUI: Improved peer discovery: We can now connect to multiple rendezvous points at once. We also cache peers we have previously connected to locally and will attempt to connect to them again in the future, even if they aren't registered with a rendezvous point anymore.

- ASB: We now retry for 6 hours to broadcast the early refund transaction. After that, we give up and Bob will have to wait for the timelock to expire then refund himself. If we detect that Bob has cancelled the swap, we will abort the swap on our side and let Bob refund himself.

## [2.0.3] - 2025-06-12

## [2.0.2] - 2025-06-12

- GUI: Fix issue where auto updater would not display the update
- ASB + GUI + CLI: Increase request_timeout to 7s, min_retries to 10 for Electrum load balancer

## [2.0.0] - 2025-06-12

- GUI: Build Flatpak bundle in release workflow
- docs: add instructions for verifying Tauri signature files
- docs: document new `electrum_rpc_urls` and `use_mempool_space_fee_estimation` options
- docs: Instructions for verifying GUI (Tauri) signature files

## [2.0.0-beta.2] - 2025-06-11

## [2.0.0-beta.1] - 2025-06-11

- BREAKING PROTOCOL CHANGE: Takers/GUIs running `>= 2.0.0` will not be able to initiate new swaps with makers/asbs running `< 2.0.0`. Please upgrade as soon as possible. Already started swaps from older versions are not be affected.
  - Taker and Maker now collaboratively sign a `tx_refund_early` Bitcoin transaction in the negotiation phase which allows the maker to refund the Bitcoin for the taker without having to wait for the 12h cancel timelock to expire.
  - `tx_refund_early` will only be published if the maker has not locked their Monero yet. This allows swaps to be refunded quickly if the maker doesn't have enough funds available or their daemon is not fully synced. The taker can then use the refunded Bitcoin to start a new swap.
- ASB: The maker will take Monero funds needed for ongoing swaps into consideration when making a quote. A warning will be displayed if the Monero funds do not cover all ongoing swaps.
- ASB: Return a zero quote when quoting fails instead of letting the request time out
- GUI + CLI + ASB: We now do load balancing over multiple Electrum servers. This improves the reliability of all our interactions with the Bitcoin network. When transactions are published they are broadcast to all servers in parallel.
- ASB: The `electrum_rpc_url` option has been removed. A new `electrum_rpc_urls` option has been added. Use it to specify a list of Electrum servers to use. If you want you can continue using a single server by providing a single URL. For most makers we recommend:
  - Running your own [electrs](https://github.com/romanz/electrs/) server
  - Optionally providing 2-5 fallback servers. The order of the servers does matter. Electrum servers at the front of the list have priority and will be tried first. You should place your own server at the front of the list.
  - A list of public Electrum servers can be found [here](https://1209k.com/bitcoin-eye/ele.php?chain=btc)

## [1.1.7] - 2025-06-04

- ASB: Fix an issue where the asb would quote a max_swap_amount off by a couple of piconeros

## [1.1.4] - 2025-06-04

## [1.1.3] - 2025-05-31

- The Bitcoin fee estimation is now more accurate. It uses a combination of `estimatesmartfee` from Bitcoin Core and `mempool.get_fee_histogram` from Electrum to ensure our distance from the mempool tip is appropriate. If our Electrum server doesn't support fee estimation, we use the mempool.space API. The mempool space API can be disabled using the `bitcoin.use_mempool_space_fee_estimation` option in the config file. It defaults to `true`.
- ASB: You can use the `--trace` flag to log all messages to the terminal. This is useful for debugging but shouldn't be used in production because it will log a lot of data, especially related to p2p networking and tor bootstrapping. If you want to debug issues in production, read the tracing-logs inside the data directory instead.

## [1.1.2] - 2025-05-24

- Docs: Document `external_bitcoin_address` option for using a specific
  Bitcoin address when redeeming or punishing swaps.
- Removed the JSON-RPC daemon and the `start-daemon` CLI command.
- Increased the max Bitcoin fee to up to 20% of the value of the transaction. This mitigates an issue where the Bitcoin lock transaction would not get confirmed in time on the blockchain.

## [1.1.1] - 2025-05-20

- CLI + GUI + ASB: Retry the Bitcoin wallet sync up to 15 seconds to work around transient errors.

## [1.1.0] - 2025-05-19

- GUI: Discourage swapping with makers running `< 1.1.0-rc.3` because the bdk upgrade introduced a breaking change.
- GUI: Fix an issue where the auto updater would incorrectly throw an error

## [1.1.0-rc.3] - 2025-05-18

- Breaking Change(Makers): Please complete all pending swaps, then upgrade as soon as possible. Takers might not be able to taker your offers until you upgrade your asb instance.
- CLI + ASB + GUI: We upgraded dependencies related to the Bitcoin wallet. When you boot up the new version for the first time, a migration process will be run to convert the old wallet format to the new one. This might take a few minutes. We also fixed a bug where we would generate too many unused addresses in the Bitcoin wallet which would cause the wallet to take longer to start up as time goes on.
- GUI: We display detailed progress about running background tasks (Tor bootstrapping, Bitcoin wallet sync progress, etc.)

## [1.0.0-rc.21] - 2025-05-15

## [1.0.0-rc.20] - 2025-05-14

- GUI: Added introduction flow for first-time users
- CLI + GUI: Update monero-wallet-rpc to v0.18.4.0

## [1.0.0-rc.19] - 2025-04-28

## [1.0.0-rc.18] - 2025-04-28

- GUI: Feedback submitted can be responded to by the core developers. The responses will be displayed under the "Feedback" tab.

## [1.0.0-rc.17] - 2025-04-18

- GUI: The user will now be asked to approve the swap offer again before the Bitcoin lock transaction is published. Makers should take care to only assume a swap has been accepted by the taker if the Bitcoin lock transaction is detected (`Advancing state state=bitcoin lock transaction in mempool ...`). Swaps that have been safely aborted will not be displayed in the GUI anymore.

## [1.0.0-rc.16] - 2025-04-17

- ASB: Quotes are now cached (Time-to-live of 2 minutes) to avoid overloading the maker with requests in times of high demand

## [1.0.0-rc.14] - 2025-04-16

- CI: Update Rust version to 1.80
- GUI: Update social media links

## [1.0.0-rc.13] - 2025-01-24

- Docs: Added a dedicated page for makers.
- Docs: Improved the refund and punish page.
- ASB: Fixed an issue where the ASB would silently fail if the publication of the Monero refund transaction failed.
- GUI: Add a button to open the data directory for troubleshooting purposes.

## [1.0.0-rc.12] - 2025-01-14

- GUI: Fixed a bug where the CLI wasn't passed the correct Monero node.

## [1.0.0-rc.11] - 2024-12-22

- ASB: The `history` command will now display additional information about each swap such as the amounts involved, the current state and the txid of the Bitcoin lock transaction.

## [1.0.0-rc.10] - 2024-12-05

- GUI: Release .deb installer for Debian-based systems
- ASB: The maker will now retry indefinitely to redeem the Bitcoin until the cancel timelock expires. This fixes an issue where the swap would be refunded if the maker failed to publish the redeem transaction on the first try (e.g due to a network error).
- ASB (experimental): We now listen on an onion address by default using an internal Tor client. You do not need to run a Tor daemon on your own anymore. The `tor.control_port` and `tor.socks5_port` properties in the config file have been removed. A new `tor.register_hidden_service` property has been added which when set to `true` will run a hidden service on which connections will be accepted. You can configure the number of introduction points to use by setting the `tor.hidden_service_num_intro_points` (3 - 20) property in the config file. The onion address will be advertised to all rendezvous points without having to be added to `network.external_addresses`. For now, this feature is experimental and may be unstable. We recommend you use it in combination with a clearnet address. This feature is powered by [arti](https://tpo.pages.torproject.net/core/arti/), an implementation of the Tor protocol in Rust by the Tor Project.
- CLI + GUI: We can now dial makers over `/onion3/****` addresses using the integrated Tor client.

## [1.0.0-rc.7] - 2024-11-26

- GUI: Changed terminology from "swap providers" to "makers"
- GUI: For each maker, we now display a unique deterministically generated avatar derived from the maker's public key

## [1.0.0-rc.6] - 2024-11-21

- CLI + GUI: Tor is now bundled with the application. All libp2p connections between peers are routed through Tor, if the `--enable-tor` flag is set. The `--tor-socks5-port` argument has been removed. This feature is powered by [arti](https://tpo.pages.torproject.net/core/arti/), an implementation of the Tor protocol in Rust by the Tor Project.
- CLI + GUI: At startup the wallets and tor client are started in parallel. This will speed up the startup time of the application.

## [1.0.0-rc.5] - 2024-11-19

- GUI: Set new Discord invite link to non-expired one
- GUI: Fix an issues where asbs would not be sorted correctly
- ASB: Change level of logs related to rendezvous registrations to `TRACE`

## [1.0.0-rc.4] - 2024-11-17

- GUI: Fix an issue where the AppImage would render a blank screen on some Linux systems
- ASB: We now log verbose messages to hourly rotating `tracing*.log` which are kept for 24 hours. General logs are written to `swap-all.log`.

## [1.0.0-rc.2] - 2024-11-16

- GUI: ASBs discovered via rendezvous are now prioritized if they are running the latest version
- GUI: Display up to 16 characters of the peer id of ASBs

## [1.0.0-rc.1] - 2024-11-15

## [1.0.0-alpha.3] - 2024-11-14

## [1.0.0-alpha.2] - 2024-11-14

### **GUI**

- Display a progress bar to user while we are downloading the `monero-wallet-rpc`
- Release `.app` builds for Darwin

## [1.0.0-alpha.1] - 2024-11-14

- GUI: Swaps will now be refunded as soon as the cancel timelock expires if the GUI is running but the swap dialog is not open.
- Breaking change: Increased Bitcoin refund window from 12 hours (72 blocks) to 24 hours (144 blocks) on mainnet. This change affects the default transaction configuration and requires both CLI and ASB to be updated to maintain compatibility. Earlier versions will not be able to initiate new swaps with peers running this version.
- Breaking network protocol change: The libp2p version has been upgraded to 0.53 which includes breaking network protocol changes. ASBs and CLIs will not be able to swap if one of them is on the old version.
- ASB: Transfer proofs will be repeatedly sent until they are acknowledged by the other party. This fixes a bug where it'd seem to Bob as if the Alice never locked the Monero. Forcing the swap to be refunded.
- CLI: Encrypted signatures will be repeatedly sent until they are acknowledged by the other party
- ASB: We now retry indefinitely to lock Monero funds until the swap is cancelled. This fixes an issue where we would fail to lock Monero on the first try (e.g., due to the daemon not being fully synced) and would never try again, forcing the swap to be refunded.
- ASB + CLI: You can now use the `logs` command to retrieve logs stored in the past, redacting addresses and id's using `logs --redact`.
- ASB: The `--disable-timestamp` flag has been removed
- ASB: The `history` command can now be used while the asb is running.
- Introduced a cooperative Monero redeem feature for Bob to request from Alice if Bob is punished for not refunding in time. Alice can choose to cooperate but is not obligated to do so. This change is backwards compatible. To attempt recovery, resume a swap in the "Bitcoin punished" state. Success depends on Alice being active and still having a record of the swap. Note that Alice's cooperation is voluntary and recovery is not guaranteed
- CLI: `--change-address` can now be omitted. In that case, any change is refunded to the internal bitcoin wallet.

## [0.13.2] - 2024-07-02

- CLI: Buffer received transfer proofs for later processing if we're currently running a different swap
- CLI: We now display the reason for a failed cancel-refund operation to the user (#683)

## [0.13.1] - 2024-06-10

- Add retry logic to monero-wallet-rpc wallet refresh

## [0.13.0] - 2024-05-29

- Minimum Supported Rust Version (MSRV) bumped to 1.74
- Lowered default Bitcoin confirmation target for Bob to 1 to make sure Bitcoin transactions get confirmed in time
- Added support for starting the CLI (using the `start-daemon` subcommand) as a Daemon that accepts JSON-RPC requests
- Update monero-wallet-rpc version to v0.18.3.1

## [0.12.3] - 2023-09-20

- Swap: If no Monero daemon is manually specified, we will automatically choose one from a list of public daemons by connecting to each and checking their availability.

## [0.12.2] - 2023-08-08

### Changed

- Minimum Supported Rust Version (MSRV) bumped to 1.67
- ASB can now register with multiple rendezvous nodes. The `rendezvous_point` option in `config.toml` can be a string with comma separated addresses, or a toml array of address strings.

## [0.12.1] - 2023-01-09

### Changed

- Swap: merge separate cancel/refund commands into one `cancel-and-refund` command for stuck swaps

## [0.12.0] - 2022-12-31

### Changed

- Update `bdk` library to latest version. This introduces an incompatability with previous versions due to different formats being used to exchange Bitcoin transactions
- Changed ASB to quote on Monero unlocked balance instead of total balance
- Allow `asb` to set a bitcoin address that is controlled by the asb itself to redeem/punish bitcoin to

### Added

- Allow asb config overrides using environment variables. See [1231](https://github.com/comit-network/xmr-btc-swap/pull/1231)

## [0.11.0] - 2022-08-11

### Changed

- Update from Monero v0.17.2.0 to Monero v0.18.0.0
- Change Monero nodes to [Rino tool nodes](https://community.rino.io/nodes.html)
- Always write logs as JSON to files
- Change to UTC time for log messages, due to a bug causing no logging at all to be printed (linux/macos), and an [unsoundness issue](https://docs.rs/tracing-subscriber/latest/tracing_subscriber/fmt/time/struct.LocalTime.html) with local time in [the time crate](https://github.com/time-rs/time/issues/293#issuecomment-748151025)
- Fix potential integer overflow in ASB when calculating maximum Bitcoin amount for Monero balance
- Reduce Monero locking transaction fee amount from 0.000030 to 0.000016 XMR, which is still double the current median fee as reported at [monero.how](https://www.monero.how/monero-transaction-fees)

### Added

- Adjust quote based on Bitcoin balance.
  If the max_buy_btc in the ASB config is higher than the available balance to trade, it will return the max available balance discounting the Monero locking fees. In the case the balance is lower than the min_buy_btc config it will return 0 to the CLI. If the ASB returns a quote of 0 the CLI will not allow you continue with a trade.
- Reduce required confirmations for Bitcoin transactions from 2 to 1
- Both the ASB and CLI now support the [Identify](https://github.com/libp2p/specs/blob/master/identify/README.md) protocol. This makes its version and network (testnet/mainnet) avaliable to others
- Display minimum BTC deposit required to cover the minimum quantity plus fee in the Swap CLI
- Swap CLI will check its monero-wallet-rpc version and remove it if it's older than Fluorine Fermi (0.18)

## [0.10.2] - 2021-12-25

### Changed

- Record monero wallet restore blockheight in state `SwapSetupCompleted` already.
  This solves issues where the CLI went offline after sending the BTC transaction, and the monero wallet restore blockheight being recorded after Alice locked the Monero, resulting in the generated XMR redeem wallet not detecting the transaction and reporting `No unlocked balance in the specified account`.
  This is a breaking database change!
  Swaps that were saved prior to this change may fail to load if they are in state `SwapSetupCompleted` of `BtcLocked`.
  Make sure to finish your swaps before upgrading.

## [0.10.1] - 2021-12-23

### Added

- `monero-recovery` command that can be used to print the monero address, private spend and view key so one can manually recover instances where the `monero-wallet-rpc` does not pick up the Monero funds locked up by the ASB.
  Related issue: <https://github.com/comit-network/xmr-btc-swap/issues/537>
  The command takes the swap-id as parameter.
  The swap has to be in a `BtcRedeemed` state.
  Use `--help` for more details.

## [0.10.0] - 2021-10-15

### Removed

- Support for the old sled database.
  The ASB and CLI only support the new sqlite database.
  If you haven't already, you can migrate your old data using the 0.9.0 release.

### Changed

- The ASB to no longer work as a rendezvous server.
  The ASB can still register with rendezvous server as usual.

### Fixed

- Mitigate CloseNotify bug #797 by retrying getting ScriptStatus if it fail and using a more stable public mainnet electrum server.

## [0.9.0] - 2021-10-07

### Changed

- Timestamping is now enabled by default even when the ASB is not run inside an interactive terminal.
- The `cancel`, `refund` and `punish` subcommands in ASB and CLI are run with the `--force` by default and the `--force` option has been removed.
  The force flag was used to ignore blockheight and protocol state checks.
  Users can still restart a swap with these checks using the `resume` subcommand.
- Changed log level of the "Advancing state", "Establishing Connection through Tor proxy" and "Connection through Tor established" log message from tracing to debug in the CLI.
- ASB and CLI can migrate their data to sqlite to store swaps and related data.
  This makes it easier to build applications on top of xmr-btc-swap by enabling developers to read swap information directly from the database.
  This resolved an issue where users where unable to run concurrent processes, for example, users could not print the swap history if another ASB or CLI process was running.
  The sqlite database filed is named `sqlite` and is found in the data directory.
  You can print the data directory using the `config` subcommand.
  The schema can be found here [here](swap/migrations/20210903050345_create_swaps_table.sql).

#### Database migration guide

##### Delete old data

The simplest way to migrate is to accept the loss of data and delete the old database.

1. Find the location of the old database using the `config` subcommand.
2. Delete the database
3. Run xmr-btc-swap
   xmr-btc swap will create a new sqlite database and use that from now on.

##### Preserve old data

It is possible to migrate critical data from the old db to the sqlite but there are many pitfalls.

1. Run xmr-btc-swap as you would normally
   xmr-btc-swap will try and automatically migrate your existing data to the new database.
   If the existing database contains swaps for very early releases, the migration will fail due to an incompatible schema.
2. Print out the swap history using the `history` subcommand.
3. Print out the swap history stored in the old database by also passing the `--sled` flag.
   eg. `swap-cli --sled history`
4. Compare the old and new history to see if you are happy with migration.
5. If you are unhappy with the new history you can continue to use the old database by passing the `--sled flag`

### Added

- Added a `disable-timestamp` flag to the ASB that disables timestamps from logs.
- A `config` subcommand that prints the current configuration including the data directory location.
  This feature should alleviate difficulties users were having when finding where xmr-btc-swap was storing data.
- Added `export-bitcoin-wallet` subcommand to the CLI and ASB, to print the internal bitcoin wallet descriptor.
  This will allow users to transact and monitor using external wallets.

### Removed

- The `bitcoin-target-block` argument from the `balance` subcommand on the CLI.
  This argument did not affect how the balance was calculated and was pointless.

## [0.8.3] - 2021-09-03

### Fixed

- A bug where the ASB erroneously transitioned into a punishable state upon a bitcoin transaction monitoring error.
  This could lead to a scenario where the ASB was neither able to punish, nor able to refund, so the XMR could stay locked up forever while the CLI refunded the BTC.
- A bug where the CLI erroneously transitioned into a cancel-timelock-expired state upon a bitcoin transaction monitoring error.
  This could lead to a scenario where the CLI is forced to wait for cancel, even though the cancel timelock is not yet expired and the swap could still be redeemed.

## [0.8.2] - 2021-09-01

### Added

- Add the ability to view the swap-cli bitcoin balance and withdraw.
  See issue <https://github.com/comit-network/xmr-btc-swap/issues/694>.

### Fixed

- An issue where the connection between ASB and CLI would get closed prematurely.
  The CLI expects to be connected to the ASB throughout the entire swap and hence reconnects as soon as the connection is closed.
  This resulted in a loop of connections being established but instantly closed again because the ASB deemed the connection to not be necessary.
  See issue <https://github.com/comit-network/xmr-btc-swap/issues/648>.
- An issue where the ASB was unable to use the Monero wallet in case `monero-wallet-rpc` has been restarted.
  In case no wallet is loaded when we try to interact with the `monero-wallet-rpc` daemon, we now load the correct wallet on-demand.
  See issue <https://github.com/comit-network/xmr-btc-swap/issues/652>.
- An issue where swap protocol was getting stuck trying to submit the cancel transaction.
  We were not handling the error when TxCancel submission fails.
  We also configured the electrum client to retry 5 times in order to help with this problem.
  See issues: <https://github.com/comit-network/xmr-btc-swap/issues/709> <https://github.com/comit-network/xmr-btc-swap/issues/688>, <https://github.com/comit-network/xmr-btc-swap/issues/701>.
- An issue where the ASB withdraw one bitcoin UTXO at a time instead of the whole balance.
  See issue <https://github.com/comit-network/xmr-btc-swap/issues/662>.

## [0.8.1] - 2021-08-16

### Fixed

- An occasional error where users couldn't start a swap because of `InsufficientFunds` that were off by exactly 1 satoshi.

## [0.8.0] - 2021-07-09

### Added

- Printing the deposit address to the terminal as a QR code.
  To not break automated scripts or integrations with other software, this behaviour is disabled if `--json` is passed to the application.
- Configuration setting for the websocket URL that the ASB connects to in order to receive price ticker updates.
  Can be configured manually by editing the config.toml file directly.
  It is expected that the server behind the url follows the same protocol as the [Kraken websocket api](https://docs.kraken.com/websockets/).
- Registration and discovery of ASBs using the [libp2p rendezvous protocol](https://github.com/libp2p/specs/blob/master/rendezvous/README.md).
  ASBs can register with a rendezvous node upon startup and, once registered, can be automatically discovered by the CLI using the `list-sellers` command.
  The rendezvous node address (`rendezvous_point`), as well as the ASB's external addresses (`external_addresses`) to be registered, is configured in the `network` section of the ASB config file.
  A rendezvous node is provided at `/dnsaddr/rendezvous.coblox.tech/p2p/12D3KooWQUt9DkNZxEn2R5ymJzWj15MpG6mTW84kyd8vDaRZi46o` for testing purposes.
  Upon discovery using `list-sellers` CLI users are provided with quote and connection information for each ASB discovered through the rendezvous node.
- A mandatory `--change-address` parameter to the CLI's `buy-xmr` command.
  The provided address is used to transfer Bitcoin in case of a refund and in case the user transfers more than the specified amount into the swap.
  For more information see [#513](https://github.com/comit-network/xmr-btc-swap/issues/513).

### Fixed

- An issue where the ASB gives long price guarantees when setting up a swap.
  Now, after sending a spot price the ASB will wait for one minute for the CLI's to trigger the execution setup, and three minutes to see the BTC lock transaction of the CLI in mempool after the swap started.
  If the first timeout is triggered the execution setup will be aborted, if the second timeout is triggered the swap will be safely aborted.
- An issue where the default Monero node connection string would not work, because the public nodes were moved to a different domain.
  The default monerod nodes were updated to use the [melo tool nodes](https://melo.tools/nodes.html).

### Changed

- The commandline interface of the CLI to combine `--seller-addr` and `--seller-peer-id`.
  These two parameters have been merged into a parameter `--seller` that accepts a single [multiaddress](https://docs.libp2p.io/concepts/addressing/).
  The multiaddress must end with a `/p2p` protocol defining the seller's peer ID.
- The `--data-dir` option to `--data-base-dir`.
  Previously, this option determined the final data directory, regardless of the `--testnet` flag.
  With `--data-base-dir`, a subdirectory (either `testnet` or `mainnet`) will be created under the given path.
  This allows using the same command with or without `--testnet`.

### Removed

- The websocket transport from the CLI.
  Websockets were only ever intended to be used for the ASB side to allow websites to retrieve quotes.
  The CLI can use regular TCP connections and having both - TCP and websockets - causes problems and unnecessary overhead.
- The `--seller-addr` parameter from the CLI's `resume` command.
  This information is now loaded from the database.
- The `--receive-address` parameter from the CLI's `resume` command.
  This information is now loaded from the database.

## [0.7.0] - 2021-05-28

### Fixed

- An issue where long-running connections are dead without a connection closure being reported back to the swarm.
  Adding a periodic ping ensures that the connection is kept alive, and a broken connection is reported back resulting in a close event on the swarm.
  This fixes the error of the ASB being unable to send a transfer proof to the CLI.
- An issue where ASB Bitcoin withdrawal can be done to an address on the wrong network.
  A network check was added that compares the wallet's network against the network of the given address when building the transaction.

## [0.6.0] - 2021-05-24

### Added

- Cancel command for the ASB that allows cancelling a specific swap by id.
  Using the cancel command requires the cancel timelock to be expired, but `--force` can be used to circumvent this check.
- Refund command for the ASB that allows refunding a specific swap by id.
  Using the refund command to refund the XMR locked by the ASB requires the CLI to first refund the BTC of the swap.
  If the BTC was not refunded yet the command will print an error accordingly.
  The command has a `--force` flag that allows executing the command without checking for cancel constraints.
- Punish command for the ASB that allows punishing a specific swap by id.
  Includes a `--force` parameter that when set disables the punish timelock check and verifying that the swap is in a cancelled state already.
- Abort command for the ASB that allows safely aborting a specific swap.
  Only swaps in a state prior to locking XMR can be safely aborted.
- Redeem command for the ASB that allows redeeming a specific swap.
  Only swaps where we learned the encrypted signature are redeemable.
  The command checks for expired timelocks to ensure redeeming is safe, but the timelock check can be disable using the `--force` flag.
  By default we wait for finality of the redeem transaction; this can be disabled by setting `--do-not-await-finality`.
- Resume-only mode for the ASB.
  When started with `--resume-only` the ASB does not accept new, incoming swap requests but only finishes swaps that are resumed upon startup.
- A minimum accepted Bitcoin amount for the ASB similar to the maximum amount already present.
  For the CLI the minimum amount is enforced by waiting until at least the minimum is available as max-giveable amount.
- Added a new argument to ASB: `--json` or `-j`. If set, log messages will be printed in JSON format.

### Fixed

- An issue where both the ASB and the CLI point to the same default directory `xmr-btc-swap` for storing data.
  The asb now uses `xmr-btc-swap/asb` and the CLI `xmr-btc-swap/cli` as default directory.
  This is a breaking change.
  If you want to access data created by a previous version you will have to rename the data folder or one of the following:
  1. For the CLI you can use `--data-dir` to point to the old directory.
  2. For the ASB you can change the data-dir in the config file of the ASB.
- The CLI receives proper Error messages if setting up a swap with the ASB fails.
  This is a breaking change because the spot-price protocol response changed.
  Expected errors scenarios that are now reported back to the CLI:
  1. Balance of ASB too low
  2. Buy amount sent by CLI exceeds maximum buy amount accepted by ASB
  3. ASB is running in resume-only mode and does not accept incoming swap requests
- An issue where the monero daemon port used by the `monero-wallet-rpc` could not be specified.
  The CLI parameter `--monero-daemon-host` was changed to `--monero-daemon-address` where host and port have to be specified.
- An issue where an ASB redeem scenario can transition to a cancel and publish scenario that will fail.
  This is a breaking change for the ASB, because it introduces a new state into the database.

### Changed

- The ASB's `--max-buy` and `ask-spread` parameter were removed in favour of entries in the config file.
  The initial setup includes setting these two values now.
- From this version on the CLI and ASB run on **mainnet** by default!
  When running either application with `--testnet` Monero network defaults to `stagenet` and Bitcoin network to `testnet3`.
  This is a breaking change.
  It is recommended to run the applications with `--testnet` first and not just run the application on `mainnet` without experience.

## [0.5.0] - 2021-04-17

### Changed

- The quote protocol returns JSON encoded data instead of CBOR.
  This is a breaking change in the protocol handling, old CLI versions will not be able to process quote requests of ASBs running this version.

### Fixed

- An issue where concurrent swaps with the same peer would cause the ASB to handle network communication incorrectly.
  To fix this, all messages are now tagged with a unique identifier that is agreed upon at the start of the swap.
  This is a breaking change in the network layer and hence old versions are not compatible with this version.
  We advise to also not resume any swaps that have been created with an older version.
  It is recommended to reset / delete the database after upgrading.
- An issue where the CLI would not reconnect to the ASB in case the network connection dropped.
  We now attempt to re-establish the connection using an exponential backoff but will give up eventually after 5 minutes.

### Added

- Websocket support for the ASB.
  The ASB is now capable to listen on both TCP and Websocket connections.
  Default websocket listening port is 9940.
- Tor support as an optional feature.
  If ASB detects that Tor's control port is open, a hidden service is created for
  the network it is listening on (currently 2).
  The Tor control port as well as Tor socks5 proxy port is configurable.

## [0.4.0] - 2021-04-06

### Added

- A changelog file.
- Automatic resume of unfinished swaps for the `asb` upon startup.
  Unfinished swaps from earlier versions will be skipped.
- A configurable spread for the ASB that is applied to the asking price received from the Kraken price ticker.
  The default value is 2% and can be configured using the `--ask-spread` parameter.
  See `./asb --help` for details.

### Changed

- Require the buyer to specify the connection details of the peer they wish to swap with.
  Throughout the public demo phase of this project, the CLI traded with us by default if the peer id and multiaddress of the seller were not specified.
  Having the defaults made it easy for us to give something to the community that can easily be tested, however it is not aligned with our long-term vision of a decentralised network of sellers.
  We have removed these defaults forcing the user to specify the seller they wish to trade with.
- The `resume` command of the `swap` CLI no longer require the `--seller-peer-id` parameter.
  This information is now saved in the database.

### Fixed

- An [issue](https://github.com/comit-network/xmr-btc-swap/issues/353) where the `swap` CLI would fail on systems that were set to a locale different than English.
  A bad readiness check when waiting for `monero-wallet-rpc` to be ready caused the CLI to hang forever, preventing users from perform a swap.

### Security

- Fixed an issue where Alice would not verify if Bob's Bitcoin lock transaction is semantically correct, i.e. pays the agreed upon amount to an output owned by both of them.
  Fixing this required a **breaking change** on the network layer and hence old versions are not compatible with this version.

[unreleased]: https://github.com/eigenwallet/core/compare/3.2.11...HEAD
[3.2.11]: https://github.com/eigenwallet/core/compare/3.2.10...3.2.11
[3.2.10]: https://github.com/eigenwallet/core/compare/3.2.9...3.2.10
[3.2.9]: https://github.com/eigenwallet/core/compare/3.2.8...3.2.9
[3.2.8]: https://github.com/eigenwallet/core/compare/3.2.7...3.2.8
[3.2.7]: https://github.com/eigenwallet/core/compare/3.2.6...3.2.7
[3.2.6]: https://github.com/eigenwallet/core/compare/3.2.5...3.2.6
[3.2.5]: https://github.com/eigenwallet/core/compare/3.2.4...3.2.5
[3.2.4]: https://github.com/eigenwallet/core/compare/3.2.3...3.2.4
[3.2.3]: https://github.com/eigenwallet/core/compare/3.2.2...3.2.3
[3.2.2]: https://github.com/eigenwallet/core/compare/3.2.1...3.2.2
[3.2.1]: https://github.com/eigenwallet/core/compare/3.2.0-rc.4...3.2.1
[3.2.0-rc.4]: https://github.com/eigenwallet/core/compare/3.0.0-rc.3...3.2.0-rc.4
[3.0.0-rc.3]: https://github.com/eigenwallet/core/compare/3.2.0-rc.2...3.0.0-rc.3
[3.2.0-rc.2]: https://github.com/eigenwallet/core/compare/3.2.0-rc.1...3.2.0-rc.2
[3.2.0-rc.1]: https://github.com/eigenwallet/core/compare/3.1.3...3.2.0-rc.1
[3.1.3]: https://github.com/eigenwallet/core/compare/3.1.2...3.1.3
[3.1.2]: https://github.com/eigenwallet/core/compare/3.1.1...3.1.2
[3.1.1]: https://github.com/eigenwallet/core/compare/3.1.0...3.1.1
[3.1.0]: https://github.com/eigenwallet/core/compare/3.0.7...3.1.0
[3.0.7]: https://github.com/eigenwallet/core/compare/3.0.6...3.0.7
[3.0.6]: https://github.com/eigenwallet/core/compare/3.0.5...3.0.6
[3.0.5]: https://github.com/eigenwallet/core/compare/3.0.4...3.0.5
[3.0.4]: https://github.com/eigenwallet/core/compare/3.0.3...3.0.4
[3.0.3]: https://github.com/eigenwallet/core/compare/3.0.2...3.0.3
[3.0.2]: https://github.com/eigenwallet/core/compare/3.0.1...3.0.2
[3.0.1]: https://github.com/eigenwallet/core/compare/3.0.0-beta.16...3.0.1
[3.0.0-beta.16]: https://github.com/eigenwallet/core/compare/3.0.0-beta.15...3.0.0-beta.16
[3.0.0-beta.15]: https://github.com/eigenwallet/core/compare/3.0.0-beta.14...3.0.0-beta.15
[3.0.0-beta.14]: https://github.com/eigenwallet/core/compare/3.0.0-beta.13...3.0.0-beta.14
[3.0.0-beta.13]: https://github.com/eigenwallet/core/compare/3.0.0-beta.12...3.0.0-beta.13
[3.0.0-beta.12]: https://github.com/eigenwallet/core/compare/3.0.0-beta.12...3.0.0-beta.12
[3.0.0-beta.12]: https://github.com/eigenwallet/core/compare/3.0.0-beta.11...3.0.0-beta.12
[3.0.0-beta.11]: https://github.com/eigenwallet/core/compare/3.0.0-beta.10...3.0.0-beta.11
[3.0.0-beta.10]: https://github.com/eigenwallet/core/compare/3.0.0-beta.9...3.0.0-beta.10
[3.0.0-beta.9]: https://github.com/eigenwallet/core/compare/3.0.0-beta.8...3.0.0-beta.9
[3.0.0-beta.8]: https://github.com/eigenwallet/core/compare/3.0.0-beta.7...3.0.0-beta.8
[3.0.0-beta.7]: https://github.com/eigenwallet/core/compare/3.0.0-beta.7...3.0.0-beta.7
[3.0.0-beta.7]: https://github.com/eigenwallet/core/compare/3.0.0-beta.6...3.0.0-beta.7
[3.0.0-beta.6]: https://github.com/eigenwallet/core/compare/3.0.0-beta.5...3.0.0-beta.6
[3.0.0-beta.5]: https://github.com/eigenwallet/core/compare/3.0.0-beta.4...3.0.0-beta.5
[3.0.0-beta.4]: https://github.com/eigenwallet/core/compare/3.0.0-beta.3...3.0.0-beta.4
[3.0.0-beta.3]: https://github.com/eigenwallet/core/compare/3.0.0-beta.2...3.0.0-beta.3
[3.0.0-beta.2]: https://github.com/eigenwallet/core/compare/3.0.0-beta...3.0.0-beta.2
[3.0.0-beta]: https://github.com/eigenwallet/core/compare/2.5.6...3.0.0-beta
[2.5.6]: https://github.com/eigenwallet/core/compare/2.4.5...2.5.6
[2.4.5]: https://github.com/eigenwallet/core/compare/2.4.3...2.4.5
[2.4.3]: https://github.com/eigenwallet/core/compare/2.0.3...2.4.3
[2.0.3]: https://github.com/UnstoppableSwap/core/compare/2.0.2...2.0.3
[2.0.2]: https://github.com/UnstoppableSwap/core/compare/2.0.0...2.0.2
[2.0.0]: https://github.com/UnstoppableSwap/core/compare/2.0.0-beta.2...2.0.0
[2.0.0-beta.2]: https://github.com/UnstoppableSwap/core/compare/2.0.0-beta.1...2.0.0-beta.2
[2.0.0-beta.1]: https://github.com/UnstoppableSwap/core/compare/1.1.7...2.0.0-beta.1
[1.1.7]: https://github.com/UnstoppableSwap/core/compare/1.1.4...1.1.7
[1.1.4]: https://github.com/UnstoppableSwap/core/compare/1.1.3...1.1.4
[1.1.3]: https://github.com/UnstoppableSwap/core/compare/1.1.2...1.1.3
[1.1.2]: https://github.com/UnstoppableSwap/core/compare/1.1.1...1.1.2
[1.1.1]: https://github.com/UnstoppableSwap/core/compare/1.1.0...1.1.1
[1.1.0]: https://github.com/UnstoppableSwap/core/compare/1.1.0-rc.3...1.1.0
[1.1.0-rc.3]: https://github.com/UnstoppableSwap/core/compare/1.1.0-rc.2...1.1.0-rc.3
[1.1.0-rc.2]: https://github.com/UnstoppableSwap/core/compare/1.1.0-rc.1...1.1.0-rc.2
[1.1.0-rc.1]: https://github.com/UnstoppableSwap/core/compare/1.0.0-rc.21...1.1.0-rc.1
[1.0.0-rc.21]: https://github.com/UnstoppableSwap/core/compare/1.0.0-rc.20...1.0.0-rc.21
[1.0.0-rc.20]: https://github.com/UnstoppableSwap/core/compare/1.0.0-rc.19...1.0.0-rc.20
[1.0.0-rc.19]: https://github.com/UnstoppableSwap/core/compare/1.0.0-rc.18...1.0.0-rc.19
[1.0.0-rc.18]: https://github.com/UnstoppableSwap/core/compare/1.0.0-rc.17...1.0.0-rc.18
[1.0.0-rc.17]: https://github.com/UnstoppableSwap/core/compare/1.0.0-rc.16...1.0.0-rc.17
[1.0.0-rc.16]: https://github.com/UnstoppableSwap/core/compare/1.0.0-rc.14...1.0.0-rc.16
[1.0.0-rc.14]: https://github.com/UnstoppableSwap/core/compare/1.0.0-rc.13...1.0.0-rc.14
[1.0.0-rc.13]: https://github.com/UnstoppableSwap/core/compare/1.0.0-rc.12...1.0.0-rc.13
[1.0.0-rc.12]: https://github.com/UnstoppableSwap/core/compare/1.0.0-rc.11...1.0.0-rc.12
[1.0.0-rc.11]: https://github.com/UnstoppableSwap/core/compare/1.0.0-rc.10...1.0.0-rc.11
[1.0.0-rc.10]: https://github.com/UnstoppableSwap/core/compare/1.0.0-rc.8...1.0.0-rc.10
[1.0.0-rc.8]: https://github.com/UnstoppableSwap/core/compare/1.0.0-rc.7...1.0.0-rc.8
[1.0.0-rc.7]: https://github.com/UnstoppableSwap/core/compare/1.0.0-rc.6...1.0.0-rc.7
[1.0.0-rc.6]: https://github.com/UnstoppableSwap/core/compare/1.0.0-rc.5...1.0.0-rc.6
[1.0.0-rc.5]: https://github.com/UnstoppableSwap/core/compare/1.0.0-rc.4...1.0.0-rc.5
[1.0.0-rc.4]: https://github.com/UnstoppableSwap/core/compare/1.0.0-rc.2...1.0.0-rc.4
[1.0.0-rc.2]: https://github.com/UnstoppableSwap/core/compare/1.0.0-rc.1...1.0.0-rc.2
[1.0.0-rc.1]: https://github.com/UnstoppableSwap/core/compare/1.0.0-alpha.3...1.0.0-rc.1
[1.0.0-alpha.3]: https://github.com/UnstoppableSwap/core/compare/1.0.0-alpha.2...1.0.0-alpha.3
[1.0.0-alpha.2]: https://github.com/UnstoppableSwap/core/compare/1.0.0-alpha.1...1.0.0-alpha.2
[1.0.0-alpha.1]: https://github.com/UnstoppableSwap/core/compare/0.13.2...1.0.0-alpha.1
[0.13.2]: https://github.com/comit-network/xmr-btc-swap/compare/0.13.1...0.13.2
[0.13.1]: https://github.com/comit-network/xmr-btc-swap/compare/0.13.0...0.13.1
[0.13.0]: https://github.com/comit-network/xmr-btc-swap/compare/0.12.3...0.13.0
[0.12.3]: https://github.com/comit-network/xmr-btc-swap/compare/0.12.2...0.12.3
[0.12.2]: https://github.com/comit-network/xmr-btc-swap/compare/0.12.1...0.12.2
[0.12.1]: https://github.com/comit-network/xmr-btc-swap/compare/0.12.0...0.12.1
[0.12.0]: https://github.com/comit-network/xmr-btc-swap/compare/0.11.0...0.12.0
[0.11.0]: https://github.com/comit-network/xmr-btc-swap/compare/0.10.2...0.11.0
[0.10.2]: https://github.com/comit-network/xmr-btc-swap/compare/0.10.1...0.10.2
[0.10.1]: https://github.com/comit-network/xmr-btc-swap/compare/0.10.0...0.10.1
[0.10.0]: https://github.com/comit-network/xmr-btc-swap/compare/0.9.0...0.10.0
[0.9.0]: https://github.com/comit-network/xmr-btc-swap/compare/0.8.3...0.9.0
[0.8.3]: https://github.com/comit-network/xmr-btc-swap/compare/0.8.2...0.8.3
[0.8.2]: https://github.com/comit-network/xmr-btc-swap/compare/0.8.1...0.8.2
[0.8.1]: https://github.com/comit-network/xmr-btc-swap/compare/0.8.0...0.8.1
[0.8.0]: https://github.com/comit-network/xmr-btc-swap/compare/0.7.0...0.8.0
[0.7.0]: https://github.com/comit-network/xmr-btc-swap/compare/0.6.0...0.7.0
[0.6.0]: https://github.com/comit-network/xmr-btc-swap/compare/0.5.0...0.6.0
[0.5.0]: https://github.com/comit-network/xmr-btc-swap/compare/0.4.0...0.5.0
[0.4.0]: https://github.com/comit-network/xmr-btc-swap/compare/v0.3...0.4.0<|MERGE_RESOLUTION|>--- conflicted
+++ resolved
@@ -7,14 +7,11 @@
 
 ## [Unreleased]
 
-<<<<<<< HEAD
 - Update Rust version to 1.88 to satisfy depenency requirements.
-=======
 ## [3.2.11] - 2025-11-09
 
 - GUI + SWAP: Assume double spend safety of Monero transactions after 6 confirmations. This means we are assuming that there won't be any re-orgs deeper than 5 blocks. We believe this is a safe assumption given that there were almost no orphaned blocks over the last two weeks. Qubic (which was behind the re-orgs) has mined less than 1% of the last 1000 blocks.
 - GUI: Remove the following default Electrum servers: `tcp://electrum.blockstream.info:50001`, `tcp://electrum.coinucopia.io:50001`, `tcp://se-mma-crypto-payments-001.mullvad.net:50001`, `tcp://electrum2.bluewallet.io:50777` due to them being unreliable. Add the following new default Electrum servers: `tcp://electrum1.bluewallet.io:50001`, `tcp://electrum2.bluewallet.io:50001`, `tcp://electrum3.bluewallet.io:50001`, `ssl://btc-electrum.cakewallet.com:50002`, `tcp://bitcoin.aranguren.org:50001`.
->>>>>>> 4a11c4de
 
 ## [3.2.10] - 2025-11-08
 
