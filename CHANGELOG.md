--- conflicted
+++ resolved
@@ -7,13 +7,10 @@
 
 ## [Unreleased]
 
-<<<<<<< HEAD
+- GUI: Build Flatpak bundle in release workflow
 - docs: add instructions for verifying Tauri signature files
 - docs: document new `electrum_rpc_urls` and `use_mempool_space_fee_estimation` options
-=======
-- GUI: Build Flatpak bundle in release workflow
 - docs: Instructions for verifying GUI (Tauri) signature files
->>>>>>> c12742c7
 
 ## [2.0.0-beta.2] - 2025-06-11
 
