--- conflicted
+++ resolved
@@ -7,18 +7,7 @@
 
 ## [Unreleased]
 
-<<<<<<< HEAD
 - ASB: You can now configure your maker to donate a small part of swaps to funding further development of the project. This is disabled by default. You can manually enable it if you choose to do so. Set `maker.developer_tip` to a number between 0 and 1. Setting `maker.developer_tip` to `0.02` will donate 2% of each swap to the [donation address](https://github.com/eigenwallet/core?tab=readme-ov-file#donations) of the project. This is defined [here](https://github.com/eigenwallet/core/blob/ce4a85bfdd3b3fd6fbdf6c4c1ab0e1c3188b7fc2/swap-env/src/defaults.rs#L9) in the code. The tip is sent by adding an additional output the Monero lock transaction of a swap. This means this will not impact the availability of your UTXOs (unlocked funds) as it does not require an additonal transaction.
-
-## [3.0.0-beta.16] - 2025-09-18
-
-## [3.0.0-beta.15] - 2025-09-18
-
-## [3.0.0-beta.14] - 2025-09-17
-=======
-## [3.0.1] - 2025-09-19
->>>>>>> b2a0cb13
-
 - ASB: require Monero wallet to be fully synchronized before providing quotes
 - ORCHESTRATOR: Allow re-generating `docker-compose.yml` while preserving the asb config (`config.toml`). If you've ran the `orchestrator` before you can download a newer version, run it and an updated `docker-compose.yml` will be generated (overwriting the previous file). All data and configuration options will be preserved as they are stored inside the Docker volumes and the `config.toml` file.
 - GUI + CLI: Fix an issue where it'd take a long time to redeem the Monero. We did not properly skip the block scanning.
