# Changelog

All notable changes to this project will be documented in this file.

The format is based on [Keep a Changelog](https://keepachangelog.com/en/1.0.0/),
and this project adheres to [Semantic Versioning](https://semver.org/spec/v2.0.0.html).

## [Unreleased]

<<<<<<< HEAD
- ASB: require Monero wallet to be fully synchronized before providing quotes
=======
- ORCHESTRATOR: Allow re-generating `docker-compose.yml` while preserving the asb config (`config.toml`). If you've ran the `orchestrator` before you can download a newer version, run it and an updated `docker-compose.yml` will be generated (overwriting the previous file). All data and configuration options will be preserved as they are stored inside the Docker volumes and the `config.toml` file.
>>>>>>> 5f6531fc

## [3.0.0-beta.12] - 2025-09-14

- GUI + CLI: Fix an issue where it'd take a long time to redeem the Monero. We did not properly skip the block scanning.
- GUI + CLI: Assume Monero double spend safety after 22 instead of after 12 blocks given the recent large re-org attacks
- ORCHESTRATOR: Change exposed mainnet port from `9839` to `9939`

## [3.0.0-beta.11] - 2025-08-20

- ORCHESTRATOR: We incorrectly passed the `--mainnet` flag to the `asb` binary but it is the default for the asb.
- CONTROLLER: Add a `bitcoin-seed` command to the controller. You can use it to export the descriptor of the internal Bitcoin wallet.
- CLI + GUI + ASB: Accept self-signed TLS certificates and TLS certificates with older protocol versions.

## [3.0.0-beta.10] - 2025-08-14

- GUI + CLI + ASB: Fix an issue where the Monero RPC pool would fail to build TLS handshakes over Tor

## [3.0.0-beta.9] - 2025-08-12

- ASB + CONTROLLER: Add a `monero_seed` command to the controller shell. You can use it to export the seed and restore height of the internal Monero wallet. You can use those to import the wallet into a wallet software of your own choosing.
- GUI: You can now change the Monero Node without having to restart.
- GUI: You can now export the seed phrase of the Monero wallet.
- GUI + CLI: Temporarily require a minimum of 12 confirmations for Monero transactions. Just a pre-caution given the Qubic shenanigans.
- GUI + CLI + ASB: Add `/dns4/aswap.click/tcp/8888/p2p/12D3KooWQzW52mdsLHTMu1EPiz3APumG6vGwpCuyy494MAQoEa5X`, `/dns4/getxmr.st/tcp/8888/p2p/12D3KooWHHwiz6WDThPT8cEurstomg3kDSxzL2L8pwxfyX2fpxVk` to the default list of rendezvous points

## [3.0.0-beta.8] - 2025-08-10

- GUI: Speedup startup by concurrently bootstrapping Tor and requesting the user to select a wallet
- GUI: Add white background to QR code modal to make it better scannable
- GUI + CLI + ASB: Add `/dns4/rendezvous.observer/tcp/8888/p2p/12D3KooWMjceGXrYuGuDMGrfmJxALnSDbK4km6s1i1sJEgDTgGQa` to the default list of rendezvous points
- GUI + CLI + ASB: Monero RPC pool now prioritizes nodes with pre-established TCP connections
- ASB + CONTROLLER: Add a `monero_seed` command to the controller shell. You can use it to export the seed and restore height of the internal Monero wallet. You can use those to import the wallet into a wallet software of your own choosing.

## [3.0.0-beta.6] - 2025-08-07

- GUI + CLI + ASB: The Monero RPC pool now caches TCP and Tor streams
- ASB: The default configuration has been adjusted to accept Bitcoin transactions as finalized after one block (one confirmation). Bitcoin double spends are essentially impossible for practical purposes. If one is swapping extremely large amounts, they can consider dialing `bitcoin.finality_confirmations` to `2` or `3`. This will however force the swap to take much longer to complete, and also increase the risk of a refund being made.
- ASB: The `monero.monero_node_pool` flag has been removed from the config. If you want to use the Monero Node Pool, you can now do so simply by omitting `monero.daemon_url` from the config.
- ASB: The `asb` now exposes a JSON-RPC endpoint at which it can receive commands. The `asb-controller` binary implements the client side of the JSON-RPC protocol. The JSON-RPC protocol is currently entirely read-only. This means it cannot be used to withdraw funds or change configurations. The JSON-RPC endpoint is disabled by default. It can be enabled by passing the `--rpc-bind-port 127.0.0.1:9944` and `--rpc-bind-host 127.0.0.1` flags to the `asb` binary.
- CONTROLLER: A new experimental `asb-controller` binary is now shipped. It is a CLI and REPL tool to interact with an ASB over JSON-RPC. It still has limited functionality, but will be extended in the future. Currently, it can be used to:
  - Get the primary address of th Monero wallet
  - Get the balance of the Monero wallet
  - Get the balance of the Bitcoin wallet
  - Get the list of external multiaddresses that the ASB is listening on
  - Query the currently active peer-to-peer connections
  - Get a basic list of swaps from the database
- ORCHESTRATOR: A new experiemental `orchestrator` binary is now shipped.
  - The `orchestrator` is a lightweight tool to generate a production grade environement for running ASBs.
  - It guides the user through a wizard and generates a custom [Docker compose](https://docs.docker.com/compose/) file which specifies a secure Docker environment for running ASBs.
  - This will continue to evolve over time, and we will document this thoroughly once it is more stable.
- CLI + ASB + GUI: Fixed an issue where the Monero RPC pool would not handle timeouts correctly.

## [3.0.0-beta.5] - 2025-08-04

- GUI + CLI: Fixed a potential race condition where if the user closed the app while the Bitcoin was in the process of being published, manual recovery would be required to get to a recoverable state.
- GUI + CLI + ASB: Fixed an issue where the Monero block height could not be fetched due to a bug in the Monero codebase

## [3.0.0-beta.4] - 2025-08-03

- GUI: The following rendezvous points have been added to the default list of rendezvous points. If you're running a maker, please add them to your config file (under `network.rendezvous_point`). They are operated by members of the community that have shown to be reliable. These rendezvous points act as bootstrapping nodes for peer discovery: `/dns4/eigen.center/tcp/8888/p2p/12D3KooWS5RaYJt4ANKMH4zczGVhNcw5W214e2DDYXnjs5Mx5zAT`, `/dns4/swapanarchy.cfd/tcp/8888/p2p/12D3KooWRtyVpmyvwzPYXuWyakFbRKhyXGrjhq6tP7RrBofpgQGp`, `/dns4/darkness.su/tcp/8888/p2p/12D3KooWFQAgVVS9t9UgL6v1sLprJVM7am5hFK7vy9iBCCoCBYmU`
- GUI + ASB + CLI: When using the "Monero RPC Pool" feature, we now accept self-signed TLS certificates. A lot of prominent community ran nodes use self-signed certificates. This'll be revisited once RPC-over-Tor is turned on by default. When specifying a custom node (without the RPC pool feature) we still require a valid certificate.

## [3.0.0-beta.3] - 2025-08-01

## [3.0.0-beta.2] - 2025-07-27

- GUI: Fix issue where the Monero wallet cache would be corrupted when the wallet was stored while it was refreshing.

## [3.0.0-beta] - 2025-07-18

- GUI: The GUI can now be used as a Monero wallet. You can open existing Monero wallet files that were created with `monero-wallet-cli` / `monero-wallet-rpc` / `monero-wallet-gui` / Feather Wallet. You can also generate new wallets or recover existing ones from a seed phrase. To change the restore height of a wallet, go to the "Wallet" tab and click on the "..." -> "Restore height" button. You can view your previous transactions, sync your wallet with the Blockchain and send Monero.
- GUI: The internal Bitcoin wallet and the p2p identitiy is now tied directly to the Monero wallet. The Bitcoin wallet and p2p identity is derived from the entropy of the Monero seed. The `seed.pem` file has no purpose for the GUI anymore and is only used for the CLI / ASB or when using the legacy mode of the GUI.
- GUI: The data directory has been split into multiple subdirectories. Each Monero wallet has its own data directory in `identities/<wallet-primary-address>`. That directory is used to store the swap history, the wallet cache for the Bitcoin wallet and the Tor client cache. When opening the GUI you can either select a Monero wallet to open or you can click the "No Wallet (Legacy)" button to view swaps that were started with older versions of the GUI or to get access to the Bitcoin wallet that was used in previous versions of the GUI.

## [2.5.6] - 2025-07-18

- ASB: Docker image has moved to <https://github.com/eigenwallet/core/pkgs/container/asb>
- ASB + GUI + CLI: We have renamed from _UnstoppableSwap_ to _eigenwallet_ ([why?](https://eigenwallet.org/rename.html)). We will slowly migrate the entire infrastructure to the new name.

## [2.4.5] - 2025-07-17

_Some of these CHANGELOG entires have beeb merged from 2.0.3 - 2.4.3 into this release because those releases were missing Github releases._

- ASB: Lowered the Monero lock retry timeout to 10minutes. Aftet that timeout we will start an early refund.

- GUI: Users can donate a small percentage of their swap to the projects donation address. Donations will be used to fund development. This is completely optional and **disabled** by default. Monero is used exclusively for donations, ensuring full anonymity for users. Donations are only ever send for successful swaps (not refunded ones). We clearly and transparently state where how much Monero is going before the user approves a swap.

- ASB + GUI + CLI: We now cache fee estimates for the Bitcoin wallet for up to 2 minutes. This improves the speed of fee estimation and reduces the number of requests to the Electrum servers.

- ASB + CLI + GUI: Introduce a load-balancing proxy for Monero RPC nodes that automatically discovers healthy nodes and routes requests to improve connection reliability.

- ASB: Added `monero_node_pool` boolean option to ASB config. When enabled, the ASB uses the internal Monero RPC pool instead of connecting directly to a single daemon URL, providing improved reliability and automatic failover across multiple Monero nodes.

- We now call Monero function directly (via FFI bindings) instead of using `monero-wallet-rpc`.

- ASB: Since we don't communicate with `monero-wallet-rpc` anymore, the Monero wallet's will no longer be accessible by connecting to it. If you are using the asb-docker-compose setup, run this command to migrate the wallet files from the volume of the monero-wallet-rpc container to the volume of the asb container:
  ```bash
  # On testnet
  cp /var/lib/docker/volumes/testnet_stagenet_monero-wallet-rpc-data/_data/* /var/lib/docker/volumes/testnet_testnet_asb-data/_data/monero/wallets
  # On mainnet
  cp /var/lib/docker/volumes/mainnet_mainnet_monero-wallet-rpc-data/_data/* /var/lib/docker/volumes/mainnet_mainnet_asb-data/_data/monero/wallets
  ```

- ASB: The `wallet_url` option has been removed and replaced with the optional `daemon_url`, that specifies which Monero node the asb will connect to. If not specified, the asb will connect to a known public Monero node at random.

- ASB: Add a `export-monero-wallet` command which gives the Monero wallet's seed and restore height. Export this seed into a wallet software of your own choosing to manage your Monero funds.
  The seed is a 25 word mnemonic. Example:
  ```bash
  $ asb export-monero-wallet > wallet.txt
  $ cat wallet.txt
  Seed          : novelty deodorant aloof serving fuel vipers awful segments siblings bite exquisite quick snout rising hobby trash amply recipe cinema ritual problems pram getting playful novelty
  Restore height: 3403755
  $
  ```

- Logs are now written to `stderr` (instead of `stdout`). Makers relying on piping the logs need to make sure to include the `stderr` output:

  | Before                     | After                            |
  | -------------------------- | -------------------------------- |
  | `asb logs \| my-script.sh` | `asb logs  2>&1 \| my-script.sh` |
  | `asb logs > output.txt`    | `asb logs > output.txt 2>&1`     |

- GUI: Improved peer discovery: We can now connect to multiple rendezvous points at once. We also cache peers we have previously connected to locally and will attempt to connect to them again in the future, even if they aren't registered with a rendezvous point anymore.

- ASB: We now retry for 6 hours to broadcast the early refund transaction. After that, we give up and Bob will have to wait for the timelock to expire then refund himself. If we detect that Bob has cancelled the swap, we will abort the swap on our side and let Bob refund himself.

## [2.0.3] - 2025-06-12

## [2.0.2] - 2025-06-12

- GUI: Fix issue where auto updater would not display the update
- ASB + GUI + CLI: Increase request_timeout to 7s, min_retries to 10 for Electrum load balancer

## [2.0.0] - 2025-06-12

- GUI: Build Flatpak bundle in release workflow
- docs: add instructions for verifying Tauri signature files
- docs: document new `electrum_rpc_urls` and `use_mempool_space_fee_estimation` options
- docs: Instructions for verifying GUI (Tauri) signature files

## [2.0.0-beta.2] - 2025-06-11

## [2.0.0-beta.1] - 2025-06-11

- BREAKING PROTOCOL CHANGE: Takers/GUIs running `>= 2.0.0` will not be able to initiate new swaps with makers/asbs running `< 2.0.0`. Please upgrade as soon as possible. Already started swaps from older versions are not be affected.
  - Taker and Maker now collaboratively sign a `tx_refund_early` Bitcoin transaction in the negotiation phase which allows the maker to refund the Bitcoin for the taker without having to wait for the 12h cancel timelock to expire.
  - `tx_refund_early` will only be published if the maker has not locked their Monero yet. This allows swaps to be refunded quickly if the maker doesn't have enough funds available or their daemon is not fully synced. The taker can then use the refunded Bitcoin to start a new swap.
- ASB: The maker will take Monero funds needed for ongoing swaps into consideration when making a quote. A warning will be displayed if the Monero funds do not cover all ongoing swaps.
- ASB: Return a zero quote when quoting fails instead of letting the request time out
- GUI + CLI + ASB: We now do load balancing over multiple Electrum servers. This improves the reliability of all our interactions with the Bitcoin network. When transactions are published they are broadcast to all servers in parallel.
- ASB: The `electrum_rpc_url` option has been removed. A new `electrum_rpc_urls` option has been added. Use it to specify a list of Electrum servers to use. If you want you can continue using a single server by providing a single URL. For most makers we recommend:
  - Running your own [electrs](https://github.com/romanz/electrs/) server
  - Optionally providing 2-5 fallback servers. The order of the servers does matter. Electrum servers at the front of the list have priority and will be tried first. You should place your own server at the front of the list.
  - A list of public Electrum servers can be found [here](https://1209k.com/bitcoin-eye/ele.php?chain=btc)

## [1.1.7] - 2025-06-04

- ASB: Fix an issue where the asb would quote a max_swap_amount off by a couple of piconeros

## [1.1.4] - 2025-06-04

## [1.1.3] - 2025-05-31

- The Bitcoin fee estimation is now more accurate. It uses a combination of `estimatesmartfee` from Bitcoin Core and `mempool.get_fee_histogram` from Electrum to ensure our distance from the mempool tip is appropriate. If our Electrum server doesn't support fee estimation, we use the mempool.space API. The mempool space API can be disabled using the `bitcoin.use_mempool_space_fee_estimation` option in the config file. It defaults to `true`.
- ASB: You can use the `--trace` flag to log all messages to the terminal. This is useful for debugging but shouldn't be used in production because it will log a lot of data, especially related to p2p networking and tor bootstrapping. If you want to debug issues in production, read the tracing-logs inside the data directory instead.

## [1.1.2] - 2025-05-24

- Docs: Document `external_bitcoin_address` option for using a specific
  Bitcoin address when redeeming or punishing swaps.
- Removed the JSON-RPC daemon and the `start-daemon` CLI command.
- Increased the max Bitcoin fee to up to 20% of the value of the transaction. This mitigates an issue where the Bitcoin lock transaction would not get confirmed in time on the blockchain.

## [1.1.1] - 2025-05-20

- CLI + GUI + ASB: Retry the Bitcoin wallet sync up to 15 seconds to work around transient errors.

## [1.1.0] - 2025-05-19

- GUI: Discourage swapping with makers running `< 1.1.0-rc.3` because the bdk upgrade introduced a breaking change.
- GUI: Fix an issue where the auto updater would incorrectly throw an error

## [1.1.0-rc.3] - 2025-05-18

- Breaking Change(Makers): Please complete all pending swaps, then upgrade as soon as possible. Takers might not be able to taker your offers until you upgrade your asb instance.
- CLI + ASB + GUI: We upgraded dependencies related to the Bitcoin wallet. When you boot up the new version for the first time, a migration process will be run to convert the old wallet format to the new one. This might take a few minutes. We also fixed a bug where we would generate too many unused addresses in the Bitcoin wallet which would cause the wallet to take longer to start up as time goes on.
- GUI: We display detailed progress about running background tasks (Tor bootstrapping, Bitcoin wallet sync progress, etc.)

## [1.0.0-rc.21] - 2025-05-15

## [1.0.0-rc.20] - 2025-05-14

- GUI: Added introduction flow for first-time users
- CLI + GUI: Update monero-wallet-rpc to v0.18.4.0

## [1.0.0-rc.19] - 2025-04-28

## [1.0.0-rc.18] - 2025-04-28

- GUI: Feedback submitted can be responded to by the core developers. The responses will be displayed under the "Feedback" tab.

## [1.0.0-rc.17] - 2025-04-18

- GUI: The user will now be asked to approve the swap offer again before the Bitcoin lock transaction is published. Makers should take care to only assume a swap has been accepted by the taker if the Bitcoin lock transaction is detected (`Advancing state state=bitcoin lock transaction in mempool ...`). Swaps that have been safely aborted will not be displayed in the GUI anymore.

## [1.0.0-rc.16] - 2025-04-17

- ASB: Quotes are now cached (Time-to-live of 2 minutes) to avoid overloading the maker with requests in times of high demand

## [1.0.0-rc.14] - 2025-04-16

- CI: Update Rust version to 1.80
- GUI: Update social media links

## [1.0.0-rc.13] - 2025-01-24

- Docs: Added a dedicated page for makers.
- Docs: Improved the refund and punish page.
- ASB: Fixed an issue where the ASB would silently fail if the publication of the Monero refund transaction failed.
- GUI: Add a button to open the data directory for troubleshooting purposes.

## [1.0.0-rc.12] - 2025-01-14

- GUI: Fixed a bug where the CLI wasn't passed the correct Monero node.

## [1.0.0-rc.11] - 2024-12-22

- ASB: The `history` command will now display additional information about each swap such as the amounts involved, the current state and the txid of the Bitcoin lock transaction.

## [1.0.0-rc.10] - 2024-12-05

- GUI: Release .deb installer for Debian-based systems
- ASB: The maker will now retry indefinitely to redeem the Bitcoin until the cancel timelock expires. This fixes an issue where the swap would be refunded if the maker failed to publish the redeem transaction on the first try (e.g due to a network error).
- ASB (experimental): We now listen on an onion address by default using an internal Tor client. You do not need to run a Tor daemon on your own anymore. The `tor.control_port` and `tor.socks5_port` properties in the config file have been removed. A new `tor.register_hidden_service` property has been added which when set to `true` will run a hidden service on which connections will be accepted. You can configure the number of introduction points to use by setting the `tor.hidden_service_num_intro_points` (3 - 20) property in the config file. The onion address will be advertised to all rendezvous points without having to be added to `network.external_addresses`. For now, this feature is experimental and may be unstable. We recommend you use it in combination with a clearnet address. This feature is powered by [arti](https://tpo.pages.torproject.net/core/arti/), an implementation of the Tor protocol in Rust by the Tor Project.
- CLI + GUI: We can now dial makers over `/onion3/****` addresses using the integrated Tor client.

## [1.0.0-rc.7] - 2024-11-26

- GUI: Changed terminology from "swap providers" to "makers"
- GUI: For each maker, we now display a unique deterministically generated avatar derived from the maker's public key

## [1.0.0-rc.6] - 2024-11-21

- CLI + GUI: Tor is now bundled with the application. All libp2p connections between peers are routed through Tor, if the `--enable-tor` flag is set. The `--tor-socks5-port` argument has been removed. This feature is powered by [arti](https://tpo.pages.torproject.net/core/arti/), an implementation of the Tor protocol in Rust by the Tor Project.
- CLI + GUI: At startup the wallets and tor client are started in parallel. This will speed up the startup time of the application.

## [1.0.0-rc.5] - 2024-11-19

- GUI: Set new Discord invite link to non-expired one
- GUI: Fix an issues where asbs would not be sorted correctly
- ASB: Change level of logs related to rendezvous registrations to `TRACE`

## [1.0.0-rc.4] - 2024-11-17

- GUI: Fix an issue where the AppImage would render a blank screen on some Linux systems
- ASB: We now log verbose messages to hourly rotating `tracing*.log` which are kept for 24 hours. General logs are written to `swap-all.log`.

## [1.0.0-rc.2] - 2024-11-16

- GUI: ASBs discovered via rendezvous are now prioritized if they are running the latest version
- GUI: Display up to 16 characters of the peer id of ASBs

## [1.0.0-rc.1] - 2024-11-15

## [1.0.0-alpha.3] - 2024-11-14

## [1.0.0-alpha.2] - 2024-11-14

### **GUI**

- Display a progress bar to user while we are downloading the `monero-wallet-rpc`
- Release `.app` builds for Darwin

## [1.0.0-alpha.1] - 2024-11-14

- GUI: Swaps will now be refunded as soon as the cancel timelock expires if the GUI is running but the swap dialog is not open.
- Breaking change: Increased Bitcoin refund window from 12 hours (72 blocks) to 24 hours (144 blocks) on mainnet. This change affects the default transaction configuration and requires both CLI and ASB to be updated to maintain compatibility. Earlier versions will not be able to initiate new swaps with peers running this version.
- Breaking network protocol change: The libp2p version has been upgraded to 0.53 which includes breaking network protocol changes. ASBs and CLIs will not be able to swap if one of them is on the old version.
- ASB: Transfer proofs will be repeatedly sent until they are acknowledged by the other party. This fixes a bug where it'd seem to Bob as if the Alice never locked the Monero. Forcing the swap to be refunded.
- CLI: Encrypted signatures will be repeatedly sent until they are acknowledged by the other party
- ASB: We now retry indefinitely to lock Monero funds until the swap is cancelled. This fixes an issue where we would fail to lock Monero on the first try (e.g., due to the daemon not being fully synced) and would never try again, forcing the swap to be refunded.
- ASB + CLI: You can now use the `logs` command to retrieve logs stored in the past, redacting addresses and id's using `logs --redact`.
- ASB: The `--disable-timestamp` flag has been removed
- ASB: The `history` command can now be used while the asb is running.
- Introduced a cooperative Monero redeem feature for Bob to request from Alice if Bob is punished for not refunding in time. Alice can choose to cooperate but is not obligated to do so. This change is backwards compatible. To attempt recovery, resume a swap in the "Bitcoin punished" state. Success depends on Alice being active and still having a record of the swap. Note that Alice's cooperation is voluntary and recovery is not guaranteed
- CLI: `--change-address` can now be omitted. In that case, any change is refunded to the internal bitcoin wallet.

## [0.13.2] - 2024-07-02

- CLI: Buffer received transfer proofs for later processing if we're currently running a different swap
- CLI: We now display the reason for a failed cancel-refund operation to the user (#683)

## [0.13.1] - 2024-06-10

- Add retry logic to monero-wallet-rpc wallet refresh

## [0.13.0] - 2024-05-29

- Minimum Supported Rust Version (MSRV) bumped to 1.74
- Lowered default Bitcoin confirmation target for Bob to 1 to make sure Bitcoin transactions get confirmed in time
- Added support for starting the CLI (using the `start-daemon` subcommand) as a Daemon that accepts JSON-RPC requests
- Update monero-wallet-rpc version to v0.18.3.1

## [0.12.3] - 2023-09-20

- Swap: If no Monero daemon is manually specified, we will automatically choose one from a list of public daemons by connecting to each and checking their availability.

## [0.12.2] - 2023-08-08

### Changed

- Minimum Supported Rust Version (MSRV) bumped to 1.67
- ASB can now register with multiple rendezvous nodes. The `rendezvous_point` option in `config.toml` can be a string with comma separated addresses, or a toml array of address strings.

## [0.12.1] - 2023-01-09

### Changed

- Swap: merge separate cancel/refund commands into one `cancel-and-refund` command for stuck swaps

## [0.12.0] - 2022-12-31

### Changed

- Update `bdk` library to latest version. This introduces an incompatability with previous versions due to different formats being used to exchange Bitcoin transactions
- Changed ASB to quote on Monero unlocked balance instead of total balance
- Allow `asb` to set a bitcoin address that is controlled by the asb itself to redeem/punish bitcoin to

### Added

- Allow asb config overrides using environment variables. See [1231](https://github.com/comit-network/xmr-btc-swap/pull/1231)

## [0.11.0] - 2022-08-11

### Changed

- Update from Monero v0.17.2.0 to Monero v0.18.0.0
- Change Monero nodes to [Rino tool nodes](https://community.rino.io/nodes.html)
- Always write logs as JSON to files
- Change to UTC time for log messages, due to a bug causing no logging at all to be printed (linux/macos), and an [unsoundness issue](https://docs.rs/tracing-subscriber/latest/tracing_subscriber/fmt/time/struct.LocalTime.html) with local time in [the time crate](https://github.com/time-rs/time/issues/293#issuecomment-748151025)
- Fix potential integer overflow in ASB when calculating maximum Bitcoin amount for Monero balance
- Reduce Monero locking transaction fee amount from 0.000030 to 0.000016 XMR, which is still double the current median fee as reported at [monero.how](https://www.monero.how/monero-transaction-fees)

### Added

- Adjust quote based on Bitcoin balance.
  If the max_buy_btc in the ASB config is higher than the available balance to trade, it will return the max available balance discounting the Monero locking fees. In the case the balance is lower than the min_buy_btc config it will return 0 to the CLI. If the ASB returns a quote of 0 the CLI will not allow you continue with a trade.
- Reduce required confirmations for Bitcoin transactions from 2 to 1
- Both the ASB and CLI now support the [Identify](https://github.com/libp2p/specs/blob/master/identify/README.md) protocol. This makes its version and network (testnet/mainnet) avaliable to others
- Display minimum BTC deposit required to cover the minimum quantity plus fee in the Swap CLI
- Swap CLI will check its monero-wallet-rpc version and remove it if it's older than Fluorine Fermi (0.18)

## [0.10.2] - 2021-12-25

### Changed

- Record monero wallet restore blockheight in state `SwapSetupCompleted` already.
  This solves issues where the CLI went offline after sending the BTC transaction, and the monero wallet restore blockheight being recorded after Alice locked the Monero, resulting in the generated XMR redeem wallet not detecting the transaction and reporting `No unlocked balance in the specified account`.
  This is a breaking database change!
  Swaps that were saved prior to this change may fail to load if they are in state `SwapSetupCompleted` of `BtcLocked`.
  Make sure to finish your swaps before upgrading.

## [0.10.1] - 2021-12-23

### Added

- `monero-recovery` command that can be used to print the monero address, private spend and view key so one can manually recover instances where the `monero-wallet-rpc` does not pick up the Monero funds locked up by the ASB.
  Related issue: <https://github.com/comit-network/xmr-btc-swap/issues/537>
  The command takes the swap-id as parameter.
  The swap has to be in a `BtcRedeemed` state.
  Use `--help` for more details.

## [0.10.0] - 2021-10-15

### Removed

- Support for the old sled database.
  The ASB and CLI only support the new sqlite database.
  If you haven't already, you can migrate your old data using the 0.9.0 release.

### Changed

- The ASB to no longer work as a rendezvous server.
  The ASB can still register with rendezvous server as usual.

### Fixed

- Mitigate CloseNotify bug #797 by retrying getting ScriptStatus if it fail and using a more stable public mainnet electrum server.

## [0.9.0] - 2021-10-07

### Changed

- Timestamping is now enabled by default even when the ASB is not run inside an interactive terminal.
- The `cancel`, `refund` and `punish` subcommands in ASB and CLI are run with the `--force` by default and the `--force` option has been removed.
  The force flag was used to ignore blockheight and protocol state checks.
  Users can still restart a swap with these checks using the `resume` subcommand.
- Changed log level of the "Advancing state", "Establishing Connection through Tor proxy" and "Connection through Tor established" log message from tracing to debug in the CLI.
- ASB and CLI can migrate their data to sqlite to store swaps and related data.
  This makes it easier to build applications on top of xmr-btc-swap by enabling developers to read swap information directly from the database.
  This resolved an issue where users where unable to run concurrent processes, for example, users could not print the swap history if another ASB or CLI process was running.
  The sqlite database filed is named `sqlite` and is found in the data directory.
  You can print the data directory using the `config` subcommand.
  The schema can be found here [here](swap/migrations/20210903050345_create_swaps_table.sql).

#### Database migration guide

##### Delete old data

The simplest way to migrate is to accept the loss of data and delete the old database.

1. Find the location of the old database using the `config` subcommand.
2. Delete the database
3. Run xmr-btc-swap
   xmr-btc swap will create a new sqlite database and use that from now on.

##### Preserve old data

It is possible to migrate critical data from the old db to the sqlite but there are many pitfalls.

1. Run xmr-btc-swap as you would normally
   xmr-btc-swap will try and automatically migrate your existing data to the new database.
   If the existing database contains swaps for very early releases, the migration will fail due to an incompatible schema.
2. Print out the swap history using the `history` subcommand.
3. Print out the swap history stored in the old database by also passing the `--sled` flag.
   eg. `swap-cli --sled history`
4. Compare the old and new history to see if you are happy with migration.
5. If you are unhappy with the new history you can continue to use the old database by passing the `--sled flag`

### Added

- Added a `disable-timestamp` flag to the ASB that disables timestamps from logs.
- A `config` subcommand that prints the current configuration including the data directory location.
  This feature should alleviate difficulties users were having when finding where xmr-btc-swap was storing data.
- Added `export-bitcoin-wallet` subcommand to the CLI and ASB, to print the internal bitcoin wallet descriptor.
  This will allow users to transact and monitor using external wallets.

### Removed

- The `bitcoin-target-block` argument from the `balance` subcommand on the CLI.
  This argument did not affect how the balance was calculated and was pointless.

## [0.8.3] - 2021-09-03

### Fixed

- A bug where the ASB erroneously transitioned into a punishable state upon a bitcoin transaction monitoring error.
  This could lead to a scenario where the ASB was neither able to punish, nor able to refund, so the XMR could stay locked up forever while the CLI refunded the BTC.
- A bug where the CLI erroneously transitioned into a cancel-timelock-expired state upon a bitcoin transaction monitoring error.
  This could lead to a scenario where the CLI is forced to wait for cancel, even though the cancel timelock is not yet expired and the swap could still be redeemed.

## [0.8.2] - 2021-09-01

### Added

- Add the ability to view the swap-cli bitcoin balance and withdraw.
  See issue <https://github.com/comit-network/xmr-btc-swap/issues/694>.

### Fixed

- An issue where the connection between ASB and CLI would get closed prematurely.
  The CLI expects to be connected to the ASB throughout the entire swap and hence reconnects as soon as the connection is closed.
  This resulted in a loop of connections being established but instantly closed again because the ASB deemed the connection to not be necessary.
  See issue <https://github.com/comit-network/xmr-btc-swap/issues/648>.
- An issue where the ASB was unable to use the Monero wallet in case `monero-wallet-rpc` has been restarted.
  In case no wallet is loaded when we try to interact with the `monero-wallet-rpc` daemon, we now load the correct wallet on-demand.
  See issue <https://github.com/comit-network/xmr-btc-swap/issues/652>.
- An issue where swap protocol was getting stuck trying to submit the cancel transaction.
  We were not handling the error when TxCancel submission fails.
  We also configured the electrum client to retry 5 times in order to help with this problem.
  See issues: <https://github.com/comit-network/xmr-btc-swap/issues/709> <https://github.com/comit-network/xmr-btc-swap/issues/688>, <https://github.com/comit-network/xmr-btc-swap/issues/701>.
- An issue where the ASB withdraw one bitcoin UTXO at a time instead of the whole balance.
  See issue <https://github.com/comit-network/xmr-btc-swap/issues/662>.

## [0.8.1] - 2021-08-16

### Fixed

- An occasional error where users couldn't start a swap because of `InsufficientFunds` that were off by exactly 1 satoshi.

## [0.8.0] - 2021-07-09

### Added

- Printing the deposit address to the terminal as a QR code.
  To not break automated scripts or integrations with other software, this behaviour is disabled if `--json` is passed to the application.
- Configuration setting for the websocket URL that the ASB connects to in order to receive price ticker updates.
  Can be configured manually by editing the config.toml file directly.
  It is expected that the server behind the url follows the same protocol as the [Kraken websocket api](https://docs.kraken.com/websockets/).
- Registration and discovery of ASBs using the [libp2p rendezvous protocol](https://github.com/libp2p/specs/blob/master/rendezvous/README.md).
  ASBs can register with a rendezvous node upon startup and, once registered, can be automatically discovered by the CLI using the `list-sellers` command.
  The rendezvous node address (`rendezvous_point`), as well as the ASB's external addresses (`external_addresses`) to be registered, is configured in the `network` section of the ASB config file.
  A rendezvous node is provided at `/dnsaddr/rendezvous.coblox.tech/p2p/12D3KooWQUt9DkNZxEn2R5ymJzWj15MpG6mTW84kyd8vDaRZi46o` for testing purposes.
  Upon discovery using `list-sellers` CLI users are provided with quote and connection information for each ASB discovered through the rendezvous node.
- A mandatory `--change-address` parameter to the CLI's `buy-xmr` command.
  The provided address is used to transfer Bitcoin in case of a refund and in case the user transfers more than the specified amount into the swap.
  For more information see [#513](https://github.com/comit-network/xmr-btc-swap/issues/513).

### Fixed

- An issue where the ASB gives long price guarantees when setting up a swap.
  Now, after sending a spot price the ASB will wait for one minute for the CLI's to trigger the execution setup, and three minutes to see the BTC lock transaction of the CLI in mempool after the swap started.
  If the first timeout is triggered the execution setup will be aborted, if the second timeout is triggered the swap will be safely aborted.
- An issue where the default Monero node connection string would not work, because the public nodes were moved to a different domain.
  The default monerod nodes were updated to use the [melo tool nodes](https://melo.tools/nodes.html).

### Changed

- The commandline interface of the CLI to combine `--seller-addr` and `--seller-peer-id`.
  These two parameters have been merged into a parameter `--seller` that accepts a single [multiaddress](https://docs.libp2p.io/concepts/addressing/).
  The multiaddress must end with a `/p2p` protocol defining the seller's peer ID.
- The `--data-dir` option to `--data-base-dir`.
  Previously, this option determined the final data directory, regardless of the `--testnet` flag.
  With `--data-base-dir`, a subdirectory (either `testnet` or `mainnet`) will be created under the given path.
  This allows using the same command with or without `--testnet`.

### Removed

- The websocket transport from the CLI.
  Websockets were only ever intended to be used for the ASB side to allow websites to retrieve quotes.
  The CLI can use regular TCP connections and having both - TCP and websockets - causes problems and unnecessary overhead.
- The `--seller-addr` parameter from the CLI's `resume` command.
  This information is now loaded from the database.
- The `--receive-address` parameter from the CLI's `resume` command.
  This information is now loaded from the database.

## [0.7.0] - 2021-05-28

### Fixed

- An issue where long-running connections are dead without a connection closure being reported back to the swarm.
  Adding a periodic ping ensures that the connection is kept alive, and a broken connection is reported back resulting in a close event on the swarm.
  This fixes the error of the ASB being unable to send a transfer proof to the CLI.
- An issue where ASB Bitcoin withdrawal can be done to an address on the wrong network.
  A network check was added that compares the wallet's network against the network of the given address when building the transaction.

## [0.6.0] - 2021-05-24

### Added

- Cancel command for the ASB that allows cancelling a specific swap by id.
  Using the cancel command requires the cancel timelock to be expired, but `--force` can be used to circumvent this check.
- Refund command for the ASB that allows refunding a specific swap by id.
  Using the refund command to refund the XMR locked by the ASB requires the CLI to first refund the BTC of the swap.
  If the BTC was not refunded yet the command will print an error accordingly.
  The command has a `--force` flag that allows executing the command without checking for cancel constraints.
- Punish command for the ASB that allows punishing a specific swap by id.
  Includes a `--force` parameter that when set disables the punish timelock check and verifying that the swap is in a cancelled state already.
- Abort command for the ASB that allows safely aborting a specific swap.
  Only swaps in a state prior to locking XMR can be safely aborted.
- Redeem command for the ASB that allows redeeming a specific swap.
  Only swaps where we learned the encrypted signature are redeemable.
  The command checks for expired timelocks to ensure redeeming is safe, but the timelock check can be disable using the `--force` flag.
  By default we wait for finality of the redeem transaction; this can be disabled by setting `--do-not-await-finality`.
- Resume-only mode for the ASB.
  When started with `--resume-only` the ASB does not accept new, incoming swap requests but only finishes swaps that are resumed upon startup.
- A minimum accepted Bitcoin amount for the ASB similar to the maximum amount already present.
  For the CLI the minimum amount is enforced by waiting until at least the minimum is available as max-giveable amount.
- Added a new argument to ASB: `--json` or `-j`. If set, log messages will be printed in JSON format.

### Fixed

- An issue where both the ASB and the CLI point to the same default directory `xmr-btc-swap` for storing data.
  The asb now uses `xmr-btc-swap/asb` and the CLI `xmr-btc-swap/cli` as default directory.
  This is a breaking change.
  If you want to access data created by a previous version you will have to rename the data folder or one of the following:
  1. For the CLI you can use `--data-dir` to point to the old directory.
  2. For the ASB you can change the data-dir in the config file of the ASB.
- The CLI receives proper Error messages if setting up a swap with the ASB fails.
  This is a breaking change because the spot-price protocol response changed.
  Expected errors scenarios that are now reported back to the CLI:
  1. Balance of ASB too low
  2. Buy amount sent by CLI exceeds maximum buy amount accepted by ASB
  3. ASB is running in resume-only mode and does not accept incoming swap requests
- An issue where the monero daemon port used by the `monero-wallet-rpc` could not be specified.
  The CLI parameter `--monero-daemon-host` was changed to `--monero-daemon-address` where host and port have to be specified.
- An issue where an ASB redeem scenario can transition to a cancel and publish scenario that will fail.
  This is a breaking change for the ASB, because it introduces a new state into the database.

### Changed

- The ASB's `--max-buy` and `ask-spread` parameter were removed in favour of entries in the config file.
  The initial setup includes setting these two values now.
- From this version on the CLI and ASB run on **mainnet** by default!
  When running either application with `--testnet` Monero network defaults to `stagenet` and Bitcoin network to `testnet3`.
  This is a breaking change.
  It is recommended to run the applications with `--testnet` first and not just run the application on `mainnet` without experience.

## [0.5.0] - 2021-04-17

### Changed

- The quote protocol returns JSON encoded data instead of CBOR.
  This is a breaking change in the protocol handling, old CLI versions will not be able to process quote requests of ASBs running this version.

### Fixed

- An issue where concurrent swaps with the same peer would cause the ASB to handle network communication incorrectly.
  To fix this, all messages are now tagged with a unique identifier that is agreed upon at the start of the swap.
  This is a breaking change in the network layer and hence old versions are not compatible with this version.
  We advise to also not resume any swaps that have been created with an older version.
  It is recommended to reset / delete the database after upgrading.
- An issue where the CLI would not reconnect to the ASB in case the network connection dropped.
  We now attempt to re-establish the connection using an exponential backoff but will give up eventually after 5 minutes.

### Added

- Websocket support for the ASB.
  The ASB is now capable to listen on both TCP and Websocket connections.
  Default websocket listening port is 9940.
- Tor support as an optional feature.
  If ASB detects that Tor's control port is open, a hidden service is created for
  the network it is listening on (currently 2).
  The Tor control port as well as Tor socks5 proxy port is configurable.

## [0.4.0] - 2021-04-06

### Added

- A changelog file.
- Automatic resume of unfinished swaps for the `asb` upon startup.
  Unfinished swaps from earlier versions will be skipped.
- A configurable spread for the ASB that is applied to the asking price received from the Kraken price ticker.
  The default value is 2% and can be configured using the `--ask-spread` parameter.
  See `./asb --help` for details.

### Changed

- Require the buyer to specify the connection details of the peer they wish to swap with.
  Throughout the public demo phase of this project, the CLI traded with us by default if the peer id and multiaddress of the seller were not specified.
  Having the defaults made it easy for us to give something to the community that can easily be tested, however it is not aligned with our long-term vision of a decentralised network of sellers.
  We have removed these defaults forcing the user to specify the seller they wish to trade with.
- The `resume` command of the `swap` CLI no longer require the `--seller-peer-id` parameter.
  This information is now saved in the database.

### Fixed

- An [issue](https://github.com/comit-network/xmr-btc-swap/issues/353) where the `swap` CLI would fail on systems that were set to a locale different than English.
  A bad readiness check when waiting for `monero-wallet-rpc` to be ready caused the CLI to hang forever, preventing users from perform a swap.

### Security

- Fixed an issue where Alice would not verify if Bob's Bitcoin lock transaction is semantically correct, i.e. pays the agreed upon amount to an output owned by both of them.
  Fixing this required a **breaking change** on the network layer and hence old versions are not compatible with this version.

[unreleased]: https://github.com/eigenwallet/core/compare/3.0.0-beta.12...HEAD
[3.0.0-beta.12]: https://github.com/eigenwallet/core/compare/3.0.0-beta.12...3.0.0-beta.12
[3.0.0-beta.12]: https://github.com/eigenwallet/core/compare/3.0.0-beta.11...3.0.0-beta.12
[3.0.0-beta.11]: https://github.com/eigenwallet/core/compare/3.0.0-beta.10...3.0.0-beta.11
[3.0.0-beta.10]: https://github.com/eigenwallet/core/compare/3.0.0-beta.9...3.0.0-beta.10
[3.0.0-beta.9]: https://github.com/eigenwallet/core/compare/3.0.0-beta.8...3.0.0-beta.9
[3.0.0-beta.8]: https://github.com/eigenwallet/core/compare/3.0.0-beta.7...3.0.0-beta.8
[3.0.0-beta.7]: https://github.com/eigenwallet/core/compare/3.0.0-beta.7...3.0.0-beta.7
[3.0.0-beta.7]: https://github.com/eigenwallet/core/compare/3.0.0-beta.6...3.0.0-beta.7
[3.0.0-beta.6]: https://github.com/eigenwallet/core/compare/3.0.0-beta.5...3.0.0-beta.6
[3.0.0-beta.5]: https://github.com/eigenwallet/core/compare/3.0.0-beta.4...3.0.0-beta.5
[3.0.0-beta.4]: https://github.com/eigenwallet/core/compare/3.0.0-beta.3...3.0.0-beta.4
[3.0.0-beta.3]: https://github.com/eigenwallet/core/compare/3.0.0-beta.2...3.0.0-beta.3
[3.0.0-beta.2]: https://github.com/eigenwallet/core/compare/3.0.0-beta...3.0.0-beta.2
[3.0.0-beta]: https://github.com/eigenwallet/core/compare/2.5.6...3.0.0-beta
[2.5.6]: https://github.com/eigenwallet/core/compare/2.4.5...2.5.6
[2.4.5]: https://github.com/eigenwallet/core/compare/2.4.3...2.4.5
[2.4.3]: https://github.com/eigenwallet/core/compare/2.0.3...2.4.3
[2.0.3]: https://github.com/UnstoppableSwap/core/compare/2.0.2...2.0.3
[2.0.2]: https://github.com/UnstoppableSwap/core/compare/2.0.0...2.0.2
[2.0.0]: https://github.com/UnstoppableSwap/core/compare/2.0.0-beta.2...2.0.0
[2.0.0-beta.2]: https://github.com/UnstoppableSwap/core/compare/2.0.0-beta.1...2.0.0-beta.2
[2.0.0-beta.1]: https://github.com/UnstoppableSwap/core/compare/1.1.7...2.0.0-beta.1
[1.1.7]: https://github.com/UnstoppableSwap/core/compare/1.1.4...1.1.7
[1.1.4]: https://github.com/UnstoppableSwap/core/compare/1.1.3...1.1.4
[1.1.3]: https://github.com/UnstoppableSwap/core/compare/1.1.2...1.1.3
[1.1.2]: https://github.com/UnstoppableSwap/core/compare/1.1.1...1.1.2
[1.1.1]: https://github.com/UnstoppableSwap/core/compare/1.1.0...1.1.1
[1.1.0]: https://github.com/UnstoppableSwap/core/compare/1.1.0-rc.3...1.1.0
[1.1.0-rc.3]: https://github.com/UnstoppableSwap/core/compare/1.1.0-rc.2...1.1.0-rc.3
[1.1.0-rc.2]: https://github.com/UnstoppableSwap/core/compare/1.1.0-rc.1...1.1.0-rc.2
[1.1.0-rc.1]: https://github.com/UnstoppableSwap/core/compare/1.0.0-rc.21...1.1.0-rc.1
[1.0.0-rc.21]: https://github.com/UnstoppableSwap/core/compare/1.0.0-rc.20...1.0.0-rc.21
[1.0.0-rc.20]: https://github.com/UnstoppableSwap/core/compare/1.0.0-rc.19...1.0.0-rc.20
[1.0.0-rc.19]: https://github.com/UnstoppableSwap/core/compare/1.0.0-rc.18...1.0.0-rc.19
[1.0.0-rc.18]: https://github.com/UnstoppableSwap/core/compare/1.0.0-rc.17...1.0.0-rc.18
[1.0.0-rc.17]: https://github.com/UnstoppableSwap/core/compare/1.0.0-rc.16...1.0.0-rc.17
[1.0.0-rc.16]: https://github.com/UnstoppableSwap/core/compare/1.0.0-rc.14...1.0.0-rc.16
[1.0.0-rc.14]: https://github.com/UnstoppableSwap/core/compare/1.0.0-rc.13...1.0.0-rc.14
[1.0.0-rc.13]: https://github.com/UnstoppableSwap/core/compare/1.0.0-rc.12...1.0.0-rc.13
[1.0.0-rc.12]: https://github.com/UnstoppableSwap/core/compare/1.0.0-rc.11...1.0.0-rc.12
[1.0.0-rc.11]: https://github.com/UnstoppableSwap/core/compare/1.0.0-rc.10...1.0.0-rc.11
[1.0.0-rc.10]: https://github.com/UnstoppableSwap/core/compare/1.0.0-rc.8...1.0.0-rc.10
[1.0.0-rc.8]: https://github.com/UnstoppableSwap/core/compare/1.0.0-rc.7...1.0.0-rc.8
[1.0.0-rc.7]: https://github.com/UnstoppableSwap/core/compare/1.0.0-rc.6...1.0.0-rc.7
[1.0.0-rc.6]: https://github.com/UnstoppableSwap/core/compare/1.0.0-rc.5...1.0.0-rc.6
[1.0.0-rc.5]: https://github.com/UnstoppableSwap/core/compare/1.0.0-rc.4...1.0.0-rc.5
[1.0.0-rc.4]: https://github.com/UnstoppableSwap/core/compare/1.0.0-rc.2...1.0.0-rc.4
[1.0.0-rc.2]: https://github.com/UnstoppableSwap/core/compare/1.0.0-rc.1...1.0.0-rc.2
[1.0.0-rc.1]: https://github.com/UnstoppableSwap/core/compare/1.0.0-alpha.3...1.0.0-rc.1
[1.0.0-alpha.3]: https://github.com/UnstoppableSwap/core/compare/1.0.0-alpha.2...1.0.0-alpha.3
[1.0.0-alpha.2]: https://github.com/UnstoppableSwap/core/compare/1.0.0-alpha.1...1.0.0-alpha.2
[1.0.0-alpha.1]: https://github.com/UnstoppableSwap/core/compare/0.13.2...1.0.0-alpha.1
[0.13.2]: https://github.com/comit-network/xmr-btc-swap/compare/0.13.1...0.13.2
[0.13.1]: https://github.com/comit-network/xmr-btc-swap/compare/0.13.0...0.13.1
[0.13.0]: https://github.com/comit-network/xmr-btc-swap/compare/0.12.3...0.13.0
[0.12.3]: https://github.com/comit-network/xmr-btc-swap/compare/0.12.2...0.12.3
[0.12.2]: https://github.com/comit-network/xmr-btc-swap/compare/0.12.1...0.12.2
[0.12.1]: https://github.com/comit-network/xmr-btc-swap/compare/0.12.0...0.12.1
[0.12.0]: https://github.com/comit-network/xmr-btc-swap/compare/0.11.0...0.12.0
[0.11.0]: https://github.com/comit-network/xmr-btc-swap/compare/0.10.2...0.11.0
[0.10.2]: https://github.com/comit-network/xmr-btc-swap/compare/0.10.1...0.10.2
[0.10.1]: https://github.com/comit-network/xmr-btc-swap/compare/0.10.0...0.10.1
[0.10.0]: https://github.com/comit-network/xmr-btc-swap/compare/0.9.0...0.10.0
[0.9.0]: https://github.com/comit-network/xmr-btc-swap/compare/0.8.3...0.9.0
[0.8.3]: https://github.com/comit-network/xmr-btc-swap/compare/0.8.2...0.8.3
[0.8.2]: https://github.com/comit-network/xmr-btc-swap/compare/0.8.1...0.8.2
[0.8.1]: https://github.com/comit-network/xmr-btc-swap/compare/0.8.0...0.8.1
[0.8.0]: https://github.com/comit-network/xmr-btc-swap/compare/0.7.0...0.8.0
[0.7.0]: https://github.com/comit-network/xmr-btc-swap/compare/0.6.0...0.7.0
[0.6.0]: https://github.com/comit-network/xmr-btc-swap/compare/0.5.0...0.6.0
[0.5.0]: https://github.com/comit-network/xmr-btc-swap/compare/0.4.0...0.5.0
[0.4.0]: https://github.com/comit-network/xmr-btc-swap/compare/v0.3...0.4.0<|MERGE_RESOLUTION|>--- conflicted
+++ resolved
@@ -7,11 +7,8 @@
 
 ## [Unreleased]
 
-<<<<<<< HEAD
 - ASB: require Monero wallet to be fully synchronized before providing quotes
-=======
 - ORCHESTRATOR: Allow re-generating `docker-compose.yml` while preserving the asb config (`config.toml`). If you've ran the `orchestrator` before you can download a newer version, run it and an updated `docker-compose.yml` will be generated (overwriting the previous file). All data and configuration options will be preserved as they are stored inside the Docker volumes and the `config.toml` file.
->>>>>>> 5f6531fc
 
 ## [3.0.0-beta.12] - 2025-09-14
 
