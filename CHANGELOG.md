# Changelog

All notable changes to this project will be documented in this file.

The format is based on [Keep a Changelog](https://keepachangelog.com/en/1.0.0/),
and this project adheres to [Semantic Versioning](https://semver.org/spec/v2.0.0.html).

## [Unreleased]

<<<<<<< HEAD
- ASB: The `history` command will now display additional information about each swap such as the amounts involved, the current state and the txid of the Bitcoin lock transaction.

## [1.0.0-rc.8] - 2024-12-04
=======
## [1.0.0-rc.10] - 2024-12-05
>>>>>>> b7631d2d

- GUI: Release .deb installer for Debian-based systems
- ASB: The maker will now retry indefinitely to redeem the Bitcoin until the cancel timelock expires. This fixes an issue where the swap would be refunded if the maker failed to publish the redeem transaction on the first try (e.g due to a network error).
- ASB (experimental): We now listen on an onion address by default using an internal Tor client. You do not need to run a Tor daemon on your own anymore. The `tor.control_port` and `tor.socks5_port` properties in the config file have been removed. A new `tor.register_hidden_service` property has been added which when set to `true` will run a hidden service on which connections will be accepted. You can configure the number of introduction points to use by setting the `tor.hidden_service_num_intro_points` (3 - 20) property in the config file. The onion address will be advertised to all rendezvous points without having to be added to `network.external_addresses`. For now, this feature is experimental and may be unstable. We recommend you use it in combination with a clearnet address. This feature is powered by [arti](https://tpo.pages.torproject.net/core/arti/), an implementation of the Tor protocol in Rust by the Tor Project.
- CLI + GUI: We can now dial makers over `/onion3/****` addresses using the integrated Tor client.

## [1.0.0-rc.7] - 2024-11-26

- GUI: Changed terminology from "swap providers" to "makers"
- GUI: For each maker, we now display a unique deterministically generated avatar derived from the maker's public key

## [1.0.0-rc.6] - 2024-11-21

- CLI + GUI: Tor is now bundled with the application. All libp2p connections between peers are routed through Tor, if the `--enable-tor` flag is set. The `--tor-socks5-port` argument has been removed. This feature is powered by [arti](https://tpo.pages.torproject.net/core/arti/), an implementation of the Tor protocol in Rust by the Tor Project.
- CLI + GUI: At startup the wallets and tor client are started in parallel. This will speed up the startup time of the application.

## [1.0.0-rc.5] - 2024-11-19

- GUI: Set new Discord invite link to non-expired one
- GUI: Fix an issues where asbs would not be sorted correctly
- ASB: Change level of logs related to rendezvous registrations to `TRACE`

## [1.0.0-rc.4] - 2024-11-17

- GUI: Fix an issue where the AppImage would render a blank screen on some Linux systems
- ASB: We now log verbose messages to hourly rotating `tracing*.log` which are kept for 24 hours. General logs are written to `swap-all.log`.

## [1.0.0-rc.2] - 2024-11-16

- GUI: ASBs discovered via rendezvous are now prioritized if they are running the latest version
- GUI: Display up to 16 characters of the peer id of ASBs

## [1.0.0-rc.1] - 2024-11-15

## [1.0.0-alpha.3] - 2024-11-14

## [1.0.0-alpha.2] - 2024-11-14

### **GUI**

- Display a progress bar to user while we are downloading the `monero-wallet-rpc`
- Release `.app` builds for Darwin

## [1.0.0-alpha.1] - 2024-11-14

- GUI: Swaps will now be refunded as soon as the cancel timelock expires if the GUI is running but the swap dialog is not open.
- Breaking change: Increased Bitcoin refund window from 12 hours (72 blocks) to 24 hours (144 blocks) on mainnet. This change affects the default transaction configuration and requires both CLI and ASB to be updated to maintain compatibility. Earlier versions will not be able to initiate new swaps with peers running this version.
- Breaking network protocol change: The libp2p version has been upgraded to 0.53 which includes breaking network protocol changes. ASBs and CLIs will not be able to swap if one of them is on the old version.
- ASB: Transfer proofs will be repeatedly sent until they are acknowledged by the other party. This fixes a bug where it'd seem to Bob as if the Alice never locked the Monero. Forcing the swap to be refunded.
- CLI: Encrypted signatures will be repeatedly sent until they are acknowledged by the other party
- ASB: We now retry indefinitely to lock Monero funds until the swap is cancelled. This fixes an issue where we would fail to lock Monero on the first try (e.g., due to the daemon not being fully synced) and would never try again, forcing the swap to be refunded.
- ASB + CLI: You can now use the `logs` command to retrieve logs stored in the past, redacting addresses and id's using `logs --redact`.
- ASB: The `--disable-timestamp` flag has been removed
- ASB: The `history` command can now be used while the asb is running.
- Introduced a cooperative Monero redeem feature for Bob to request from Alice if Bob is punished for not refunding in time. Alice can choose to cooperate but is not obligated to do so. This change is backwards compatible. To attempt recovery, resume a swap in the "Bitcoin punished" state. Success depends on Alice being active and still having a record of the swap. Note that Alice's cooperation is voluntary and recovery is not guaranteed
- CLI: `--change-address` can now be omitted. In that case, any change is refunded to the internal bitcoin wallet.

## [0.13.2] - 2024-07-02

- CLI: Buffer received transfer proofs for later processing if we're currently running a different swap
- CLI: We now display the reason for a failed cancel-refund operation to the user (#683)

## [0.13.1] - 2024-06-10

- Add retry logic to monero-wallet-rpc wallet refresh

## [0.13.0] - 2024-05-29

- Minimum Supported Rust Version (MSRV) bumped to 1.74
- Lowered default Bitcoin confirmation target for Bob to 1 to make sure Bitcoin transactions get confirmed in time
- Added support for starting the CLI (using the `start-daemon` subcommand) as a Daemon that accepts JSON-RPC requests
- Update monero-wallet-rpc version to v0.18.3.1

## [0.12.3] - 2023-09-20

- Swap: If no Monero daemon is manually specified, we will automatically choose one from a list of public daemons by connecting to each and checking their availability.

## [0.12.2] - 2023-08-08

### Changed

- Minimum Supported Rust Version (MSRV) bumped to 1.67
- ASB can now register with multiple rendezvous nodes. The `rendezvous_point` option in `config.toml` can be a string with comma separated addresses, or a toml array of address strings.

## [0.12.1] - 2023-01-09

### Changed

- Swap: merge separate cancel/refund commands into one `cancel-and-refund` command for stuck swaps

## [0.12.0] - 2022-12-31

### Changed

- Update `bdk` library to latest version. This introduces an incompatability with previous versions due to different formats being used to exchange Bitcoin transactions
- Changed ASB to quote on Monero unlocked balance instead of total balance
- Allow `asb` to set a bitcoin address that is controlled by the asb itself to redeem/punish bitcoin to

### Added

- Allow asb config overrides using environment variables. See [1231](https://github.com/comit-network/xmr-btc-swap/pull/1231)

## [0.11.0] - 2022-08-11

### Changed

- Update from Monero v0.17.2.0 to Monero v0.18.0.0
- Change Monero nodes to [Rino tool nodes](https://community.rino.io/nodes.html)
- Always write logs as JSON to files
- Change to UTC time for log messages, due to a bug causing no logging at all to be printed (linux/macos), and an [unsoundness issue](https://docs.rs/tracing-subscriber/latest/tracing_subscriber/fmt/time/struct.LocalTime.html) with local time in [the time crate](https://github.com/time-rs/time/issues/293#issuecomment-748151025)
- Fix potential integer overflow in ASB when calculating maximum Bitcoin amount for Monero balance
- Reduce Monero locking transaction fee amount from 0.000030 to 0.000016 XMR, which is still double the current median fee as reported at [monero.how](https://www.monero.how/monero-transaction-fees)

### Added

- Adjust quote based on Bitcoin balance.
  If the max_buy_btc in the ASB config is higher than the available balance to trade, it will return the max available balance discounting the Monero locking fees. In the case the balance is lower than the min_buy_btc config it will return 0 to the CLI. If the ASB returns a quote of 0 the CLI will not allow you continue with a trade.
- Reduce required confirmations for Bitcoin transactions from 2 to 1
- Both the ASB and CLI now support the [Identify](https://github.com/libp2p/specs/blob/master/identify/README.md) protocol. This makes its version and network (testnet/mainnet) avaliable to others
- Display minimum BTC deposit required to cover the minimum quantity plus fee in the Swap CLI
- Swap CLI will check its monero-wallet-rpc version and remove it if it's older than Fluorine Fermi (0.18)

## [0.10.2] - 2021-12-25

### Changed

- Record monero wallet restore blockheight in state `SwapSetupCompleted` already.
  This solves issues where the CLI went offline after sending the BTC transaction, and the monero wallet restore blockheight being recorded after Alice locked the Monero, resulting in the generated XMR redeem wallet not detecting the transaction and reporting `No unlocked balance in the specified account`.
  This is a breaking database change!
  Swaps that were saved prior to this change may fail to load if they are in state `SwapSetupCompleted` of `BtcLocked`.
  Make sure to finish your swaps before upgrading.

## [0.10.1] - 2021-12-23

### Added

- `monero-recovery` command that can be used to print the monero address, private spend and view key so one can manually recover instances where the `monero-wallet-rpc` does not pick up the Monero funds locked up by the ASB.
  Related issue: <https://github.com/comit-network/xmr-btc-swap/issues/537>
  The command takes the swap-id as parameter.
  The swap has to be in a `BtcRedeemed` state.
  Use `--help` for more details.

## [0.10.0] - 2021-10-15

### Removed

- Support for the old sled database.
  The ASB and CLI only support the new sqlite database.
  If you haven't already, you can migrate your old data using the 0.9.0 release.

### Changed

- The ASB to no longer work as a rendezvous server.
  The ASB can still register with rendezvous server as usual.

### Fixed

- Mitigate CloseNotify bug #797 by retrying getting ScriptStatus if it fail and using a more stable public mainnet electrum server.

## [0.9.0] - 2021-10-07

### Changed

- Timestamping is now enabled by default even when the ASB is not run inside an interactive terminal.
- The `cancel`, `refund` and `punish` subcommands in ASB and CLI are run with the `--force` by default and the `--force` option has been removed.
  The force flag was used to ignore blockheight and protocol state checks.
  Users can still restart a swap with these checks using the `resume` subcommand.
- Changed log level of the "Advancing state", "Establishing Connection through Tor proxy" and "Connection through Tor established" log message from tracing to debug in the CLI.
- ASB and CLI can migrate their data to sqlite to store swaps and related data.
  This makes it easier to build applications on top of xmr-btc-swap by enabling developers to read swap information directly from the database.
  This resolved an issue where users where unable to run concurrent processes, for example, users could not print the swap history if another ASB or CLI process was running.
  The sqlite database filed is named `sqlite` and is found in the data directory.
  You can print the data directory using the `config` subcommand.
  The schema can be found here [here](swap/migrations/20210903050345_create_swaps_table.sql).

#### Database migration guide

##### Delete old data

The simplest way to migrate is to accept the loss of data and delete the old database.

1. Find the location of the old database using the `config` subcommand.
2. Delete the database
3. Run xmr-btc-swap
   xmr-btc swap will create a new sqlite database and use that from now on.

##### Preserve old data

It is possible to migrate critical data from the old db to the sqlite but there are many pitfalls.

1. Run xmr-btc-swap as you would normally
   xmr-btc-swap will try and automatically migrate your existing data to the new database.
   If the existing database contains swaps for very early releases, the migration will fail due to an incompatible schema.
2. Print out the swap history using the `history` subcommand.
3. Print out the swap history stored in the old database by also passing the `--sled` flag.
   eg. `swap-cli --sled history`
4. Compare the old and new history to see if you are happy with migration.
5. If you are unhappy with the new history you can continue to use the old database by passing the `--sled flag`

### Added

- Added a `disable-timestamp` flag to the ASB that disables timestamps from logs.
- A `config` subcommand that prints the current configuration including the data directory location.
  This feature should alleviate difficulties users were having when finding where xmr-btc-swap was storing data.
- Added `export-bitcoin-wallet` subcommand to the CLI and ASB, to print the internal bitcoin wallet descriptor.
  This will allow users to transact and monitor using external wallets.

### Removed

- The `bitcoin-target-block` argument from the `balance` subcommand on the CLI.
  This argument did not affect how the balance was calculated and was pointless.

## [0.8.3] - 2021-09-03

### Fixed

- A bug where the ASB erroneously transitioned into a punishable state upon a bitcoin transaction monitoring error.
  This could lead to a scenario where the ASB was neither able to punish, nor able to refund, so the XMR could stay locked up forever while the CLI refunded the BTC.
- A bug where the CLI erroneously transitioned into a cancel-timelock-expired state upon a bitcoin transaction monitoring error.
  This could lead to a scenario where the CLI is forced to wait for cancel, even though the cancel timelock is not yet expired and the swap could still be redeemed.

## [0.8.2] - 2021-09-01

### Added

- Add the ability to view the swap-cli bitcoin balance and withdraw.
  See issue <https://github.com/comit-network/xmr-btc-swap/issues/694>.

### Fixed

- An issue where the connection between ASB and CLI would get closed prematurely.
  The CLI expects to be connected to the ASB throughout the entire swap and hence reconnects as soon as the connection is closed.
  This resulted in a loop of connections being established but instantly closed again because the ASB deemed the connection to not be necessary.
  See issue <https://github.com/comit-network/xmr-btc-swap/issues/648>.
- An issue where the ASB was unable to use the Monero wallet in case `monero-wallet-rpc` has been restarted.
  In case no wallet is loaded when we try to interact with the `monero-wallet-rpc` daemon, we now load the correct wallet on-demand.
  See issue <https://github.com/comit-network/xmr-btc-swap/issues/652>.
- An issue where swap protocol was getting stuck trying to submit the cancel transaction.
  We were not handling the error when TxCancel submission fails.
  We also configured the electrum client to retry 5 times in order to help with this problem.
  See issues: <https://github.com/comit-network/xmr-btc-swap/issues/709> <https://github.com/comit-network/xmr-btc-swap/issues/688>, <https://github.com/comit-network/xmr-btc-swap/issues/701>.
- An issue where the ASB withdraw one bitcoin UTXO at a time instead of the whole balance.
  See issue <https://github.com/comit-network/xmr-btc-swap/issues/662>.

## [0.8.1] - 2021-08-16

### Fixed

- An occasional error where users couldn't start a swap because of `InsufficientFunds` that were off by exactly 1 satoshi.

## [0.8.0] - 2021-07-09

### Added

- Printing the deposit address to the terminal as a QR code.
  To not break automated scripts or integrations with other software, this behaviour is disabled if `--json` is passed to the application.
- Configuration setting for the websocket URL that the ASB connects to in order to receive price ticker updates.
  Can be configured manually by editing the config.toml file directly.
  It is expected that the server behind the url follows the same protocol as the [Kraken websocket api](https://docs.kraken.com/websockets/).
- Registration and discovery of ASBs using the [libp2p rendezvous protocol](https://github.com/libp2p/specs/blob/master/rendezvous/README.md).
  ASBs can register with a rendezvous node upon startup and, once registered, can be automatically discovered by the CLI using the `list-sellers` command.
  The rendezvous node address (`rendezvous_point`), as well as the ASB's external addresses (`external_addresses`) to be registered, is configured in the `network` section of the ASB config file.
  A rendezvous node is provided at `/dnsaddr/rendezvous.coblox.tech/p2p/12D3KooWQUt9DkNZxEn2R5ymJzWj15MpG6mTW84kyd8vDaRZi46o` for testing purposes.
  Upon discovery using `list-sellers` CLI users are provided with quote and connection information for each ASB discovered through the rendezvous node.
- A mandatory `--change-address` parameter to the CLI's `buy-xmr` command.
  The provided address is used to transfer Bitcoin in case of a refund and in case the user transfers more than the specified amount into the swap.
  For more information see [#513](https://github.com/comit-network/xmr-btc-swap/issues/513).

### Fixed

- An issue where the ASB gives long price guarantees when setting up a swap.
  Now, after sending a spot price the ASB will wait for one minute for the CLI's to trigger the execution setup, and three minutes to see the BTC lock transaction of the CLI in mempool after the swap started.
  If the first timeout is triggered the execution setup will be aborted, if the second timeout is triggered the swap will be safely aborted.
- An issue where the default Monero node connection string would not work, because the public nodes were moved to a different domain.
  The default monerod nodes were updated to use the [melo tool nodes](https://melo.tools/nodes.html).

### Changed

- The commandline interface of the CLI to combine `--seller-addr` and `--seller-peer-id`.
  These two parameters have been merged into a parameter `--seller` that accepts a single [multiaddress](https://docs.libp2p.io/concepts/addressing/).
  The multiaddress must end with a `/p2p` protocol defining the seller's peer ID.
- The `--data-dir` option to `--data-base-dir`.
  Previously, this option determined the final data directory, regardless of the `--testnet` flag.
  With `--data-base-dir`, a subdirectory (either `testnet` or `mainnet`) will be created under the given path.
  This allows using the same command with or without `--testnet`.

### Removed

- The websocket transport from the CLI.
  Websockets were only ever intended to be used for the ASB side to allow websites to retrieve quotes.
  The CLI can use regular TCP connections and having both - TCP and websockets - causes problems and unnecessary overhead.
- The `--seller-addr` parameter from the CLI's `resume` command.
  This information is now loaded from the database.
- The `--receive-address` parameter from the CLI's `resume` command.
  This information is now loaded from the database.

## [0.7.0] - 2021-05-28

### Fixed

- An issue where long-running connections are dead without a connection closure being reported back to the swarm.
  Adding a periodic ping ensures that the connection is kept alive, and a broken connection is reported back resulting in a close event on the swarm.
  This fixes the error of the ASB being unable to send a transfer proof to the CLI.
- An issue where ASB Bitcoin withdrawal can be done to an address on the wrong network.
  A network check was added that compares the wallet's network against the network of the given address when building the transaction.

## [0.6.0] - 2021-05-24

### Added

- Cancel command for the ASB that allows cancelling a specific swap by id.
  Using the cancel command requires the cancel timelock to be expired, but `--force` can be used to circumvent this check.
- Refund command for the ASB that allows refunding a specific swap by id.
  Using the refund command to refund the XMR locked by the ASB requires the CLI to first refund the BTC of the swap.
  If the BTC was not refunded yet the command will print an error accordingly.
  The command has a `--force` flag that allows executing the command without checking for cancel constraints.
- Punish command for the ASB that allows punishing a specific swap by id.
  Includes a `--force` parameter that when set disables the punish timelock check and verifying that the swap is in a cancelled state already.
- Abort command for the ASB that allows safely aborting a specific swap.
  Only swaps in a state prior to locking XMR can be safely aborted.
- Redeem command for the ASB that allows redeeming a specific swap.
  Only swaps where we learned the encrypted signature are redeemable.
  The command checks for expired timelocks to ensure redeeming is safe, but the timelock check can be disable using the `--force` flag.
  By default we wait for finality of the redeem transaction; this can be disabled by setting `--do-not-await-finality`.
- Resume-only mode for the ASB.
  When started with `--resume-only` the ASB does not accept new, incoming swap requests but only finishes swaps that are resumed upon startup.
- A minimum accepted Bitcoin amount for the ASB similar to the maximum amount already present.
  For the CLI the minimum amount is enforced by waiting until at least the minimum is available as max-giveable amount.
- Added a new argument to ASB: `--json` or `-j`. If set, log messages will be printed in JSON format.

### Fixed

- An issue where both the ASB and the CLI point to the same default directory `xmr-btc-swap` for storing data.
  The asb now uses `xmr-btc-swap/asb` and the CLI `xmr-btc-swap/cli` as default directory.
  This is a breaking change.
  If you want to access data created by a previous version you will have to rename the data folder or one of the following:
  1. For the CLI you can use `--data-dir` to point to the old directory.
  2. For the ASB you can change the data-dir in the config file of the ASB.
- The CLI receives proper Error messages if setting up a swap with the ASB fails.
  This is a breaking change because the spot-price protocol response changed.
  Expected errors scenarios that are now reported back to the CLI:
  1. Balance of ASB too low
  2. Buy amount sent by CLI exceeds maximum buy amount accepted by ASB
  3. ASB is running in resume-only mode and does not accept incoming swap requests
- An issue where the monero daemon port used by the `monero-wallet-rpc` could not be specified.
  The CLI parameter `--monero-daemon-host` was changed to `--monero-daemon-address` where host and port have to be specified.
- An issue where an ASB redeem scenario can transition to a cancel and publish scenario that will fail.
  This is a breaking change for the ASB, because it introduces a new state into the database.

### Changed

- The ASB's `--max-buy` and `ask-spread` parameter were removed in favour of entries in the config file.
  The initial setup includes setting these two values now.
- From this version on the CLI and ASB run on **mainnet** by default!
  When running either application with `--testnet` Monero network defaults to `stagenet` and Bitcoin network to `testnet3`.
  This is a breaking change.
  It is recommended to run the applications with `--testnet` first and not just run the application on `mainnet` without experience.

## [0.5.0] - 2021-04-17

### Changed

- The quote protocol returns JSON encoded data instead of CBOR.
  This is a breaking change in the protocol handling, old CLI versions will not be able to process quote requests of ASBs running this version.

### Fixed

- An issue where concurrent swaps with the same peer would cause the ASB to handle network communication incorrectly.
  To fix this, all messages are now tagged with a unique identifier that is agreed upon at the start of the swap.
  This is a breaking change in the network layer and hence old versions are not compatible with this version.
  We advise to also not resume any swaps that have been created with an older version.
  It is recommended to reset / delete the database after upgrading.
- An issue where the CLI would not reconnect to the ASB in case the network connection dropped.
  We now attempt to re-establish the connection using an exponential backoff but will give up eventually after 5 minutes.

### Added

- Websocket support for the ASB.
  The ASB is now capable to listen on both TCP and Websocket connections.
  Default websocket listening port is 9940.
- Tor support as an optional feature.
  If ASB detects that Tor's control port is open, a hidden service is created for
  the network it is listening on (currently 2).
  The Tor control port as well as Tor socks5 proxy port is configurable.

## [0.4.0] - 2021-04-06

### Added

- A changelog file.
- Automatic resume of unfinished swaps for the `asb` upon startup.
  Unfinished swaps from earlier versions will be skipped.
- A configurable spread for the ASB that is applied to the asking price received from the Kraken price ticker.
  The default value is 2% and can be configured using the `--ask-spread` parameter.
  See `./asb --help` for details.

### Changed

- Require the buyer to specify the connection details of the peer they wish to swap with.
  Throughout the public demo phase of this project, the CLI traded with us by default if the peer id and multiaddress of the seller were not specified.
  Having the defaults made it easy for us to give something to the community that can easily be tested, however it is not aligned with our long-term vision of a decentralised network of sellers.
  We have removed these defaults forcing the user to specify the seller they wish to trade with.
- The `resume` command of the `swap` CLI no longer require the `--seller-peer-id` parameter.
  This information is now saved in the database.

### Fixed

- An [issue](https://github.com/comit-network/xmr-btc-swap/issues/353) where the `swap` CLI would fail on systems that were set to a locale different than English.
  A bad readiness check when waiting for `monero-wallet-rpc` to be ready caused the CLI to hang forever, preventing users from perform a swap.

### Security

- Fixed an issue where Alice would not verify if Bob's Bitcoin lock transaction is semantically correct, i.e. pays the agreed upon amount to an output owned by both of them.
  Fixing this required a **breaking change** on the network layer and hence old versions are not compatible with this version.

[unreleased]: https://github.com/UnstoppableSwap/core/compare/1.0.0-rc.10...HEAD
[1.0.0-rc.10]: https://github.com/UnstoppableSwap/core/compare/1.0.0-rc.8...1.0.0-rc.10
[1.0.0-rc.8]: https://github.com/UnstoppableSwap/core/compare/1.0.0-rc.7...1.0.0-rc.8
[1.0.0-rc.7]: https://github.com/UnstoppableSwap/core/compare/1.0.0-rc.6...1.0.0-rc.7
[1.0.0-rc.6]: https://github.com/UnstoppableSwap/core/compare/1.0.0-rc.5...1.0.0-rc.6
[1.0.0-rc.5]: https://github.com/UnstoppableSwap/core/compare/1.0.0-rc.4...1.0.0-rc.5
[1.0.0-rc.4]: https://github.com/UnstoppableSwap/core/compare/1.0.0-rc.2...1.0.0-rc.4
[1.0.0-rc.2]: https://github.com/UnstoppableSwap/core/compare/1.0.0-rc.1...1.0.0-rc.2
[1.0.0-rc.1]: https://github.com/UnstoppableSwap/core/compare/1.0.0-alpha.3...1.0.0-rc.1
[1.0.0-alpha.3]: https://github.com/UnstoppableSwap/core/compare/1.0.0-alpha.2...1.0.0-alpha.3
[1.0.0-alpha.2]: https://github.com/UnstoppableSwap/core/compare/1.0.0-alpha.1...1.0.0-alpha.2
[1.0.0-alpha.1]: https://github.com/UnstoppableSwap/core/compare/0.13.2...1.0.0-alpha.1
[0.13.2]: https://github.com/comit-network/xmr-btc-swap/compare/0.13.1...0.13.2
[0.13.1]: https://github.com/comit-network/xmr-btc-swap/compare/0.13.0...0.13.1
[0.13.0]: https://github.com/comit-network/xmr-btc-swap/compare/0.12.3...0.13.0
[0.12.3]: https://github.com/comit-network/xmr-btc-swap/compare/0.12.2...0.12.3
[0.12.2]: https://github.com/comit-network/xmr-btc-swap/compare/0.12.1...0.12.2
[0.12.1]: https://github.com/comit-network/xmr-btc-swap/compare/0.12.0...0.12.1
[0.12.0]: https://github.com/comit-network/xmr-btc-swap/compare/0.11.0...0.12.0
[0.11.0]: https://github.com/comit-network/xmr-btc-swap/compare/0.10.2...0.11.0
[0.10.2]: https://github.com/comit-network/xmr-btc-swap/compare/0.10.1...0.10.2
[0.10.1]: https://github.com/comit-network/xmr-btc-swap/compare/0.10.0...0.10.1
[0.10.0]: https://github.com/comit-network/xmr-btc-swap/compare/0.9.0...0.10.0
[0.9.0]: https://github.com/comit-network/xmr-btc-swap/compare/0.8.3...0.9.0
[0.8.3]: https://github.com/comit-network/xmr-btc-swap/compare/0.8.2...0.8.3
[0.8.2]: https://github.com/comit-network/xmr-btc-swap/compare/0.8.1...0.8.2
[0.8.1]: https://github.com/comit-network/xmr-btc-swap/compare/0.8.0...0.8.1
[0.8.0]: https://github.com/comit-network/xmr-btc-swap/compare/0.7.0...0.8.0
[0.7.0]: https://github.com/comit-network/xmr-btc-swap/compare/0.6.0...0.7.0
[0.6.0]: https://github.com/comit-network/xmr-btc-swap/compare/0.5.0...0.6.0
[0.5.0]: https://github.com/comit-network/xmr-btc-swap/compare/0.4.0...0.5.0
[0.4.0]: https://github.com/comit-network/xmr-btc-swap/compare/v0.3...0.4.0<|MERGE_RESOLUTION|>--- conflicted
+++ resolved
@@ -7,13 +7,9 @@
 
 ## [Unreleased]
 
-<<<<<<< HEAD
 - ASB: The `history` command will now display additional information about each swap such as the amounts involved, the current state and the txid of the Bitcoin lock transaction.
 
-## [1.0.0-rc.8] - 2024-12-04
-=======
 ## [1.0.0-rc.10] - 2024-12-05
->>>>>>> b7631d2d
 
 - GUI: Release .deb installer for Debian-based systems
 - ASB: The maker will now retry indefinitely to redeem the Bitcoin until the cancel timelock expires. This fixes an issue where the swap would be refunded if the maker failed to publish the redeem transaction on the first try (e.g due to a network error).
