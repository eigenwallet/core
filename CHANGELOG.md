# Changelog

All notable changes to this project will be documented in this file.

The format is based on [Keep a Changelog](https://keepachangelog.com/en/1.0.0/),
and this project adheres to [Semantic Versioning](https://semver.org/spec/v2.0.0.html).

## [Unreleased]

<<<<<<< HEAD
- ASB + GUI + CLI: We now cache fee estimates for the Bitcoin wallet for up to 2 minutes. This improves the speed of fee estimation and reduces the number of requests to the Electrum servers.
=======
## [2.2.0-beta] - 2025-06-17

- We now call Monero function directly (via FFI bindings) instead of using `monero-wallet-rpc`.
- ASB: Since we don't communicate with `monero-wallet-rpc` anymore, the Monero wallet's will no longer be accessible by connecting to it. If you are using the asb-docker-compose setup, run this command to migrate the wallet files from the volume of the monero-wallet-rpc container to the volume of the asb container:
  ```bash
  # On testnet
  cp /var/lib/docker/volumes/testnet_stagenet_monero-wallet-rpc-data/_data/* /var/lib/docker/volumes/testnet_testnet_asb-data/_data/monero/wallets
  # On mainnet
  cp /var/lib/docker/volumes/mainnet_mainnet_monero-wallet-rpc-data/_data/* /var/lib/docker/volumes/mainnet_mainnet_asb-data/_data/monero/wallets
  ```
- ASB: The `wallet_url` option has been removed and replaced with the optional `daemon_url`, that specifies which Monero node the asb will connect to. If not specified, the asb will connect to a known public Monero node at random.
- ASB: Add a `export-monero-wallet` command which gives the Monero wallet's seed and restore height. Export this seed into a wallet software of your own choosing to manage your Monero funds.
  The seed is a 25 word mnemonic. Example:
  ```bash
  $ asb export-monero-wallet > wallet.txt
  $ cat wallet.txt
  Seed          : novelty deodorant aloof serving fuel vipers awful segments siblings bite exquisite quick snout rising hobby trash amply recipe cinema ritual problems pram getting playful novelty
  Restore height: 3403755
  $
  ```

- Logs are now written to `stderr` (instead of `stdout`). Makers relying on piping the logs need to make sure to include the `stderr` output:

  | Before                     | After                            |
  | -------------------------- | -------------------------------- |
  | `asb logs \| my-script.sh` | `asb logs  2>&1 \| my-script.sh` |
  | `asb logs > output.txt`    | `asb logs > output.txt 2>&1`     |
>>>>>>> 7042b1b0
- GUI: Improved peer discovery: We can now connect to multiple rendezvous points at once. We also cache peers we have previously connected to locally and will attempt to connect to them again in the future, even if they aren't registered with a rendezvous point anymore.
- ASB: We now retry for 6 hours to broadcast the early refund transaction. After that, we give up and Bob will have to wait for the timelock to expire then refund himself. If we detect that Bob has cancelled the swap, we will abort the swap on our side and let Bob refund himself.

## [2.0.3] - 2025-06-12

## [2.0.2] - 2025-06-12

- GUI: Fix issue where auto updater would not display the update
- ASB + GUI + CLI: Increase request_timeout to 7s, min_retries to 10 for Electrum load balancer

## [2.0.0] - 2025-06-12

- GUI: Build Flatpak bundle in release workflow
- docs: add instructions for verifying Tauri signature files
- docs: document new `electrum_rpc_urls` and `use_mempool_space_fee_estimation` options
- docs: Instructions for verifying GUI (Tauri) signature files

## [2.0.0-beta.2] - 2025-06-11

## [2.0.0-beta.1] - 2025-06-11

- BREAKING PROTOCOL CHANGE: Takers/GUIs running `>= 2.0.0` will not be able to initiate new swaps with makers/asbs running `< 2.0.0`. Please upgrade as soon as possible. Already started swaps from older versions are not be affected.
  - Taker and Maker now collaboratively sign a `tx_refund_early` Bitcoin transaction in the negotiation phase which allows the maker to refund the Bitcoin for the taker without having to wait for the 12h cancel timelock to expire.
  - `tx_refund_early` will only be published if the maker has not locked their Monero yet. This allows swaps to be refunded quickly if the maker doesn't have enough funds available or their daemon is not fully synced. The taker can then use the refunded Bitcoin to start a new swap.
- ASB: The maker will take Monero funds needed for ongoing swaps into consideration when making a quote. A warning will be displayed if the Monero funds do not cover all ongoing swaps.
- ASB: Return a zero quote when quoting fails instead of letting the request time out
- GUI + CLI + ASB: We now do load balancing over multiple Electrum servers. This improves the reliability of all our interactions with the Bitcoin network. When transactions are published they are broadcast to all servers in parallel.
- ASB: The `electrum_rpc_url` option has been removed. A new `electrum_rpc_urls` option has been added. Use it to specify a list of Electrum servers to use. If you want you can continue using a single server by providing a single URL. For most makers we recommend:
  - Running your own [electrs](https://github.com/romanz/electrs/) server
  - Optionally providing 2-5 fallback servers. The order of the servers does matter. Electrum servers at the front of the list have priority and will be tried first. You should place your own server at the front of the list.
  - A list of public Electrum servers can be found [here](https://1209k.com/bitcoin-eye/ele.php?chain=btc)

## [1.1.7] - 2025-06-04

- ASB: Fix an issue where the asb would quote a max_swap_amount off by a couple of piconeros

## [1.1.4] - 2025-06-04

## [1.1.3] - 2025-05-31

- The Bitcoin fee estimation is now more accurate. It uses a combination of `estimatesmartfee` from Bitcoin Core and `mempool.get_fee_histogram` from Electrum to ensure our distance from the mempool tip is appropriate. If our Electrum server doesn't support fee estimation, we use the mempool.space API. The mempool space API can be disabled using the `bitcoin.use_mempool_space_fee_estimation` option in the config file. It defaults to `true`.
- ASB: You can use the `--trace` flag to log all messages to the terminal. This is useful for debugging but shouldn't be used in production because it will log a lot of data, especially related to p2p networking and tor bootstrapping. If you want to debug issues in production, read the tracing-logs inside the data directory instead.

## [1.1.2] - 2025-05-24

- Docs: Document `external_bitcoin_address` option for using a specific
  Bitcoin address when redeeming or punishing swaps.
- Removed the JSON-RPC daemon and the `start-daemon` CLI command.
- Increased the max Bitcoin fee to up to 20% of the value of the transaction. This mitigates an issue where the Bitcoin lock transaction would not get confirmed in time on the blockchain.

## [1.1.1] - 2025-05-20

- CLI + GUI + ASB: Retry the Bitcoin wallet sync up to 15 seconds to work around transient errors.

## [1.1.0] - 2025-05-19

- GUI: Discourage swapping with makers running `< 1.1.0-rc.3` because the bdk upgrade introduced a breaking change.
- GUI: Fix an issue where the auto updater would incorrectly throw an error

## [1.1.0-rc.3] - 2025-05-18

- Breaking Change(Makers): Please complete all pending swaps, then upgrade as soon as possible. Takers might not be able to taker your offers until you upgrade your asb instance.
- CLI + ASB + GUI: We upgraded dependencies related to the Bitcoin wallet. When you boot up the new version for the first time, a migration process will be run to convert the old wallet format to the new one. This might take a few minutes. We also fixed a bug where we would generate too many unused addresses in the Bitcoin wallet which would cause the wallet to take longer to start up as time goes on.
- GUI: We display detailed progress about running background tasks (Tor bootstrapping, Bitcoin wallet sync progress, etc.)

## [1.0.0-rc.21] - 2025-05-15

## [1.0.0-rc.20] - 2025-05-14

- GUI: Added introduction flow for first-time users
- CLI + GUI: Update monero-wallet-rpc to v0.18.4.0

## [1.0.0-rc.19] - 2025-04-28

## [1.0.0-rc.18] - 2025-04-28

- GUI: Feedback submitted can be responded to by the core developers. The responses will be displayed under the "Feedback" tab.

## [1.0.0-rc.17] - 2025-04-18

- GUI: The user will now be asked to approve the swap offer again before the Bitcoin lock transaction is published. Makers should take care to only assume a swap has been accepted by the taker if the Bitcoin lock transaction is detected (`Advancing state state=bitcoin lock transaction in mempool ...`). Swaps that have been safely aborted will not be displayed in the GUI anymore.

## [1.0.0-rc.16] - 2025-04-17

- ASB: Quotes are now cached (Time-to-live of 2 minutes) to avoid overloading the maker with requests in times of high demand

## [1.0.0-rc.14] - 2025-04-16

- CI: Update Rust version to 1.80
- GUI: Update social media links

## [1.0.0-rc.13] - 2025-01-24

- Docs: Added a dedicated page for makers.
- Docs: Improved the refund and punish page.
- ASB: Fixed an issue where the ASB would silently fail if the publication of the Monero refund transaction failed.
- GUI: Add a button to open the data directory for troubleshooting purposes.

## [1.0.0-rc.12] - 2025-01-14

- GUI: Fixed a bug where the CLI wasn't passed the correct Monero node.

## [1.0.0-rc.11] - 2024-12-22

- ASB: The `history` command will now display additional information about each swap such as the amounts involved, the current state and the txid of the Bitcoin lock transaction.

## [1.0.0-rc.10] - 2024-12-05

- GUI: Release .deb installer for Debian-based systems
- ASB: The maker will now retry indefinitely to redeem the Bitcoin until the cancel timelock expires. This fixes an issue where the swap would be refunded if the maker failed to publish the redeem transaction on the first try (e.g due to a network error).
- ASB (experimental): We now listen on an onion address by default using an internal Tor client. You do not need to run a Tor daemon on your own anymore. The `tor.control_port` and `tor.socks5_port` properties in the config file have been removed. A new `tor.register_hidden_service` property has been added which when set to `true` will run a hidden service on which connections will be accepted. You can configure the number of introduction points to use by setting the `tor.hidden_service_num_intro_points` (3 - 20) property in the config file. The onion address will be advertised to all rendezvous points without having to be added to `network.external_addresses`. For now, this feature is experimental and may be unstable. We recommend you use it in combination with a clearnet address. This feature is powered by [arti](https://tpo.pages.torproject.net/core/arti/), an implementation of the Tor protocol in Rust by the Tor Project.
- CLI + GUI: We can now dial makers over `/onion3/****` addresses using the integrated Tor client.

## [1.0.0-rc.7] - 2024-11-26

- GUI: Changed terminology from "swap providers" to "makers"
- GUI: For each maker, we now display a unique deterministically generated avatar derived from the maker's public key

## [1.0.0-rc.6] - 2024-11-21

- CLI + GUI: Tor is now bundled with the application. All libp2p connections between peers are routed through Tor, if the `--enable-tor` flag is set. The `--tor-socks5-port` argument has been removed. This feature is powered by [arti](https://tpo.pages.torproject.net/core/arti/), an implementation of the Tor protocol in Rust by the Tor Project.
- CLI + GUI: At startup the wallets and tor client are started in parallel. This will speed up the startup time of the application.

## [1.0.0-rc.5] - 2024-11-19

- GUI: Set new Discord invite link to non-expired one
- GUI: Fix an issues where asbs would not be sorted correctly
- ASB: Change level of logs related to rendezvous registrations to `TRACE`

## [1.0.0-rc.4] - 2024-11-17

- GUI: Fix an issue where the AppImage would render a blank screen on some Linux systems
- ASB: We now log verbose messages to hourly rotating `tracing*.log` which are kept for 24 hours. General logs are written to `swap-all.log`.

## [1.0.0-rc.2] - 2024-11-16

- GUI: ASBs discovered via rendezvous are now prioritized if they are running the latest version
- GUI: Display up to 16 characters of the peer id of ASBs

## [1.0.0-rc.1] - 2024-11-15

## [1.0.0-alpha.3] - 2024-11-14

## [1.0.0-alpha.2] - 2024-11-14

### **GUI**

- Display a progress bar to user while we are downloading the `monero-wallet-rpc`
- Release `.app` builds for Darwin

## [1.0.0-alpha.1] - 2024-11-14

- GUI: Swaps will now be refunded as soon as the cancel timelock expires if the GUI is running but the swap dialog is not open.
- Breaking change: Increased Bitcoin refund window from 12 hours (72 blocks) to 24 hours (144 blocks) on mainnet. This change affects the default transaction configuration and requires both CLI and ASB to be updated to maintain compatibility. Earlier versions will not be able to initiate new swaps with peers running this version.
- Breaking network protocol change: The libp2p version has been upgraded to 0.53 which includes breaking network protocol changes. ASBs and CLIs will not be able to swap if one of them is on the old version.
- ASB: Transfer proofs will be repeatedly sent until they are acknowledged by the other party. This fixes a bug where it'd seem to Bob as if the Alice never locked the Monero. Forcing the swap to be refunded.
- CLI: Encrypted signatures will be repeatedly sent until they are acknowledged by the other party
- ASB: We now retry indefinitely to lock Monero funds until the swap is cancelled. This fixes an issue where we would fail to lock Monero on the first try (e.g., due to the daemon not being fully synced) and would never try again, forcing the swap to be refunded.
- ASB + CLI: You can now use the `logs` command to retrieve logs stored in the past, redacting addresses and id's using `logs --redact`.
- ASB: The `--disable-timestamp` flag has been removed
- ASB: The `history` command can now be used while the asb is running.
- Introduced a cooperative Monero redeem feature for Bob to request from Alice if Bob is punished for not refunding in time. Alice can choose to cooperate but is not obligated to do so. This change is backwards compatible. To attempt recovery, resume a swap in the "Bitcoin punished" state. Success depends on Alice being active and still having a record of the swap. Note that Alice's cooperation is voluntary and recovery is not guaranteed
- CLI: `--change-address` can now be omitted. In that case, any change is refunded to the internal bitcoin wallet.

## [0.13.2] - 2024-07-02

- CLI: Buffer received transfer proofs for later processing if we're currently running a different swap
- CLI: We now display the reason for a failed cancel-refund operation to the user (#683)

## [0.13.1] - 2024-06-10

- Add retry logic to monero-wallet-rpc wallet refresh

## [0.13.0] - 2024-05-29

- Minimum Supported Rust Version (MSRV) bumped to 1.74
- Lowered default Bitcoin confirmation target for Bob to 1 to make sure Bitcoin transactions get confirmed in time
- Added support for starting the CLI (using the `start-daemon` subcommand) as a Daemon that accepts JSON-RPC requests
- Update monero-wallet-rpc version to v0.18.3.1

## [0.12.3] - 2023-09-20

- Swap: If no Monero daemon is manually specified, we will automatically choose one from a list of public daemons by connecting to each and checking their availability.

## [0.12.2] - 2023-08-08

### Changed

- Minimum Supported Rust Version (MSRV) bumped to 1.67
- ASB can now register with multiple rendezvous nodes. The `rendezvous_point` option in `config.toml` can be a string with comma separated addresses, or a toml array of address strings.

## [0.12.1] - 2023-01-09

### Changed

- Swap: merge separate cancel/refund commands into one `cancel-and-refund` command for stuck swaps

## [0.12.0] - 2022-12-31

### Changed

- Update `bdk` library to latest version. This introduces an incompatability with previous versions due to different formats being used to exchange Bitcoin transactions
- Changed ASB to quote on Monero unlocked balance instead of total balance
- Allow `asb` to set a bitcoin address that is controlled by the asb itself to redeem/punish bitcoin to

### Added

- Allow asb config overrides using environment variables. See [1231](https://github.com/comit-network/xmr-btc-swap/pull/1231)

## [0.11.0] - 2022-08-11

### Changed

- Update from Monero v0.17.2.0 to Monero v0.18.0.0
- Change Monero nodes to [Rino tool nodes](https://community.rino.io/nodes.html)
- Always write logs as JSON to files
- Change to UTC time for log messages, due to a bug causing no logging at all to be printed (linux/macos), and an [unsoundness issue](https://docs.rs/tracing-subscriber/latest/tracing_subscriber/fmt/time/struct.LocalTime.html) with local time in [the time crate](https://github.com/time-rs/time/issues/293#issuecomment-748151025)
- Fix potential integer overflow in ASB when calculating maximum Bitcoin amount for Monero balance
- Reduce Monero locking transaction fee amount from 0.000030 to 0.000016 XMR, which is still double the current median fee as reported at [monero.how](https://www.monero.how/monero-transaction-fees)

### Added

- Adjust quote based on Bitcoin balance.
  If the max_buy_btc in the ASB config is higher than the available balance to trade, it will return the max available balance discounting the Monero locking fees. In the case the balance is lower than the min_buy_btc config it will return 0 to the CLI. If the ASB returns a quote of 0 the CLI will not allow you continue with a trade.
- Reduce required confirmations for Bitcoin transactions from 2 to 1
- Both the ASB and CLI now support the [Identify](https://github.com/libp2p/specs/blob/master/identify/README.md) protocol. This makes its version and network (testnet/mainnet) avaliable to others
- Display minimum BTC deposit required to cover the minimum quantity plus fee in the Swap CLI
- Swap CLI will check its monero-wallet-rpc version and remove it if it's older than Fluorine Fermi (0.18)

## [0.10.2] - 2021-12-25

### Changed

- Record monero wallet restore blockheight in state `SwapSetupCompleted` already.
  This solves issues where the CLI went offline after sending the BTC transaction, and the monero wallet restore blockheight being recorded after Alice locked the Monero, resulting in the generated XMR redeem wallet not detecting the transaction and reporting `No unlocked balance in the specified account`.
  This is a breaking database change!
  Swaps that were saved prior to this change may fail to load if they are in state `SwapSetupCompleted` of `BtcLocked`.
  Make sure to finish your swaps before upgrading.

## [0.10.1] - 2021-12-23

### Added

- `monero-recovery` command that can be used to print the monero address, private spend and view key so one can manually recover instances where the `monero-wallet-rpc` does not pick up the Monero funds locked up by the ASB.
  Related issue: <https://github.com/comit-network/xmr-btc-swap/issues/537>
  The command takes the swap-id as parameter.
  The swap has to be in a `BtcRedeemed` state.
  Use `--help` for more details.

## [0.10.0] - 2021-10-15

### Removed

- Support for the old sled database.
  The ASB and CLI only support the new sqlite database.
  If you haven't already, you can migrate your old data using the 0.9.0 release.

### Changed

- The ASB to no longer work as a rendezvous server.
  The ASB can still register with rendezvous server as usual.

### Fixed

- Mitigate CloseNotify bug #797 by retrying getting ScriptStatus if it fail and using a more stable public mainnet electrum server.

## [0.9.0] - 2021-10-07

### Changed

- Timestamping is now enabled by default even when the ASB is not run inside an interactive terminal.
- The `cancel`, `refund` and `punish` subcommands in ASB and CLI are run with the `--force` by default and the `--force` option has been removed.
  The force flag was used to ignore blockheight and protocol state checks.
  Users can still restart a swap with these checks using the `resume` subcommand.
- Changed log level of the "Advancing state", "Establishing Connection through Tor proxy" and "Connection through Tor established" log message from tracing to debug in the CLI.
- ASB and CLI can migrate their data to sqlite to store swaps and related data.
  This makes it easier to build applications on top of xmr-btc-swap by enabling developers to read swap information directly from the database.
  This resolved an issue where users where unable to run concurrent processes, for example, users could not print the swap history if another ASB or CLI process was running.
  The sqlite database filed is named `sqlite` and is found in the data directory.
  You can print the data directory using the `config` subcommand.
  The schema can be found here [here](swap/migrations/20210903050345_create_swaps_table.sql).

#### Database migration guide

##### Delete old data

The simplest way to migrate is to accept the loss of data and delete the old database.

1. Find the location of the old database using the `config` subcommand.
2. Delete the database
3. Run xmr-btc-swap
   xmr-btc swap will create a new sqlite database and use that from now on.

##### Preserve old data

It is possible to migrate critical data from the old db to the sqlite but there are many pitfalls.

1. Run xmr-btc-swap as you would normally
   xmr-btc-swap will try and automatically migrate your existing data to the new database.
   If the existing database contains swaps for very early releases, the migration will fail due to an incompatible schema.
2. Print out the swap history using the `history` subcommand.
3. Print out the swap history stored in the old database by also passing the `--sled` flag.
   eg. `swap-cli --sled history`
4. Compare the old and new history to see if you are happy with migration.
5. If you are unhappy with the new history you can continue to use the old database by passing the `--sled flag`

### Added

- Added a `disable-timestamp` flag to the ASB that disables timestamps from logs.
- A `config` subcommand that prints the current configuration including the data directory location.
  This feature should alleviate difficulties users were having when finding where xmr-btc-swap was storing data.
- Added `export-bitcoin-wallet` subcommand to the CLI and ASB, to print the internal bitcoin wallet descriptor.
  This will allow users to transact and monitor using external wallets.

### Removed

- The `bitcoin-target-block` argument from the `balance` subcommand on the CLI.
  This argument did not affect how the balance was calculated and was pointless.

## [0.8.3] - 2021-09-03

### Fixed

- A bug where the ASB erroneously transitioned into a punishable state upon a bitcoin transaction monitoring error.
  This could lead to a scenario where the ASB was neither able to punish, nor able to refund, so the XMR could stay locked up forever while the CLI refunded the BTC.
- A bug where the CLI erroneously transitioned into a cancel-timelock-expired state upon a bitcoin transaction monitoring error.
  This could lead to a scenario where the CLI is forced to wait for cancel, even though the cancel timelock is not yet expired and the swap could still be redeemed.

## [0.8.2] - 2021-09-01

### Added

- Add the ability to view the swap-cli bitcoin balance and withdraw.
  See issue <https://github.com/comit-network/xmr-btc-swap/issues/694>.

### Fixed

- An issue where the connection between ASB and CLI would get closed prematurely.
  The CLI expects to be connected to the ASB throughout the entire swap and hence reconnects as soon as the connection is closed.
  This resulted in a loop of connections being established but instantly closed again because the ASB deemed the connection to not be necessary.
  See issue <https://github.com/comit-network/xmr-btc-swap/issues/648>.
- An issue where the ASB was unable to use the Monero wallet in case `monero-wallet-rpc` has been restarted.
  In case no wallet is loaded when we try to interact with the `monero-wallet-rpc` daemon, we now load the correct wallet on-demand.
  See issue <https://github.com/comit-network/xmr-btc-swap/issues/652>.
- An issue where swap protocol was getting stuck trying to submit the cancel transaction.
  We were not handling the error when TxCancel submission fails.
  We also configured the electrum client to retry 5 times in order to help with this problem.
  See issues: <https://github.com/comit-network/xmr-btc-swap/issues/709> <https://github.com/comit-network/xmr-btc-swap/issues/688>, <https://github.com/comit-network/xmr-btc-swap/issues/701>.
- An issue where the ASB withdraw one bitcoin UTXO at a time instead of the whole balance.
  See issue <https://github.com/comit-network/xmr-btc-swap/issues/662>.

## [0.8.1] - 2021-08-16

### Fixed

- An occasional error where users couldn't start a swap because of `InsufficientFunds` that were off by exactly 1 satoshi.

## [0.8.0] - 2021-07-09

### Added

- Printing the deposit address to the terminal as a QR code.
  To not break automated scripts or integrations with other software, this behaviour is disabled if `--json` is passed to the application.
- Configuration setting for the websocket URL that the ASB connects to in order to receive price ticker updates.
  Can be configured manually by editing the config.toml file directly.
  It is expected that the server behind the url follows the same protocol as the [Kraken websocket api](https://docs.kraken.com/websockets/).
- Registration and discovery of ASBs using the [libp2p rendezvous protocol](https://github.com/libp2p/specs/blob/master/rendezvous/README.md).
  ASBs can register with a rendezvous node upon startup and, once registered, can be automatically discovered by the CLI using the `list-sellers` command.
  The rendezvous node address (`rendezvous_point`), as well as the ASB's external addresses (`external_addresses`) to be registered, is configured in the `network` section of the ASB config file.
  A rendezvous node is provided at `/dnsaddr/rendezvous.coblox.tech/p2p/12D3KooWQUt9DkNZxEn2R5ymJzWj15MpG6mTW84kyd8vDaRZi46o` for testing purposes.
  Upon discovery using `list-sellers` CLI users are provided with quote and connection information for each ASB discovered through the rendezvous node.
- A mandatory `--change-address` parameter to the CLI's `buy-xmr` command.
  The provided address is used to transfer Bitcoin in case of a refund and in case the user transfers more than the specified amount into the swap.
  For more information see [#513](https://github.com/comit-network/xmr-btc-swap/issues/513).

### Fixed

- An issue where the ASB gives long price guarantees when setting up a swap.
  Now, after sending a spot price the ASB will wait for one minute for the CLI's to trigger the execution setup, and three minutes to see the BTC lock transaction of the CLI in mempool after the swap started.
  If the first timeout is triggered the execution setup will be aborted, if the second timeout is triggered the swap will be safely aborted.
- An issue where the default Monero node connection string would not work, because the public nodes were moved to a different domain.
  The default monerod nodes were updated to use the [melo tool nodes](https://melo.tools/nodes.html).

### Changed

- The commandline interface of the CLI to combine `--seller-addr` and `--seller-peer-id`.
  These two parameters have been merged into a parameter `--seller` that accepts a single [multiaddress](https://docs.libp2p.io/concepts/addressing/).
  The multiaddress must end with a `/p2p` protocol defining the seller's peer ID.
- The `--data-dir` option to `--data-base-dir`.
  Previously, this option determined the final data directory, regardless of the `--testnet` flag.
  With `--data-base-dir`, a subdirectory (either `testnet` or `mainnet`) will be created under the given path.
  This allows using the same command with or without `--testnet`.

### Removed

- The websocket transport from the CLI.
  Websockets were only ever intended to be used for the ASB side to allow websites to retrieve quotes.
  The CLI can use regular TCP connections and having both - TCP and websockets - causes problems and unnecessary overhead.
- The `--seller-addr` parameter from the CLI's `resume` command.
  This information is now loaded from the database.
- The `--receive-address` parameter from the CLI's `resume` command.
  This information is now loaded from the database.

## [0.7.0] - 2021-05-28

### Fixed

- An issue where long-running connections are dead without a connection closure being reported back to the swarm.
  Adding a periodic ping ensures that the connection is kept alive, and a broken connection is reported back resulting in a close event on the swarm.
  This fixes the error of the ASB being unable to send a transfer proof to the CLI.
- An issue where ASB Bitcoin withdrawal can be done to an address on the wrong network.
  A network check was added that compares the wallet's network against the network of the given address when building the transaction.

## [0.6.0] - 2021-05-24

### Added

- Cancel command for the ASB that allows cancelling a specific swap by id.
  Using the cancel command requires the cancel timelock to be expired, but `--force` can be used to circumvent this check.
- Refund command for the ASB that allows refunding a specific swap by id.
  Using the refund command to refund the XMR locked by the ASB requires the CLI to first refund the BTC of the swap.
  If the BTC was not refunded yet the command will print an error accordingly.
  The command has a `--force` flag that allows executing the command without checking for cancel constraints.
- Punish command for the ASB that allows punishing a specific swap by id.
  Includes a `--force` parameter that when set disables the punish timelock check and verifying that the swap is in a cancelled state already.
- Abort command for the ASB that allows safely aborting a specific swap.
  Only swaps in a state prior to locking XMR can be safely aborted.
- Redeem command for the ASB that allows redeeming a specific swap.
  Only swaps where we learned the encrypted signature are redeemable.
  The command checks for expired timelocks to ensure redeeming is safe, but the timelock check can be disable using the `--force` flag.
  By default we wait for finality of the redeem transaction; this can be disabled by setting `--do-not-await-finality`.
- Resume-only mode for the ASB.
  When started with `--resume-only` the ASB does not accept new, incoming swap requests but only finishes swaps that are resumed upon startup.
- A minimum accepted Bitcoin amount for the ASB similar to the maximum amount already present.
  For the CLI the minimum amount is enforced by waiting until at least the minimum is available as max-giveable amount.
- Added a new argument to ASB: `--json` or `-j`. If set, log messages will be printed in JSON format.

### Fixed

- An issue where both the ASB and the CLI point to the same default directory `xmr-btc-swap` for storing data.
  The asb now uses `xmr-btc-swap/asb` and the CLI `xmr-btc-swap/cli` as default directory.
  This is a breaking change.
  If you want to access data created by a previous version you will have to rename the data folder or one of the following:
  1. For the CLI you can use `--data-dir` to point to the old directory.
  2. For the ASB you can change the data-dir in the config file of the ASB.
- The CLI receives proper Error messages if setting up a swap with the ASB fails.
  This is a breaking change because the spot-price protocol response changed.
  Expected errors scenarios that are now reported back to the CLI:
  1. Balance of ASB too low
  2. Buy amount sent by CLI exceeds maximum buy amount accepted by ASB
  3. ASB is running in resume-only mode and does not accept incoming swap requests
- An issue where the monero daemon port used by the `monero-wallet-rpc` could not be specified.
  The CLI parameter `--monero-daemon-host` was changed to `--monero-daemon-address` where host and port have to be specified.
- An issue where an ASB redeem scenario can transition to a cancel and publish scenario that will fail.
  This is a breaking change for the ASB, because it introduces a new state into the database.

### Changed

- The ASB's `--max-buy` and `ask-spread` parameter were removed in favour of entries in the config file.
  The initial setup includes setting these two values now.
- From this version on the CLI and ASB run on **mainnet** by default!
  When running either application with `--testnet` Monero network defaults to `stagenet` and Bitcoin network to `testnet3`.
  This is a breaking change.
  It is recommended to run the applications with `--testnet` first and not just run the application on `mainnet` without experience.

## [0.5.0] - 2021-04-17

### Changed

- The quote protocol returns JSON encoded data instead of CBOR.
  This is a breaking change in the protocol handling, old CLI versions will not be able to process quote requests of ASBs running this version.

### Fixed

- An issue where concurrent swaps with the same peer would cause the ASB to handle network communication incorrectly.
  To fix this, all messages are now tagged with a unique identifier that is agreed upon at the start of the swap.
  This is a breaking change in the network layer and hence old versions are not compatible with this version.
  We advise to also not resume any swaps that have been created with an older version.
  It is recommended to reset / delete the database after upgrading.
- An issue where the CLI would not reconnect to the ASB in case the network connection dropped.
  We now attempt to re-establish the connection using an exponential backoff but will give up eventually after 5 minutes.

### Added

- Websocket support for the ASB.
  The ASB is now capable to listen on both TCP and Websocket connections.
  Default websocket listening port is 9940.
- Tor support as an optional feature.
  If ASB detects that Tor's control port is open, a hidden service is created for
  the network it is listening on (currently 2).
  The Tor control port as well as Tor socks5 proxy port is configurable.

## [0.4.0] - 2021-04-06

### Added

- A changelog file.
- Automatic resume of unfinished swaps for the `asb` upon startup.
  Unfinished swaps from earlier versions will be skipped.
- A configurable spread for the ASB that is applied to the asking price received from the Kraken price ticker.
  The default value is 2% and can be configured using the `--ask-spread` parameter.
  See `./asb --help` for details.

### Changed

- Require the buyer to specify the connection details of the peer they wish to swap with.
  Throughout the public demo phase of this project, the CLI traded with us by default if the peer id and multiaddress of the seller were not specified.
  Having the defaults made it easy for us to give something to the community that can easily be tested, however it is not aligned with our long-term vision of a decentralised network of sellers.
  We have removed these defaults forcing the user to specify the seller they wish to trade with.
- The `resume` command of the `swap` CLI no longer require the `--seller-peer-id` parameter.
  This information is now saved in the database.

### Fixed

- An [issue](https://github.com/comit-network/xmr-btc-swap/issues/353) where the `swap` CLI would fail on systems that were set to a locale different than English.
  A bad readiness check when waiting for `monero-wallet-rpc` to be ready caused the CLI to hang forever, preventing users from perform a swap.

### Security

- Fixed an issue where Alice would not verify if Bob's Bitcoin lock transaction is semantically correct, i.e. pays the agreed upon amount to an output owned by both of them.
  Fixing this required a **breaking change** on the network layer and hence old versions are not compatible with this version.

[unreleased]: https://github.com/UnstoppableSwap/core/compare/2.0.3...HEAD
[2.0.3]: https://github.com/UnstoppableSwap/core/compare/2.0.2...2.0.3
[2.0.2]: https://github.com/UnstoppableSwap/core/compare/2.0.0...2.0.2
[2.0.0]: https://github.com/UnstoppableSwap/core/compare/2.0.0-beta.2...2.0.0
[2.0.0-beta.2]: https://github.com/UnstoppableSwap/core/compare/2.0.0-beta.1...2.0.0-beta.2
[2.0.0-beta.1]: https://github.com/UnstoppableSwap/core/compare/1.1.7...2.0.0-beta.1
[1.1.7]: https://github.com/UnstoppableSwap/core/compare/1.1.4...1.1.7
[1.1.4]: https://github.com/UnstoppableSwap/core/compare/1.1.3...1.1.4
[1.1.3]: https://github.com/UnstoppableSwap/core/compare/1.1.2...1.1.3
[1.1.2]: https://github.com/UnstoppableSwap/core/compare/1.1.1...1.1.2
[1.1.1]: https://github.com/UnstoppableSwap/core/compare/1.1.0...1.1.1
[1.1.0]: https://github.com/UnstoppableSwap/core/compare/1.1.0-rc.3...1.1.0
[1.1.0-rc.3]: https://github.com/UnstoppableSwap/core/compare/1.1.0-rc.2...1.1.0-rc.3
[1.1.0-rc.2]: https://github.com/UnstoppableSwap/core/compare/1.1.0-rc.1...1.1.0-rc.2
[1.1.0-rc.1]: https://github.com/UnstoppableSwap/core/compare/1.0.0-rc.21...1.1.0-rc.1
[1.0.0-rc.21]: https://github.com/UnstoppableSwap/core/compare/1.0.0-rc.20...1.0.0-rc.21
[1.0.0-rc.20]: https://github.com/UnstoppableSwap/core/compare/1.0.0-rc.19...1.0.0-rc.20
[1.0.0-rc.19]: https://github.com/UnstoppableSwap/core/compare/1.0.0-rc.18...1.0.0-rc.19
[1.0.0-rc.18]: https://github.com/UnstoppableSwap/core/compare/1.0.0-rc.17...1.0.0-rc.18
[1.0.0-rc.17]: https://github.com/UnstoppableSwap/core/compare/1.0.0-rc.16...1.0.0-rc.17
[1.0.0-rc.16]: https://github.com/UnstoppableSwap/core/compare/1.0.0-rc.14...1.0.0-rc.16
[1.0.0-rc.14]: https://github.com/UnstoppableSwap/core/compare/1.0.0-rc.13...1.0.0-rc.14
[1.0.0-rc.13]: https://github.com/UnstoppableSwap/core/compare/1.0.0-rc.12...1.0.0-rc.13
[1.0.0-rc.12]: https://github.com/UnstoppableSwap/core/compare/1.0.0-rc.11...1.0.0-rc.12
[1.0.0-rc.11]: https://github.com/UnstoppableSwap/core/compare/1.0.0-rc.10...1.0.0-rc.11
[1.0.0-rc.10]: https://github.com/UnstoppableSwap/core/compare/1.0.0-rc.8...1.0.0-rc.10
[1.0.0-rc.8]: https://github.com/UnstoppableSwap/core/compare/1.0.0-rc.7...1.0.0-rc.8
[1.0.0-rc.7]: https://github.com/UnstoppableSwap/core/compare/1.0.0-rc.6...1.0.0-rc.7
[1.0.0-rc.6]: https://github.com/UnstoppableSwap/core/compare/1.0.0-rc.5...1.0.0-rc.6
[1.0.0-rc.5]: https://github.com/UnstoppableSwap/core/compare/1.0.0-rc.4...1.0.0-rc.5
[1.0.0-rc.4]: https://github.com/UnstoppableSwap/core/compare/1.0.0-rc.2...1.0.0-rc.4
[1.0.0-rc.2]: https://github.com/UnstoppableSwap/core/compare/1.0.0-rc.1...1.0.0-rc.2
[1.0.0-rc.1]: https://github.com/UnstoppableSwap/core/compare/1.0.0-alpha.3...1.0.0-rc.1
[1.0.0-alpha.3]: https://github.com/UnstoppableSwap/core/compare/1.0.0-alpha.2...1.0.0-alpha.3
[1.0.0-alpha.2]: https://github.com/UnstoppableSwap/core/compare/1.0.0-alpha.1...1.0.0-alpha.2
[1.0.0-alpha.1]: https://github.com/UnstoppableSwap/core/compare/0.13.2...1.0.0-alpha.1
[0.13.2]: https://github.com/comit-network/xmr-btc-swap/compare/0.13.1...0.13.2
[0.13.1]: https://github.com/comit-network/xmr-btc-swap/compare/0.13.0...0.13.1
[0.13.0]: https://github.com/comit-network/xmr-btc-swap/compare/0.12.3...0.13.0
[0.12.3]: https://github.com/comit-network/xmr-btc-swap/compare/0.12.2...0.12.3
[0.12.2]: https://github.com/comit-network/xmr-btc-swap/compare/0.12.1...0.12.2
[0.12.1]: https://github.com/comit-network/xmr-btc-swap/compare/0.12.0...0.12.1
[0.12.0]: https://github.com/comit-network/xmr-btc-swap/compare/0.11.0...0.12.0
[0.11.0]: https://github.com/comit-network/xmr-btc-swap/compare/0.10.2...0.11.0
[0.10.2]: https://github.com/comit-network/xmr-btc-swap/compare/0.10.1...0.10.2
[0.10.1]: https://github.com/comit-network/xmr-btc-swap/compare/0.10.0...0.10.1
[0.10.0]: https://github.com/comit-network/xmr-btc-swap/compare/0.9.0...0.10.0
[0.9.0]: https://github.com/comit-network/xmr-btc-swap/compare/0.8.3...0.9.0
[0.8.3]: https://github.com/comit-network/xmr-btc-swap/compare/0.8.2...0.8.3
[0.8.2]: https://github.com/comit-network/xmr-btc-swap/compare/0.8.1...0.8.2
[0.8.1]: https://github.com/comit-network/xmr-btc-swap/compare/0.8.0...0.8.1
[0.8.0]: https://github.com/comit-network/xmr-btc-swap/compare/0.7.0...0.8.0
[0.7.0]: https://github.com/comit-network/xmr-btc-swap/compare/0.6.0...0.7.0
[0.6.0]: https://github.com/comit-network/xmr-btc-swap/compare/0.5.0...0.6.0
[0.5.0]: https://github.com/comit-network/xmr-btc-swap/compare/0.4.0...0.5.0
[0.4.0]: https://github.com/comit-network/xmr-btc-swap/compare/v0.3...0.4.0<|MERGE_RESOLUTION|>--- conflicted
+++ resolved
@@ -7,9 +7,8 @@
 
 ## [Unreleased]
 
-<<<<<<< HEAD
 - ASB + GUI + CLI: We now cache fee estimates for the Bitcoin wallet for up to 2 minutes. This improves the speed of fee estimation and reduces the number of requests to the Electrum servers.
-=======
+
 ## [2.2.0-beta] - 2025-06-17
 
 - We now call Monero function directly (via FFI bindings) instead of using `monero-wallet-rpc`.
@@ -37,7 +36,6 @@
   | -------------------------- | -------------------------------- |
   | `asb logs \| my-script.sh` | `asb logs  2>&1 \| my-script.sh` |
   | `asb logs > output.txt`    | `asb logs > output.txt 2>&1`     |
->>>>>>> 7042b1b0
 - GUI: Improved peer discovery: We can now connect to multiple rendezvous points at once. We also cache peers we have previously connected to locally and will attempt to connect to them again in the future, even if they aren't registered with a rendezvous point anymore.
 - ASB: We now retry for 6 hours to broadcast the early refund transaction. After that, we give up and Bob will have to wait for the timelock to expire then refund himself. If we detect that Bob has cancelled the swap, we will abort the swap on our side and let Bob refund himself.
 
