# Changelog

All notable changes to this project will be documented in this file.

The format is based on [Keep a Changelog](https://keepachangelog.com/en/1.0.0/),
and this project adheres to [Semantic Versioning](https://semver.org/spec/v2.0.0.html).

## [Unreleased]

<<<<<<< HEAD
- GUI: Display detailed information about which peers we are connected to.
- GUI: Change the unique avatars of makers to be distinctly different from each other to allow for recognizability.
- GUI + SWAP + ASB: Massivly improved the reliability of all parts of the P2P networking stack.
- ASB: Fix bugs where we would not properly reconnect to rendezvous servers which could negatively impact peer discovery
- CLI: Removed the `list-sellers` and `buy-xmr` CLI commands. They were cumbersome to use and confusing. They will be re-added once the CLI is more flexible to allow for interactivity.

## [3.3.4] - 2025-11-14
=======
## [3.3.8] - 2025-11-30
>>>>>>> a54b7618

- ASB + CONTROLLER: Add the `peer-id` command to the controller shell which can be used to obtain the Peer ID of your ASB instance.
- GUI: Fix an issue where the Monero wallet could become unresponsive

## [3.3.7] - 2025-11-19

- ORCHESTRATOR + ASB: Support for tunneling both the Bitcoin and Monero node over Tor has been added (thanks to @nabijaczleweli)

## [3.3.6] - 2025-11-17

- GUI: Fix an issue where the user would have to keep resuming if we failed to check the status of a Bitcoin timelock before we waited for the Monero lock transaction to be confirmed.

## [3.3.5] - 2025-11-15

- GUI: Allow changing the password of a Monero wallet (thanks to @nabijaczleweli)
- GUI: Fix an issue where the list of Electrum servers would display all servers as being unreachable (thanks to @nabijaczleweli)
- ASB: Fix an issue where we would not properly reconnect to rendezvous servers which could negatively impact peer discovery

## [3.3.3] - 2025-11-13

## [3.3.2] - 2025-11-13

- GUI + SWAP: Fix an issue where we would fail to connect to peers if we failed on the initial attempt because previous addresses were not cached properly.

## [3.3.1] - 2025-11-11

- GUI: Fix the Flatpak images to ensure they are kept up to date and the correct version is displayed. Also fixes an issue where a blank screen would sometimes be rendered. Big thanks to [nabijaczleweli](https://github.com/nabijaczleweli) for spending their time on this! Consider sending a Monero tip to the donation address pinned on their [Github profile](https://github.com/nabijaczleweli).

## [3.3.0] - 2025-11-10

- GUI + SWAP: Retry sending the encrypted signature more aggressively. This might help with an issue where we would be stuck on the "Sending encrypted signature" screen for a longer time than necessary.
- GUI + SWAP + ASB: Require 10 Monero confirmations again

## [3.2.11] - 2025-11-09

- GUI + SWAP: Assume double spend safety of Monero transactions after 6 confirmations. This means we are assuming that there won't be any re-orgs deeper than 5 blocks. We believe this is a safe assumption given that there were almost no orphaned blocks over the last two weeks. Qubic (which was behind the re-orgs) has mined less than 1% of the last 1000 blocks.
- GUI: Remove the following default Electrum servers: `tcp://electrum.blockstream.info:50001`, `tcp://electrum.coinucopia.io:50001`, `tcp://se-mma-crypto-payments-001.mullvad.net:50001`, `tcp://electrum2.bluewallet.io:50777` due to them being unreliable. Add the following new default Electrum servers: `tcp://electrum1.bluewallet.io:50001`, `tcp://electrum2.bluewallet.io:50001`, `tcp://electrum3.bluewallet.io:50001`, `ssl://btc-electrum.cakewallet.com:50002`, `tcp://bitcoin.aranguren.org:50001`.

## [3.2.10] - 2025-11-08

- GUI + SWAP + ASB: Reduce the confirmations required to spend a Monero transaction from 22 to 15. We believe the risks of re-orgs is low again and this is safe to do. This may increase the chances of swap being successful and will reduce the time a swap takes.
- GUI: Fix an issue where we a manual resume of a swap would be necessary if we failed to fetch certain Bitcoin transactions due to network issues.
-

## [3.2.9] - 2025-11-05

- GUI: Fix an issue where an error in the UI runtime would cause a white screen to be displayed and nothing would be rendered.
- GUI(Linux): Fix an issue where the GUI would display a white screen on some systems (among others Fedora 43)

## [3.2.8] - 2025-11-02

- ASB + CONTROLLER: Add a `registration-status` command to the controller shell. You can use it to get the registration status of the ASB at the configured rendezvous points.
- ASB + GUI + CLI + SWAP: Split high-verbosity tracing into separate hourly-rotating JSON log files per subsystem to reduce noise and aid debugging: `tracing*.log` (core things), `tracing-tor*.log` (purely tor related), `tracing-libp2p*.log` (low level networking), `tracing-monero-wallet*.log` (low level Monero wallet related). `swap-all.log` remains for non-verbose logs.
- ASB: Fix an issue where we would not redeem the Bitcoin and force a refund even though it was still possible to do so.
- GUI: Potentially fix issue here swaps would not be displayed

## [3.2.7] - 2025-10-28

## [3.2.6] - 2025-10-27

## [3.2.5] - 2025-10-26

- ASB: Fixed an issue where we would be forced to refund a swap if Bobs acknowledgement of the transfer proof did not reach us.
- RENDEZVOUS-NODE: Fix an issue where the `--data-dir` argument was not accepted

## [3.2.4] - 2025-10-26

## [3.2.3] - 2025-10-26

- RENDEZVOUS-NODE: Fix a spelling mistake in the Dockerfile

## [3.2.2] - 2025-10-25

- RENDEZVOUS-NODE: Now takes a `--data-dir` argument and has been renamed to "rendezvous-node" (previously "rendezvous-server")
- RENDEZVOUS-NODE: Rendezvous servers now register themselves at bootstrap rendezvous points to make them discoverable.
- ORCHESTRATOR: The orchestrator will now also add a `rendezvous-node` service to the `docker-compose.yml` file. Rendezvous nodes help with peer discovery in the network.
- ASB + GUI + CLI: Upgrade arti-client to 1.6.0

## [3.2.1] - 2025-10-21

- ASB + GUI + CLI: Fix an issue where the internal Tor client would fail to choose guards. This would prevent all Tor traffic from working. We temporarily fix this by forcing new guards to be chosen on every startup. This will be reverted once the issue is fixed [upstream](https://gitlab.torproject.org/tpo/core/arti/-/issues/2079)
- CLI: Remove the `--debug` flag

## [3.2.0-rc.4] - 2025-10-17

- ASB + CLI + GUI: Reduce redial interval to 30s; set idle connection timeout to 2h; increase auth and multiplex timeout to 60s
- ASB: Explicitly retry publishing the Bitcoin punish transaction
- GUI + ASB: Adress to `4A1tNBcsxhQA7NkswREXTD1QGz8mRyA7fGnCzPyTwqzKdDFMNje7iHUbGhCetfVUZa1PTuZCoPKj8gnJuRrFYJ2R2CEzqbJ`. This was done because the previous donation address was a subaddress which complicates transaction building.

## [3.2.0-rc.2] - 2025-10-14

- ASB: Fix an issue where the compiled binary would not know its own version

## [3.2.0-rc.1] - 2025-10-14

- ASB: Fixed a rare race condition where it would be possible for the Monero lock step to fail but the funds to still be transferred. This would require manual intervention to recover.
- ASB: Periodically store the Monero wallet on certain events (receive money, spend money, refresh wallet) to avoid loss of metadata

## [3.1.3] - 2025-10-11

- GUI + SWAP: Fix an issue where we would fail to redeem the Monero because the wallet was not fully synchronized.
- ASB: Fix an issue where we would sometimes create Monero transaction without ensuring we were fully synchronized
- GUI: Fix an issue where swaps would not be displayed at all if the status of the Bitcoin timelock could not be fetched
- Changes squashed from release 3.0.3 - 3.1.2:
  - GUI: Fix an issue where it would always say "Wait for the application to load all required components" if Tor was disabled.
  - GUI: Remember acknowledged alerts and do not show them again.
  - RENDEZVOUS-SERVER: Fix an issue where connections would timeout immediately.
  - RENDEZVOUS-SERVER: Release a standalone rendezvous server binary.
  - GUI + SWAP + ASB: Upgrade arti (tor library) to 1.5.0. This might improve connectivity reliability.
  - ASB: Fix an issue where we would not wait between re-dials of rendezvous nodes.
  - GUI: Faster startup time by allowing parts of the application be used while other components are still initializing.
  - GUI: We now default to redeeming swaps into the internal Monero wallet, and sending Bitcoin refund into the internal Bitcoin wallet. If you want to change this behaviour go to Settings -> "Redeem Policy" and "Refund Policy".
  - GUI(Linux): Fixed an issue where the screen would be blank when launching the GUI.
  - GUI(Linux): The Linux builds are not built on Ubuntu 24.04. This mean it'll require glibc 2.39 which might not be present on some systems. If this is the case for you, please use the flatpak builds. We continue to look for a better way solution.
  - GUI: A warning will be display for makers running `<3.0.0`. Versions `2.*.*` are deprecated and do not support some essential protocols such as the new cooperative Monero redeem protocol. If you are a maker and are having issues with upgrading, please contact the developer on Matrix.
  - GUI: Clearly mark makers that have no available funds as having no available funds.
  - ORCHESTRATOR: Introduce a new `asb-tracing-logger` container within the `docker-compose.yml`. The `asb-tracing-logger` gives you access to the tracing (high verbosity) logs of your asb. Download the new `orchestrator` and run it. Then run `docker compose up -d`. The new `asb-tracing-logger` container will be created. Then run `docker compose logs -f --tail 100 asb-tracing-logger` to view detailed logging and see what is going on behind the scenes. The `asb` will continue printing less-verbose logs like before.
  - ASB: You can now configure your maker to donate a small part of swaps to funding further development of the project. This is disabled by default. You can manually enable it if you choose to do so. Set `maker.developer_tip` to a number between 0 and 1. Setting `maker.developer_tip` to `0.02` will donate 2% of each swap to the [donation address](https://github.com/eigenwallet/core?tab=readme-ov-file#donations) of the project. This is defined [here](https://github.com/eigenwallet/core/blob/ce4a85bfdd3b3fd6fbdf6c4c1ab0e1c3188b7fc2/swap-env/src/defaults.rs#L9) in the code. The tip is sent by adding an additional output to the Monero lock transaction of a swap. This means this will not impact the availability of your UTXOs (unlocked funds) as it does not require an additonal transaction. Because tips are only ever sent in Monero you maintain full privacy.
  - ASB + CLI + GUI (Testnet only): Bitcoin timelocks have been tripled. This has no affect for mainnet swaps. Blocktimes are too low on testnet to be able to test reliably.

Note: The releases 3.0.3 - 3.1.1 were squashed and merged into 3.1.2

## [3.0.2] - 2025-09-21

- Fix an issue where the released binaries for Windows where incorrect labeled as having been built for Linux

## [3.0.1] - 2025-09-19

- ASB: require Monero wallet to be fully synchronized before providing quotes
- ORCHESTRATOR: Allow re-generating `docker-compose.yml` while preserving the asb config (`config.toml`). If you've ran the `orchestrator` before you can download a newer version, run it and an updated `docker-compose.yml` will be generated (overwriting the previous file). All data and configuration options will be preserved as they are stored inside the Docker volumes and the `config.toml` file.
- GUI + CLI: Fix an issue where it'd take a long time to redeem the Monero. We did not properly skip the block scanning.
- GUI + CLI: Assume Monero double spend safety after 22 instead of after 12 blocks given the recent large re-org attacks
- ORCHESTRATOR: Change exposed mainnet port from `9839` to `9939`
- ORCHESTRATOR: We incorrectly passed the `--mainnet` flag to the `asb` binary but it is the default for the asb.
- CONTROLLER: Add a `bitcoin-seed` command to the controller. You can use it to export the descriptor of the internal Bitcoin wallet.
- CLI + GUI + ASB: Accept self-signed TLS certificates and TLS certificates with older protocol versions.

## [3.0.0-beta.10] - 2025-08-14

- GUI + CLI + ASB: Fix an issue where the Monero RPC pool would fail to build TLS handshakes over Tor

## [3.0.0-beta.9] - 2025-08-12

- ASB + CONTROLLER: Add a `monero_seed` command to the controller shell. You can use it to export the seed and restore height of the internal Monero wallet. You can use those to import the wallet into a wallet software of your own choosing.
- GUI: You can now change the Monero Node without having to restart.
- GUI: You can now export the seed phrase of the Monero wallet.
- GUI + CLI: Temporarily require a minimum of 12 confirmations for Monero transactions. Just a pre-caution given the Qubic shenanigans.
- GUI + CLI + ASB: Add `/dns4/aswap.click/tcp/8888/p2p/12D3KooWQzW52mdsLHTMu1EPiz3APumG6vGwpCuyy494MAQoEa5X`, `/dns4/getxmr.st/tcp/8888/p2p/12D3KooWHHwiz6WDThPT8cEurstomg3kDSxzL2L8pwxfyX2fpxVk` to the default list of rendezvous points

## [3.0.0-beta.8] - 2025-08-10

- GUI: Speedup startup by concurrently bootstrapping Tor and requesting the user to select a wallet
- GUI: Add white background to QR code modal to make it better scannable
- GUI + CLI + ASB: Add `/dns4/rendezvous.observer/tcp/8888/p2p/12D3KooWMjceGXrYuGuDMGrfmJxALnSDbK4km6s1i1sJEgDTgGQa` to the default list of rendezvous points
- GUI + CLI + ASB: Monero RPC pool now prioritizes nodes with pre-established TCP connections
- ASB + CONTROLLER: Add a `monero_seed` command to the controller shell. You can use it to export the seed and restore height of the internal Monero wallet. You can use those to import the wallet into a wallet software of your own choosing.

## [3.0.0-beta.6] - 2025-08-07

- GUI + CLI + ASB: The Monero RPC pool now caches TCP and Tor streams
- ASB: The default configuration has been adjusted to accept Bitcoin transactions as finalized after one block (one confirmation). Bitcoin double spends are essentially impossible for practical purposes. If one is swapping extremely large amounts, they can consider dialing `bitcoin.finality_confirmations` to `2` or `3`. This will however force the swap to take much longer to complete, and also increase the risk of a refund being made.
- ASB: The `monero.monero_node_pool` flag has been removed from the config. If you want to use the Monero Node Pool, you can now do so simply by omitting `monero.daemon_url` from the config.
- ASB: The `asb` now exposes a JSON-RPC endpoint at which it can receive commands. The `asb-controller` binary implements the client side of the JSON-RPC protocol. The JSON-RPC protocol is currently entirely read-only. This means it cannot be used to withdraw funds or change configurations. The JSON-RPC endpoint is disabled by default. It can be enabled by passing the `--rpc-bind-port 127.0.0.1:9944` and `--rpc-bind-host 127.0.0.1` flags to the `asb` binary.
- CONTROLLER: A new experimental `asb-controller` binary is now shipped. It is a CLI and REPL tool to interact with an ASB over JSON-RPC. It still has limited functionality, but will be extended in the future. Currently, it can be used to:
  - Get the primary address of th Monero wallet
  - Get the balance of the Monero wallet
  - Get the balance of the Bitcoin wallet
  - Get the list of external multiaddresses that the ASB is listening on
  - Query the currently active peer-to-peer connections
  - Get a basic list of swaps from the database
- ORCHESTRATOR: A new experiemental `orchestrator` binary is now shipped.
  - The `orchestrator` is a lightweight tool to generate a production grade environement for running ASBs.
  - It guides the user through a wizard and generates a custom [Docker compose](https://docs.docker.com/compose/) file which specifies a secure Docker environment for running ASBs.
  - This will continue to evolve over time, and we will document this thoroughly once it is more stable.
- CLI + ASB + GUI: Fixed an issue where the Monero RPC pool would not handle timeouts correctly.

## [3.0.0-beta.5] - 2025-08-04

- GUI + CLI: Fixed a potential race condition where if the user closed the app while the Bitcoin was in the process of being published, manual recovery would be required to get to a recoverable state.
- GUI + CLI + ASB: Fixed an issue where the Monero block height could not be fetched due to a bug in the Monero codebase

## [3.0.0-beta.4] - 2025-08-03

- GUI: The following rendezvous points have been added to the default list of rendezvous points. If you're running a maker, please add them to your config file (under `network.rendezvous_point`). They are operated by members of the community that have shown to be reliable. These rendezvous points act as bootstrapping nodes for peer discovery: `/dns4/eigen.center/tcp/8888/p2p/12D3KooWS5RaYJt4ANKMH4zczGVhNcw5W214e2DDYXnjs5Mx5zAT`, `/dns4/swapanarchy.cfd/tcp/8888/p2p/12D3KooWRtyVpmyvwzPYXuWyakFbRKhyXGrjhq6tP7RrBofpgQGp`, `/dns4/darkness.su/tcp/8888/p2p/12D3KooWFQAgVVS9t9UgL6v1sLprJVM7am5hFK7vy9iBCCoCBYmU`
- GUI + ASB + CLI: When using the "Monero RPC Pool" feature, we now accept self-signed TLS certificates. A lot of prominent community ran nodes use self-signed certificates. This'll be revisited once RPC-over-Tor is turned on by default. When specifying a custom node (without the RPC pool feature) we still require a valid certificate.

## [3.0.0-beta.3] - 2025-08-01

## [3.0.0-beta.2] - 2025-07-27

- GUI: Fix issue where the Monero wallet cache would be corrupted when the wallet was stored while it was refreshing.

## [3.0.0-beta] - 2025-07-18

- GUI: The GUI can now be used as a Monero wallet. You can open existing Monero wallet files that were created with `monero-wallet-cli` / `monero-wallet-rpc` / `monero-wallet-gui` / Feather Wallet. You can also generate new wallets or recover existing ones from a seed phrase. To change the restore height of a wallet, go to the "Wallet" tab and click on the "..." -> "Restore height" button. You can view your previous transactions, sync your wallet with the Blockchain and send Monero.
- GUI: The internal Bitcoin wallet and the p2p identitiy is now tied directly to the Monero wallet. The Bitcoin wallet and p2p identity is derived from the entropy of the Monero seed. The `seed.pem` file has no purpose for the GUI anymore and is only used for the CLI / ASB or when using the legacy mode of the GUI.
- GUI: The data directory has been split into multiple subdirectories. Each Monero wallet has its own data directory in `identities/<wallet-primary-address>`. That directory is used to store the swap history, the wallet cache for the Bitcoin wallet and the Tor client cache. When opening the GUI you can either select a Monero wallet to open or you can click the "No Wallet (Legacy)" button to view swaps that were started with older versions of the GUI or to get access to the Bitcoin wallet that was used in previous versions of the GUI.

## [2.5.6] - 2025-07-18

- ASB: Docker image has moved to <https://github.com/eigenwallet/core/pkgs/container/asb>
- ASB + GUI + CLI: We have renamed from _UnstoppableSwap_ to _eigenwallet_ ([why?](https://eigenwallet.org/rename.html)). We will slowly migrate the entire infrastructure to the new name.

## [2.4.5] - 2025-07-17

_Some of these CHANGELOG entires have beeb merged from 2.0.3 - 2.4.3 into this release because those releases were missing Github releases._

- ASB: Lowered the Monero lock retry timeout to 10minutes. Aftet that timeout we will start an early refund.

- GUI: Users can donate a small percentage of their swap to the projects donation address. Donations will be used to fund development. This is completely optional and **disabled** by default. Monero is used exclusively for donations, ensuring full anonymity for users. Donations are only ever send for successful swaps (not refunded ones). We clearly and transparently state where how much Monero is going before the user approves a swap.

- ASB + GUI + CLI: We now cache fee estimates for the Bitcoin wallet for up to 2 minutes. This improves the speed of fee estimation and reduces the number of requests to the Electrum servers.

- ASB + CLI + GUI: Introduce a load-balancing proxy for Monero RPC nodes that automatically discovers healthy nodes and routes requests to improve connection reliability.

- ASB: Added `monero_node_pool` boolean option to ASB config. When enabled, the ASB uses the internal Monero RPC pool instead of connecting directly to a single daemon URL, providing improved reliability and automatic failover across multiple Monero nodes.

- We now call Monero function directly (via FFI bindings) instead of using `monero-wallet-rpc`.

- ASB: Since we don't communicate with `monero-wallet-rpc` anymore, the Monero wallet's will no longer be accessible by connecting to it. If you are using the asb-docker-compose setup, run this command to migrate the wallet files from the volume of the monero-wallet-rpc container to the volume of the asb container:
  ```bash
  # On testnet
  cp /var/lib/docker/volumes/testnet_stagenet_monero-wallet-rpc-data/_data/* /var/lib/docker/volumes/testnet_testnet_asb-data/_data/monero/wallets
  # On mainnet
  cp /var/lib/docker/volumes/mainnet_mainnet_monero-wallet-rpc-data/_data/* /var/lib/docker/volumes/mainnet_mainnet_asb-data/_data/monero/wallets
  ```

- ASB: The `wallet_url` option has been removed and replaced with the optional `daemon_url`, that specifies which Monero node the asb will connect to. If not specified, the asb will connect to a known public Monero node at random.

- ASB: Add a `export-monero-wallet` command which gives the Monero wallet's seed and restore height. Export this seed into a wallet software of your own choosing to manage your Monero funds.
  The seed is a 25 word mnemonic. Example:
  ```bash
  $ asb export-monero-wallet > wallet.txt
  $ cat wallet.txt
  Seed          : novelty deodorant aloof serving fuel vipers awful segments siblings bite exquisite quick snout rising hobby trash amply recipe cinema ritual problems pram getting playful novelty
  Restore height: 3403755
  $
  ```

- Logs are now written to `stderr` (instead of `stdout`). Makers relying on piping the logs need to make sure to include the `stderr` output:

  | Before                     | After                            |
  | -------------------------- | -------------------------------- |
  | `asb logs \| my-script.sh` | `asb logs  2>&1 \| my-script.sh` |
  | `asb logs > output.txt`    | `asb logs > output.txt 2>&1`     |

- GUI: Improved peer discovery: We can now connect to multiple rendezvous points at once. We also cache peers we have previously connected to locally and will attempt to connect to them again in the future, even if they aren't registered with a rendezvous point anymore.

- ASB: We now retry for 6 hours to broadcast the early refund transaction. After that, we give up and Bob will have to wait for the timelock to expire then refund himself. If we detect that Bob has cancelled the swap, we will abort the swap on our side and let Bob refund himself.

## [2.0.3] - 2025-06-12

## [2.0.2] - 2025-06-12

- GUI: Fix issue where auto updater would not display the update
- ASB + GUI + CLI: Increase request_timeout to 7s, min_retries to 10 for Electrum load balancer

## [2.0.0] - 2025-06-12

- GUI: Build Flatpak bundle in release workflow
- docs: add instructions for verifying Tauri signature files
- docs: document new `electrum_rpc_urls` and `use_mempool_space_fee_estimation` options
- docs: Instructions for verifying GUI (Tauri) signature files

## [2.0.0-beta.2] - 2025-06-11

## [2.0.0-beta.1] - 2025-06-11

- BREAKING PROTOCOL CHANGE: Takers/GUIs running `>= 2.0.0` will not be able to initiate new swaps with makers/asbs running `< 2.0.0`. Please upgrade as soon as possible. Already started swaps from older versions are not be affected.
  - Taker and Maker now collaboratively sign a `tx_refund_early` Bitcoin transaction in the negotiation phase which allows the maker to refund the Bitcoin for the taker without having to wait for the 12h cancel timelock to expire.
  - `tx_refund_early` will only be published if the maker has not locked their Monero yet. This allows swaps to be refunded quickly if the maker doesn't have enough funds available or their daemon is not fully synced. The taker can then use the refunded Bitcoin to start a new swap.
- ASB: The maker will take Monero funds needed for ongoing swaps into consideration when making a quote. A warning will be displayed if the Monero funds do not cover all ongoing swaps.
- ASB: Return a zero quote when quoting fails instead of letting the request time out
- GUI + CLI + ASB: We now do load balancing over multiple Electrum servers. This improves the reliability of all our interactions with the Bitcoin network. When transactions are published they are broadcast to all servers in parallel.
- ASB: The `electrum_rpc_url` option has been removed. A new `electrum_rpc_urls` option has been added. Use it to specify a list of Electrum servers to use. If you want you can continue using a single server by providing a single URL. For most makers we recommend:
  - Running your own [electrs](https://github.com/romanz/electrs/) server
  - Optionally providing 2-5 fallback servers. The order of the servers does matter. Electrum servers at the front of the list have priority and will be tried first. You should place your own server at the front of the list.
  - A list of public Electrum servers can be found [here](https://1209k.com/bitcoin-eye/ele.php?chain=btc)

## [1.1.7] - 2025-06-04

- ASB: Fix an issue where the asb would quote a max_swap_amount off by a couple of piconeros

## [1.1.4] - 2025-06-04

## [1.1.3] - 2025-05-31

- The Bitcoin fee estimation is now more accurate. It uses a combination of `estimatesmartfee` from Bitcoin Core and `mempool.get_fee_histogram` from Electrum to ensure our distance from the mempool tip is appropriate. If our Electrum server doesn't support fee estimation, we use the mempool.space API. The mempool space API can be disabled using the `bitcoin.use_mempool_space_fee_estimation` option in the config file. It defaults to `true`.
- ASB: You can use the `--trace` flag to log all messages to the terminal. This is useful for debugging but shouldn't be used in production because it will log a lot of data, especially related to p2p networking and tor bootstrapping. If you want to debug issues in production, read the tracing-logs inside the data directory instead.

## [1.1.2] - 2025-05-24

- Docs: Document `external_bitcoin_address` option for using a specific
  Bitcoin address when redeeming or punishing swaps.
- Removed the JSON-RPC daemon and the `start-daemon` CLI command.
- Increased the max Bitcoin fee to up to 20% of the value of the transaction. This mitigates an issue where the Bitcoin lock transaction would not get confirmed in time on the blockchain.

## [1.1.1] - 2025-05-20

- CLI + GUI + ASB: Retry the Bitcoin wallet sync up to 15 seconds to work around transient errors.

## [1.1.0] - 2025-05-19

- GUI: Discourage swapping with makers running `< 1.1.0-rc.3` because the bdk upgrade introduced a breaking change.
- GUI: Fix an issue where the auto updater would incorrectly throw an error

## [1.1.0-rc.3] - 2025-05-18

- Breaking Change(Makers): Please complete all pending swaps, then upgrade as soon as possible. Takers might not be able to taker your offers until you upgrade your asb instance.
- CLI + ASB + GUI: We upgraded dependencies related to the Bitcoin wallet. When you boot up the new version for the first time, a migration process will be run to convert the old wallet format to the new one. This might take a few minutes. We also fixed a bug where we would generate too many unused addresses in the Bitcoin wallet which would cause the wallet to take longer to start up as time goes on.
- GUI: We display detailed progress about running background tasks (Tor bootstrapping, Bitcoin wallet sync progress, etc.)

## [1.0.0-rc.21] - 2025-05-15

## [1.0.0-rc.20] - 2025-05-14

- GUI: Added introduction flow for first-time users
- CLI + GUI: Update monero-wallet-rpc to v0.18.4.0

## [1.0.0-rc.19] - 2025-04-28

## [1.0.0-rc.18] - 2025-04-28

- GUI: Feedback submitted can be responded to by the core developers. The responses will be displayed under the "Feedback" tab.

## [1.0.0-rc.17] - 2025-04-18

- GUI: The user will now be asked to approve the swap offer again before the Bitcoin lock transaction is published. Makers should take care to only assume a swap has been accepted by the taker if the Bitcoin lock transaction is detected (`Advancing state state=bitcoin lock transaction in mempool ...`). Swaps that have been safely aborted will not be displayed in the GUI anymore.

## [1.0.0-rc.16] - 2025-04-17

- ASB: Quotes are now cached (Time-to-live of 2 minutes) to avoid overloading the maker with requests in times of high demand

## [1.0.0-rc.14] - 2025-04-16

- CI: Update Rust version to 1.80
- GUI: Update social media links

## [1.0.0-rc.13] - 2025-01-24

- Docs: Added a dedicated page for makers.
- Docs: Improved the refund and punish page.
- ASB: Fixed an issue where the ASB would silently fail if the publication of the Monero refund transaction failed.
- GUI: Add a button to open the data directory for troubleshooting purposes.

## [1.0.0-rc.12] - 2025-01-14

- GUI: Fixed a bug where the CLI wasn't passed the correct Monero node.

## [1.0.0-rc.11] - 2024-12-22

- ASB: The `history` command will now display additional information about each swap such as the amounts involved, the current state and the txid of the Bitcoin lock transaction.

## [1.0.0-rc.10] - 2024-12-05

- GUI: Release .deb installer for Debian-based systems
- ASB: The maker will now retry indefinitely to redeem the Bitcoin until the cancel timelock expires. This fixes an issue where the swap would be refunded if the maker failed to publish the redeem transaction on the first try (e.g due to a network error).
- ASB (experimental): We now listen on an onion address by default using an internal Tor client. You do not need to run a Tor daemon on your own anymore. The `tor.control_port` and `tor.socks5_port` properties in the config file have been removed. A new `tor.register_hidden_service` property has been added which when set to `true` will run a hidden service on which connections will be accepted. You can configure the number of introduction points to use by setting the `tor.hidden_service_num_intro_points` (3 - 20) property in the config file. The onion address will be advertised to all rendezvous points without having to be added to `network.external_addresses`. For now, this feature is experimental and may be unstable. We recommend you use it in combination with a clearnet address. This feature is powered by [arti](https://tpo.pages.torproject.net/core/arti/), an implementation of the Tor protocol in Rust by the Tor Project.
- CLI + GUI: We can now dial makers over `/onion3/****` addresses using the integrated Tor client.

## [1.0.0-rc.7] - 2024-11-26

- GUI: Changed terminology from "swap providers" to "makers"
- GUI: For each maker, we now display a unique deterministically generated avatar derived from the maker's public key

## [1.0.0-rc.6] - 2024-11-21

- CLI + GUI: Tor is now bundled with the application. All libp2p connections between peers are routed through Tor, if the `--enable-tor` flag is set. The `--tor-socks5-port` argument has been removed. This feature is powered by [arti](https://tpo.pages.torproject.net/core/arti/), an implementation of the Tor protocol in Rust by the Tor Project.
- CLI + GUI: At startup the wallets and tor client are started in parallel. This will speed up the startup time of the application.

## [1.0.0-rc.5] - 2024-11-19

- GUI: Set new Discord invite link to non-expired one
- GUI: Fix an issues where asbs would not be sorted correctly
- ASB: Change level of logs related to rendezvous registrations to `TRACE`

## [1.0.0-rc.4] - 2024-11-17

- GUI: Fix an issue where the AppImage would render a blank screen on some Linux systems
- ASB: We now log verbose messages to hourly rotating `tracing*.log` which are kept for 24 hours. General logs are written to `swap-all.log`.

## [1.0.0-rc.2] - 2024-11-16

- GUI: ASBs discovered via rendezvous are now prioritized if they are running the latest version
- GUI: Display up to 16 characters of the peer id of ASBs

## [1.0.0-rc.1] - 2024-11-15

## [1.0.0-alpha.3] - 2024-11-14

## [1.0.0-alpha.2] - 2024-11-14

### **GUI**

- Display a progress bar to user while we are downloading the `monero-wallet-rpc`
- Release `.app` builds for Darwin

## [1.0.0-alpha.1] - 2024-11-14

- GUI: Swaps will now be refunded as soon as the cancel timelock expires if the GUI is running but the swap dialog is not open.
- Breaking change: Increased Bitcoin refund window from 12 hours (72 blocks) to 24 hours (144 blocks) on mainnet. This change affects the default transaction configuration and requires both CLI and ASB to be updated to maintain compatibility. Earlier versions will not be able to initiate new swaps with peers running this version.
- Breaking network protocol change: The libp2p version has been upgraded to 0.53 which includes breaking network protocol changes. ASBs and CLIs will not be able to swap if one of them is on the old version.
- ASB: Transfer proofs will be repeatedly sent until they are acknowledged by the other party. This fixes a bug where it'd seem to Bob as if the Alice never locked the Monero. Forcing the swap to be refunded.
- CLI: Encrypted signatures will be repeatedly sent until they are acknowledged by the other party
- ASB: We now retry indefinitely to lock Monero funds until the swap is cancelled. This fixes an issue where we would fail to lock Monero on the first try (e.g., due to the daemon not being fully synced) and would never try again, forcing the swap to be refunded.
- ASB + CLI: You can now use the `logs` command to retrieve logs stored in the past, redacting addresses and id's using `logs --redact`.
- ASB: The `--disable-timestamp` flag has been removed
- ASB: The `history` command can now be used while the asb is running.
- Introduced a cooperative Monero redeem feature for Bob to request from Alice if Bob is punished for not refunding in time. Alice can choose to cooperate but is not obligated to do so. This change is backwards compatible. To attempt recovery, resume a swap in the "Bitcoin punished" state. Success depends on Alice being active and still having a record of the swap. Note that Alice's cooperation is voluntary and recovery is not guaranteed
- CLI: `--change-address` can now be omitted. In that case, any change is refunded to the internal bitcoin wallet.

## [0.13.2] - 2024-07-02

- CLI: Buffer received transfer proofs for later processing if we're currently running a different swap
- CLI: We now display the reason for a failed cancel-refund operation to the user (#683)

## [0.13.1] - 2024-06-10

- Add retry logic to monero-wallet-rpc wallet refresh

## [0.13.0] - 2024-05-29

- Minimum Supported Rust Version (MSRV) bumped to 1.74
- Lowered default Bitcoin confirmation target for Bob to 1 to make sure Bitcoin transactions get confirmed in time
- Added support for starting the CLI (using the `start-daemon` subcommand) as a Daemon that accepts JSON-RPC requests
- Update monero-wallet-rpc version to v0.18.3.1

## [0.12.3] - 2023-09-20

- Swap: If no Monero daemon is manually specified, we will automatically choose one from a list of public daemons by connecting to each and checking their availability.

## [0.12.2] - 2023-08-08

### Changed

- Minimum Supported Rust Version (MSRV) bumped to 1.67
- ASB can now register with multiple rendezvous nodes. The `rendezvous_point` option in `config.toml` can be a string with comma separated addresses, or a toml array of address strings.

## [0.12.1] - 2023-01-09

### Changed

- Swap: merge separate cancel/refund commands into one `cancel-and-refund` command for stuck swaps

## [0.12.0] - 2022-12-31

### Changed

- Update `bdk` library to latest version. This introduces an incompatability with previous versions due to different formats being used to exchange Bitcoin transactions
- Changed ASB to quote on Monero unlocked balance instead of total balance
- Allow `asb` to set a bitcoin address that is controlled by the asb itself to redeem/punish bitcoin to

### Added

- Allow asb config overrides using environment variables. See [1231](https://github.com/comit-network/xmr-btc-swap/pull/1231)

## [0.11.0] - 2022-08-11

### Changed

- Update from Monero v0.17.2.0 to Monero v0.18.0.0
- Change Monero nodes to [Rino tool nodes](https://community.rino.io/nodes.html)
- Always write logs as JSON to files
- Change to UTC time for log messages, due to a bug causing no logging at all to be printed (linux/macos), and an [unsoundness issue](https://docs.rs/tracing-subscriber/latest/tracing_subscriber/fmt/time/struct.LocalTime.html) with local time in [the time crate](https://github.com/time-rs/time/issues/293#issuecomment-748151025)
- Fix potential integer overflow in ASB when calculating maximum Bitcoin amount for Monero balance
- Reduce Monero locking transaction fee amount from 0.000030 to 0.000016 XMR, which is still double the current median fee as reported at [monero.how](https://www.monero.how/monero-transaction-fees)

### Added

- Adjust quote based on Bitcoin balance.
  If the max_buy_btc in the ASB config is higher than the available balance to trade, it will return the max available balance discounting the Monero locking fees. In the case the balance is lower than the min_buy_btc config it will return 0 to the CLI. If the ASB returns a quote of 0 the CLI will not allow you continue with a trade.
- Reduce required confirmations for Bitcoin transactions from 2 to 1
- Both the ASB and CLI now support the [Identify](https://github.com/libp2p/specs/blob/master/identify/README.md) protocol. This makes its version and network (testnet/mainnet) avaliable to others
- Display minimum BTC deposit required to cover the minimum quantity plus fee in the Swap CLI
- Swap CLI will check its monero-wallet-rpc version and remove it if it's older than Fluorine Fermi (0.18)

## [0.10.2] - 2021-12-25

### Changed

- Record monero wallet restore blockheight in state `SwapSetupCompleted` already.
  This solves issues where the CLI went offline after sending the BTC transaction, and the monero wallet restore blockheight being recorded after Alice locked the Monero, resulting in the generated XMR redeem wallet not detecting the transaction and reporting `No unlocked balance in the specified account`.
  This is a breaking database change!
  Swaps that were saved prior to this change may fail to load if they are in state `SwapSetupCompleted` of `BtcLocked`.
  Make sure to finish your swaps before upgrading.

## [0.10.1] - 2021-12-23

### Added

- `monero-recovery` command that can be used to print the monero address, private spend and view key so one can manually recover instances where the `monero-wallet-rpc` does not pick up the Monero funds locked up by the ASB.
  Related issue: <https://github.com/comit-network/xmr-btc-swap/issues/537>
  The command takes the swap-id as parameter.
  The swap has to be in a `BtcRedeemed` state.
  Use `--help` for more details.

## [0.10.0] - 2021-10-15

### Removed

- Support for the old sled database.
  The ASB and CLI only support the new sqlite database.
  If you haven't already, you can migrate your old data using the 0.9.0 release.

### Changed

- The ASB to no longer work as a rendezvous server.
  The ASB can still register with rendezvous server as usual.

### Fixed

- Mitigate CloseNotify bug #797 by retrying getting ScriptStatus if it fail and using a more stable public mainnet electrum server.

## [0.9.0] - 2021-10-07

### Changed

- Timestamping is now enabled by default even when the ASB is not run inside an interactive terminal.
- The `cancel`, `refund` and `punish` subcommands in ASB and CLI are run with the `--force` by default and the `--force` option has been removed.
  The force flag was used to ignore blockheight and protocol state checks.
  Users can still restart a swap with these checks using the `resume` subcommand.
- Changed log level of the "Advancing state", "Establishing Connection through Tor proxy" and "Connection through Tor established" log message from tracing to debug in the CLI.
- ASB and CLI can migrate their data to sqlite to store swaps and related data.
  This makes it easier to build applications on top of xmr-btc-swap by enabling developers to read swap information directly from the database.
  This resolved an issue where users where unable to run concurrent processes, for example, users could not print the swap history if another ASB or CLI process was running.
  The sqlite database filed is named `sqlite` and is found in the data directory.
  You can print the data directory using the `config` subcommand.
  The schema can be found here [here](swap/migrations/20210903050345_create_swaps_table.sql).

#### Database migration guide

##### Delete old data

The simplest way to migrate is to accept the loss of data and delete the old database.

1. Find the location of the old database using the `config` subcommand.
2. Delete the database
3. Run xmr-btc-swap
   xmr-btc swap will create a new sqlite database and use that from now on.

##### Preserve old data

It is possible to migrate critical data from the old db to the sqlite but there are many pitfalls.

1. Run xmr-btc-swap as you would normally
   xmr-btc-swap will try and automatically migrate your existing data to the new database.
   If the existing database contains swaps for very early releases, the migration will fail due to an incompatible schema.
2. Print out the swap history using the `history` subcommand.
3. Print out the swap history stored in the old database by also passing the `--sled` flag.
   eg. `swap-cli --sled history`
4. Compare the old and new history to see if you are happy with migration.
5. If you are unhappy with the new history you can continue to use the old database by passing the `--sled flag`

### Added

- Added a `disable-timestamp` flag to the ASB that disables timestamps from logs.
- A `config` subcommand that prints the current configuration including the data directory location.
  This feature should alleviate difficulties users were having when finding where xmr-btc-swap was storing data.
- Added `export-bitcoin-wallet` subcommand to the CLI and ASB, to print the internal bitcoin wallet descriptor.
  This will allow users to transact and monitor using external wallets.

### Removed

- The `bitcoin-target-block` argument from the `balance` subcommand on the CLI.
  This argument did not affect how the balance was calculated and was pointless.

## [0.8.3] - 2021-09-03

### Fixed

- A bug where the ASB erroneously transitioned into a punishable state upon a bitcoin transaction monitoring error.
  This could lead to a scenario where the ASB was neither able to punish, nor able to refund, so the XMR could stay locked up forever while the CLI refunded the BTC.
- A bug where the CLI erroneously transitioned into a cancel-timelock-expired state upon a bitcoin transaction monitoring error.
  This could lead to a scenario where the CLI is forced to wait for cancel, even though the cancel timelock is not yet expired and the swap could still be redeemed.

## [0.8.2] - 2021-09-01

### Added

- Add the ability to view the swap-cli bitcoin balance and withdraw.
  See issue <https://github.com/comit-network/xmr-btc-swap/issues/694>.

### Fixed

- An issue where the connection between ASB and CLI would get closed prematurely.
  The CLI expects to be connected to the ASB throughout the entire swap and hence reconnects as soon as the connection is closed.
  This resulted in a loop of connections being established but instantly closed again because the ASB deemed the connection to not be necessary.
  See issue <https://github.com/comit-network/xmr-btc-swap/issues/648>.
- An issue where the ASB was unable to use the Monero wallet in case `monero-wallet-rpc` has been restarted.
  In case no wallet is loaded when we try to interact with the `monero-wallet-rpc` daemon, we now load the correct wallet on-demand.
  See issue <https://github.com/comit-network/xmr-btc-swap/issues/652>.
- An issue where swap protocol was getting stuck trying to submit the cancel transaction.
  We were not handling the error when TxCancel submission fails.
  We also configured the electrum client to retry 5 times in order to help with this problem.
  See issues: <https://github.com/comit-network/xmr-btc-swap/issues/709> <https://github.com/comit-network/xmr-btc-swap/issues/688>, <https://github.com/comit-network/xmr-btc-swap/issues/701>.
- An issue where the ASB withdraw one bitcoin UTXO at a time instead of the whole balance.
  See issue <https://github.com/comit-network/xmr-btc-swap/issues/662>.

## [0.8.1] - 2021-08-16

### Fixed

- An occasional error where users couldn't start a swap because of `InsufficientFunds` that were off by exactly 1 satoshi.

## [0.8.0] - 2021-07-09

### Added

- Printing the deposit address to the terminal as a QR code.
  To not break automated scripts or integrations with other software, this behaviour is disabled if `--json` is passed to the application.
- Configuration setting for the websocket URL that the ASB connects to in order to receive price ticker updates.
  Can be configured manually by editing the config.toml file directly.
  It is expected that the server behind the url follows the same protocol as the [Kraken websocket api](https://docs.kraken.com/websockets/).
- Registration and discovery of ASBs using the [libp2p rendezvous protocol](https://github.com/libp2p/specs/blob/master/rendezvous/README.md).
  ASBs can register with a rendezvous node upon startup and, once registered, can be automatically discovered by the CLI using the `list-sellers` command.
  The rendezvous node address (`rendezvous_point`), as well as the ASB's external addresses (`external_addresses`) to be registered, is configured in the `network` section of the ASB config file.
  A rendezvous node is provided at `/dnsaddr/rendezvous.coblox.tech/p2p/12D3KooWQUt9DkNZxEn2R5ymJzWj15MpG6mTW84kyd8vDaRZi46o` for testing purposes.
  Upon discovery using `list-sellers` CLI users are provided with quote and connection information for each ASB discovered through the rendezvous node.
- A mandatory `--change-address` parameter to the CLI's `buy-xmr` command.
  The provided address is used to transfer Bitcoin in case of a refund and in case the user transfers more than the specified amount into the swap.
  For more information see [#513](https://github.com/comit-network/xmr-btc-swap/issues/513).

### Fixed

- An issue where the ASB gives long price guarantees when setting up a swap.
  Now, after sending a spot price the ASB will wait for one minute for the CLI's to trigger the execution setup, and three minutes to see the BTC lock transaction of the CLI in mempool after the swap started.
  If the first timeout is triggered the execution setup will be aborted, if the second timeout is triggered the swap will be safely aborted.
- An issue where the default Monero node connection string would not work, because the public nodes were moved to a different domain.
  The default monerod nodes were updated to use the [melo tool nodes](https://melo.tools/nodes.html).

### Changed

- The commandline interface of the CLI to combine `--seller-addr` and `--seller-peer-id`.
  These two parameters have been merged into a parameter `--seller` that accepts a single [multiaddress](https://docs.libp2p.io/concepts/addressing/).
  The multiaddress must end with a `/p2p` protocol defining the seller's peer ID.
- The `--data-dir` option to `--data-base-dir`.
  Previously, this option determined the final data directory, regardless of the `--testnet` flag.
  With `--data-base-dir`, a subdirectory (either `testnet` or `mainnet`) will be created under the given path.
  This allows using the same command with or without `--testnet`.

### Removed

- The websocket transport from the CLI.
  Websockets were only ever intended to be used for the ASB side to allow websites to retrieve quotes.
  The CLI can use regular TCP connections and having both - TCP and websockets - causes problems and unnecessary overhead.
- The `--seller-addr` parameter from the CLI's `resume` command.
  This information is now loaded from the database.
- The `--receive-address` parameter from the CLI's `resume` command.
  This information is now loaded from the database.

## [0.7.0] - 2021-05-28

### Fixed

- An issue where long-running connections are dead without a connection closure being reported back to the swarm.
  Adding a periodic ping ensures that the connection is kept alive, and a broken connection is reported back resulting in a close event on the swarm.
  This fixes the error of the ASB being unable to send a transfer proof to the CLI.
- An issue where ASB Bitcoin withdrawal can be done to an address on the wrong network.
  A network check was added that compares the wallet's network against the network of the given address when building the transaction.

## [0.6.0] - 2021-05-24

### Added

- Cancel command for the ASB that allows cancelling a specific swap by id.
  Using the cancel command requires the cancel timelock to be expired, but `--force` can be used to circumvent this check.
- Refund command for the ASB that allows refunding a specific swap by id.
  Using the refund command to refund the XMR locked by the ASB requires the CLI to first refund the BTC of the swap.
  If the BTC was not refunded yet the command will print an error accordingly.
  The command has a `--force` flag that allows executing the command without checking for cancel constraints.
- Punish command for the ASB that allows punishing a specific swap by id.
  Includes a `--force` parameter that when set disables the punish timelock check and verifying that the swap is in a cancelled state already.
- Abort command for the ASB that allows safely aborting a specific swap.
  Only swaps in a state prior to locking XMR can be safely aborted.
- Redeem command for the ASB that allows redeeming a specific swap.
  Only swaps where we learned the encrypted signature are redeemable.
  The command checks for expired timelocks to ensure redeeming is safe, but the timelock check can be disable using the `--force` flag.
  By default we wait for finality of the redeem transaction; this can be disabled by setting `--do-not-await-finality`.
- Resume-only mode for the ASB.
  When started with `--resume-only` the ASB does not accept new, incoming swap requests but only finishes swaps that are resumed upon startup.
- A minimum accepted Bitcoin amount for the ASB similar to the maximum amount already present.
  For the CLI the minimum amount is enforced by waiting until at least the minimum is available as max-giveable amount.
- Added a new argument to ASB: `--json` or `-j`. If set, log messages will be printed in JSON format.

### Fixed

- An issue where both the ASB and the CLI point to the same default directory `xmr-btc-swap` for storing data.
  The asb now uses `xmr-btc-swap/asb` and the CLI `xmr-btc-swap/cli` as default directory.
  This is a breaking change.
  If you want to access data created by a previous version you will have to rename the data folder or one of the following:
  1. For the CLI you can use `--data-dir` to point to the old directory.
  2. For the ASB you can change the data-dir in the config file of the ASB.
- The CLI receives proper Error messages if setting up a swap with the ASB fails.
  This is a breaking change because the spot-price protocol response changed.
  Expected errors scenarios that are now reported back to the CLI:
  1. Balance of ASB too low
  2. Buy amount sent by CLI exceeds maximum buy amount accepted by ASB
  3. ASB is running in resume-only mode and does not accept incoming swap requests
- An issue where the monero daemon port used by the `monero-wallet-rpc` could not be specified.
  The CLI parameter `--monero-daemon-host` was changed to `--monero-daemon-address` where host and port have to be specified.
- An issue where an ASB redeem scenario can transition to a cancel and publish scenario that will fail.
  This is a breaking change for the ASB, because it introduces a new state into the database.

### Changed

- The ASB's `--max-buy` and `ask-spread` parameter were removed in favour of entries in the config file.
  The initial setup includes setting these two values now.
- From this version on the CLI and ASB run on **mainnet** by default!
  When running either application with `--testnet` Monero network defaults to `stagenet` and Bitcoin network to `testnet3`.
  This is a breaking change.
  It is recommended to run the applications with `--testnet` first and not just run the application on `mainnet` without experience.

## [0.5.0] - 2021-04-17

### Changed

- The quote protocol returns JSON encoded data instead of CBOR.
  This is a breaking change in the protocol handling, old CLI versions will not be able to process quote requests of ASBs running this version.

### Fixed

- An issue where concurrent swaps with the same peer would cause the ASB to handle network communication incorrectly.
  To fix this, all messages are now tagged with a unique identifier that is agreed upon at the start of the swap.
  This is a breaking change in the network layer and hence old versions are not compatible with this version.
  We advise to also not resume any swaps that have been created with an older version.
  It is recommended to reset / delete the database after upgrading.
- An issue where the CLI would not reconnect to the ASB in case the network connection dropped.
  We now attempt to re-establish the connection using an exponential backoff but will give up eventually after 5 minutes.

### Added

- Websocket support for the ASB.
  The ASB is now capable to listen on both TCP and Websocket connections.
  Default websocket listening port is 9940.
- Tor support as an optional feature.
  If ASB detects that Tor's control port is open, a hidden service is created for
  the network it is listening on (currently 2).
  The Tor control port as well as Tor socks5 proxy port is configurable.

## [0.4.0] - 2021-04-06

### Added

- A changelog file.
- Automatic resume of unfinished swaps for the `asb` upon startup.
  Unfinished swaps from earlier versions will be skipped.
- A configurable spread for the ASB that is applied to the asking price received from the Kraken price ticker.
  The default value is 2% and can be configured using the `--ask-spread` parameter.
  See `./asb --help` for details.

### Changed

- Require the buyer to specify the connection details of the peer they wish to swap with.
  Throughout the public demo phase of this project, the CLI traded with us by default if the peer id and multiaddress of the seller were not specified.
  Having the defaults made it easy for us to give something to the community that can easily be tested, however it is not aligned with our long-term vision of a decentralised network of sellers.
  We have removed these defaults forcing the user to specify the seller they wish to trade with.
- The `resume` command of the `swap` CLI no longer require the `--seller-peer-id` parameter.
  This information is now saved in the database.

### Fixed

- An [issue](https://github.com/comit-network/xmr-btc-swap/issues/353) where the `swap` CLI would fail on systems that were set to a locale different than English.
  A bad readiness check when waiting for `monero-wallet-rpc` to be ready caused the CLI to hang forever, preventing users from perform a swap.

### Security

- Fixed an issue where Alice would not verify if Bob's Bitcoin lock transaction is semantically correct, i.e. pays the agreed upon amount to an output owned by both of them.
  Fixing this required a **breaking change** on the network layer and hence old versions are not compatible with this version.

[unreleased]: https://github.com/eigenwallet/core/compare/3.3.8...HEAD
[3.3.8]: https://github.com/eigenwallet/core/compare/3.3.7...3.3.8
[3.3.7]: https://github.com/eigenwallet/core/compare/3.3.6...3.3.7
[3.3.6]: https://github.com/eigenwallet/core/compare/3.3.5...3.3.6
[3.3.5]: https://github.com/eigenwallet/core/compare/3.3.4...3.3.5
[3.3.4]: https://github.com/eigenwallet/core/compare/3.3.3...3.3.4
[3.3.3]: https://github.com/eigenwallet/core/compare/3.3.2...3.3.3
[3.3.2]: https://github.com/eigenwallet/core/compare/3.3.1...3.3.2
[3.3.1]: https://github.com/eigenwallet/core/compare/3.3.0...3.3.1
[3.3.0]: https://github.com/eigenwallet/core/compare/3.2.11...3.3.0
[3.2.11]: https://github.com/eigenwallet/core/compare/3.2.10...3.2.11
[3.2.10]: https://github.com/eigenwallet/core/compare/3.2.9...3.2.10
[3.2.9]: https://github.com/eigenwallet/core/compare/3.2.8...3.2.9
[3.2.8]: https://github.com/eigenwallet/core/compare/3.2.7...3.2.8
[3.2.7]: https://github.com/eigenwallet/core/compare/3.2.6...3.2.7
[3.2.6]: https://github.com/eigenwallet/core/compare/3.2.5...3.2.6
[3.2.5]: https://github.com/eigenwallet/core/compare/3.2.4...3.2.5
[3.2.4]: https://github.com/eigenwallet/core/compare/3.2.3...3.2.4
[3.2.3]: https://github.com/eigenwallet/core/compare/3.2.2...3.2.3
[3.2.2]: https://github.com/eigenwallet/core/compare/3.2.1...3.2.2
[3.2.1]: https://github.com/eigenwallet/core/compare/3.2.0-rc.4...3.2.1
[3.2.0-rc.4]: https://github.com/eigenwallet/core/compare/3.0.0-rc.3...3.2.0-rc.4
[3.0.0-rc.3]: https://github.com/eigenwallet/core/compare/3.2.0-rc.2...3.0.0-rc.3
[3.2.0-rc.2]: https://github.com/eigenwallet/core/compare/3.2.0-rc.1...3.2.0-rc.2
[3.2.0-rc.1]: https://github.com/eigenwallet/core/compare/3.1.3...3.2.0-rc.1
[3.1.3]: https://github.com/eigenwallet/core/compare/3.1.2...3.1.3
[3.1.2]: https://github.com/eigenwallet/core/compare/3.1.1...3.1.2
[3.1.1]: https://github.com/eigenwallet/core/compare/3.1.0...3.1.1
[3.1.0]: https://github.com/eigenwallet/core/compare/3.0.7...3.1.0
[3.0.7]: https://github.com/eigenwallet/core/compare/3.0.6...3.0.7
[3.0.6]: https://github.com/eigenwallet/core/compare/3.0.5...3.0.6
[3.0.5]: https://github.com/eigenwallet/core/compare/3.0.4...3.0.5
[3.0.4]: https://github.com/eigenwallet/core/compare/3.0.3...3.0.4
[3.0.3]: https://github.com/eigenwallet/core/compare/3.0.2...3.0.3
[3.0.2]: https://github.com/eigenwallet/core/compare/3.0.1...3.0.2
[3.0.1]: https://github.com/eigenwallet/core/compare/3.0.0-beta.16...3.0.1
[3.0.0-beta.16]: https://github.com/eigenwallet/core/compare/3.0.0-beta.15...3.0.0-beta.16
[3.0.0-beta.15]: https://github.com/eigenwallet/core/compare/3.0.0-beta.14...3.0.0-beta.15
[3.0.0-beta.14]: https://github.com/eigenwallet/core/compare/3.0.0-beta.13...3.0.0-beta.14
[3.0.0-beta.13]: https://github.com/eigenwallet/core/compare/3.0.0-beta.12...3.0.0-beta.13
[3.0.0-beta.12]: https://github.com/eigenwallet/core/compare/3.0.0-beta.12...3.0.0-beta.12
[3.0.0-beta.12]: https://github.com/eigenwallet/core/compare/3.0.0-beta.11...3.0.0-beta.12
[3.0.0-beta.11]: https://github.com/eigenwallet/core/compare/3.0.0-beta.10...3.0.0-beta.11
[3.0.0-beta.10]: https://github.com/eigenwallet/core/compare/3.0.0-beta.9...3.0.0-beta.10
[3.0.0-beta.9]: https://github.com/eigenwallet/core/compare/3.0.0-beta.8...3.0.0-beta.9
[3.0.0-beta.8]: https://github.com/eigenwallet/core/compare/3.0.0-beta.7...3.0.0-beta.8
[3.0.0-beta.7]: https://github.com/eigenwallet/core/compare/3.0.0-beta.7...3.0.0-beta.7
[3.0.0-beta.7]: https://github.com/eigenwallet/core/compare/3.0.0-beta.6...3.0.0-beta.7
[3.0.0-beta.6]: https://github.com/eigenwallet/core/compare/3.0.0-beta.5...3.0.0-beta.6
[3.0.0-beta.5]: https://github.com/eigenwallet/core/compare/3.0.0-beta.4...3.0.0-beta.5
[3.0.0-beta.4]: https://github.com/eigenwallet/core/compare/3.0.0-beta.3...3.0.0-beta.4
[3.0.0-beta.3]: https://github.com/eigenwallet/core/compare/3.0.0-beta.2...3.0.0-beta.3
[3.0.0-beta.2]: https://github.com/eigenwallet/core/compare/3.0.0-beta...3.0.0-beta.2
[3.0.0-beta]: https://github.com/eigenwallet/core/compare/2.5.6...3.0.0-beta
[2.5.6]: https://github.com/eigenwallet/core/compare/2.4.5...2.5.6
[2.4.5]: https://github.com/eigenwallet/core/compare/2.4.3...2.4.5
[2.4.3]: https://github.com/eigenwallet/core/compare/2.0.3...2.4.3
[2.0.3]: https://github.com/UnstoppableSwap/core/compare/2.0.2...2.0.3
[2.0.2]: https://github.com/UnstoppableSwap/core/compare/2.0.0...2.0.2
[2.0.0]: https://github.com/UnstoppableSwap/core/compare/2.0.0-beta.2...2.0.0
[2.0.0-beta.2]: https://github.com/UnstoppableSwap/core/compare/2.0.0-beta.1...2.0.0-beta.2
[2.0.0-beta.1]: https://github.com/UnstoppableSwap/core/compare/1.1.7...2.0.0-beta.1
[1.1.7]: https://github.com/UnstoppableSwap/core/compare/1.1.4...1.1.7
[1.1.4]: https://github.com/UnstoppableSwap/core/compare/1.1.3...1.1.4
[1.1.3]: https://github.com/UnstoppableSwap/core/compare/1.1.2...1.1.3
[1.1.2]: https://github.com/UnstoppableSwap/core/compare/1.1.1...1.1.2
[1.1.1]: https://github.com/UnstoppableSwap/core/compare/1.1.0...1.1.1
[1.1.0]: https://github.com/UnstoppableSwap/core/compare/1.1.0-rc.3...1.1.0
[1.1.0-rc.3]: https://github.com/UnstoppableSwap/core/compare/1.1.0-rc.2...1.1.0-rc.3
[1.1.0-rc.2]: https://github.com/UnstoppableSwap/core/compare/1.1.0-rc.1...1.1.0-rc.2
[1.1.0-rc.1]: https://github.com/UnstoppableSwap/core/compare/1.0.0-rc.21...1.1.0-rc.1
[1.0.0-rc.21]: https://github.com/UnstoppableSwap/core/compare/1.0.0-rc.20...1.0.0-rc.21
[1.0.0-rc.20]: https://github.com/UnstoppableSwap/core/compare/1.0.0-rc.19...1.0.0-rc.20
[1.0.0-rc.19]: https://github.com/UnstoppableSwap/core/compare/1.0.0-rc.18...1.0.0-rc.19
[1.0.0-rc.18]: https://github.com/UnstoppableSwap/core/compare/1.0.0-rc.17...1.0.0-rc.18
[1.0.0-rc.17]: https://github.com/UnstoppableSwap/core/compare/1.0.0-rc.16...1.0.0-rc.17
[1.0.0-rc.16]: https://github.com/UnstoppableSwap/core/compare/1.0.0-rc.14...1.0.0-rc.16
[1.0.0-rc.14]: https://github.com/UnstoppableSwap/core/compare/1.0.0-rc.13...1.0.0-rc.14
[1.0.0-rc.13]: https://github.com/UnstoppableSwap/core/compare/1.0.0-rc.12...1.0.0-rc.13
[1.0.0-rc.12]: https://github.com/UnstoppableSwap/core/compare/1.0.0-rc.11...1.0.0-rc.12
[1.0.0-rc.11]: https://github.com/UnstoppableSwap/core/compare/1.0.0-rc.10...1.0.0-rc.11
[1.0.0-rc.10]: https://github.com/UnstoppableSwap/core/compare/1.0.0-rc.8...1.0.0-rc.10
[1.0.0-rc.8]: https://github.com/UnstoppableSwap/core/compare/1.0.0-rc.7...1.0.0-rc.8
[1.0.0-rc.7]: https://github.com/UnstoppableSwap/core/compare/1.0.0-rc.6...1.0.0-rc.7
[1.0.0-rc.6]: https://github.com/UnstoppableSwap/core/compare/1.0.0-rc.5...1.0.0-rc.6
[1.0.0-rc.5]: https://github.com/UnstoppableSwap/core/compare/1.0.0-rc.4...1.0.0-rc.5
[1.0.0-rc.4]: https://github.com/UnstoppableSwap/core/compare/1.0.0-rc.2...1.0.0-rc.4
[1.0.0-rc.2]: https://github.com/UnstoppableSwap/core/compare/1.0.0-rc.1...1.0.0-rc.2
[1.0.0-rc.1]: https://github.com/UnstoppableSwap/core/compare/1.0.0-alpha.3...1.0.0-rc.1
[1.0.0-alpha.3]: https://github.com/UnstoppableSwap/core/compare/1.0.0-alpha.2...1.0.0-alpha.3
[1.0.0-alpha.2]: https://github.com/UnstoppableSwap/core/compare/1.0.0-alpha.1...1.0.0-alpha.2
[1.0.0-alpha.1]: https://github.com/UnstoppableSwap/core/compare/0.13.2...1.0.0-alpha.1
[0.13.2]: https://github.com/comit-network/xmr-btc-swap/compare/0.13.1...0.13.2
[0.13.1]: https://github.com/comit-network/xmr-btc-swap/compare/0.13.0...0.13.1
[0.13.0]: https://github.com/comit-network/xmr-btc-swap/compare/0.12.3...0.13.0
[0.12.3]: https://github.com/comit-network/xmr-btc-swap/compare/0.12.2...0.12.3
[0.12.2]: https://github.com/comit-network/xmr-btc-swap/compare/0.12.1...0.12.2
[0.12.1]: https://github.com/comit-network/xmr-btc-swap/compare/0.12.0...0.12.1
[0.12.0]: https://github.com/comit-network/xmr-btc-swap/compare/0.11.0...0.12.0
[0.11.0]: https://github.com/comit-network/xmr-btc-swap/compare/0.10.2...0.11.0
[0.10.2]: https://github.com/comit-network/xmr-btc-swap/compare/0.10.1...0.10.2
[0.10.1]: https://github.com/comit-network/xmr-btc-swap/compare/0.10.0...0.10.1
[0.10.0]: https://github.com/comit-network/xmr-btc-swap/compare/0.9.0...0.10.0
[0.9.0]: https://github.com/comit-network/xmr-btc-swap/compare/0.8.3...0.9.0
[0.8.3]: https://github.com/comit-network/xmr-btc-swap/compare/0.8.2...0.8.3
[0.8.2]: https://github.com/comit-network/xmr-btc-swap/compare/0.8.1...0.8.2
[0.8.1]: https://github.com/comit-network/xmr-btc-swap/compare/0.8.0...0.8.1
[0.8.0]: https://github.com/comit-network/xmr-btc-swap/compare/0.7.0...0.8.0
[0.7.0]: https://github.com/comit-network/xmr-btc-swap/compare/0.6.0...0.7.0
[0.6.0]: https://github.com/comit-network/xmr-btc-swap/compare/0.5.0...0.6.0
[0.5.0]: https://github.com/comit-network/xmr-btc-swap/compare/0.4.0...0.5.0
[0.4.0]: https://github.com/comit-network/xmr-btc-swap/compare/v0.3...0.4.0<|MERGE_RESOLUTION|>--- conflicted
+++ resolved
@@ -7,7 +7,6 @@
 
 ## [Unreleased]
 
-<<<<<<< HEAD
 - GUI: Display detailed information about which peers we are connected to.
 - GUI: Change the unique avatars of makers to be distinctly different from each other to allow for recognizability.
 - GUI + SWAP + ASB: Massivly improved the reliability of all parts of the P2P networking stack.
@@ -15,9 +14,8 @@
 - CLI: Removed the `list-sellers` and `buy-xmr` CLI commands. They were cumbersome to use and confusing. They will be re-added once the CLI is more flexible to allow for interactivity.
 
 ## [3.3.4] - 2025-11-14
-=======
+
 ## [3.3.8] - 2025-11-30
->>>>>>> a54b7618
 
 - ASB + CONTROLLER: Add the `peer-id` command to the controller shell which can be used to obtain the Peer ID of your ASB instance.
 - GUI: Fix an issue where the Monero wallet could become unresponsive
