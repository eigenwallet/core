--- conflicted
+++ resolved
@@ -407,48 +407,6 @@
       - name: Run test ${{ matrix.test_name }}
         run: cargo test --package ${{ matrix.package }} --test ${{ matrix.test_name }} -- --nocapture
 
-<<<<<<< HEAD
-  rpc_tests:
-    runs-on: self-hosted
-    steps:
-      - name: Checkout sources
-        uses: actions/checkout@v4.1.7
-        with:
-          submodules: recursive
-        
-      - name: Set up environment variables
-        uses: ./.github/actions/set-monero-env
-
-      - uses: actionhippie/swap-space@v1
-        with:
-          size: 15G
-
-      - uses: Swatinem/rust-cache@v2.7.3
-
-      - name: Configure apt for retries
-        run: ${{ env.APT_SET_CONF_COMMAND }}
-
-      - name: Install dependencies (self-hosted)
-        run: |
-          sudo apt update
-          sudo apt install -y ${{ env.DEPS_TAURI_LINUX }} ${{ env.DEPS_MONERO_LINUX }}
-
-      - name: Clone submodules
-        run: git submodule update --init --recursive
-
-      - name: Setup ccache
-        run: ${{ env.CCACHE_SETTINGS_COMMAND }}
-
-      - name: Build Monero (C++)
-        working-directory: monero-sys/monero
-        run: make -j4 release
-        shell: bash
-
-      - name: Run RPC server tests
-        run: cargo test --package swap --test rpc -- --nocapture
-=======
->>>>>>> 7f727796
-
   check_stable:
     runs-on: self-hosted
     steps:
