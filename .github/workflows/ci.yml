name: CI

on:
  pull_request: # Need to run on pull-requests, otherwise PRs from forks don't run
  push:
    branches:
      - "master" # Always build head of master for the badge in the README

concurrency:
  group: ${{ github.workflow }}-${{ github.ref }}
  cancel-in-progress: true

jobs:
  static_analysis:
    runs-on: ubuntu-latest-m
    if: github.event_name == 'push' || !github.event.pull_request.draft
    steps:
      - name: Checkout sources
        uses: actions/checkout@v4.1.7
        with:
          submodules: recursive

      - name: Set up environment variables
        uses: ./.github/actions/set-monero-env

      - uses: actionhippie/swap-space@v1
        with:
          size: 15G

      - name: Restore Rust/Cargo cache from S3
        uses: whywaita/actions-cache-s3@v2
        with:
          path: |
            ~/.rustup
            ~/.cargo/registry
            ~/.cargo/git
            target
          key: ${{ runner.os }}-rust-${{ hashFiles('**/Cargo.lock') }}
          aws-s3-bucket: ${{ secrets.S3_BUCKET_NAME }}
          aws-region: eu-central-1
          aws-endpoint: ${{ secrets.S3_ENDPOINT_URL }}
          aws-s3-force-path-style: true
          aws-access-key-id: ${{ secrets.S3_ACCESS_KEY_ID }}
          aws-secret-access-key: ${{ secrets.S3_SECRET_ACCESS_KEY }}

      - uses: actions/checkout@v4
        with:
          submodules: recursive

      - name: Set up environment variables
        uses: ./.github/actions/set-monero-env

      - name: Setup build environment (cli tools, dependencies)
        uses: ./.github/actions/setup-build-environment
        with:
          platform: ${{ matrix.platform }}
          rust-targets: ${{ matrix.platform == 'macos-latest' && 'aarch64-apple-darwin,x86_64-apple-darwin' || '' }}
          install-windows-deps: ${{ startsWith(matrix.platform, 'windows') && 'true' || 'false' }}

      - name: Run clippy with default features
        run: cargo clippy --workspace --all-targets -- -D warnings

      - name: Run clippy with all features enabled
        run: cargo clippy --workspace --all-targets --all-features -- -D warnings

      - name: Save Rust/Cargo cache to S3
        if: ${{ always() }}
        uses: whywaita/actions-cache-s3@v2
        with:
          path: |
            ~/.rustup
            ~/.cargo/registry
            ~/.cargo/git
            target
          key: ${{ runner.os }}-rust-${{ hashFiles('**/Cargo.lock') }}
          aws-s3-bucket: ${{ secrets.S3_BUCKET_NAME }}
          aws-region: eu-central-1
          aws-endpoint: ${{ secrets.S3_ENDPOINT_URL }}
          aws-s3-force-path-style: true
          aws-access-key-id: ${{ secrets.S3_ACCESS_KEY_ID }}
          aws-secret-access-key: ${{ secrets.S3_SECRET_ACCESS_KEY }}

  bdk_test:
    runs-on: ubuntu-latest-m
    if: github.event_name == 'push' || !github.event.pull_request.draft
    steps:
      - uses: actions/checkout@v4
        with:
          submodules: recursive

      - name: Set up environment variables
        uses: ./.github/actions/set-monero-env

      - name: Setup build environment (cli tools, dependencies)
        uses: ./.github/actions/setup-build-environment
        with:
          platform: ${{ matrix.platform }}
          rust-targets: ${{ matrix.platform == 'macos-latest' && 'aarch64-apple-darwin,x86_64-apple-darwin' || '' }}
          install-windows-deps: ${{ startsWith(matrix.platform, 'windows') && 'true' || 'false' }}

      - name: Build swap
        run: cargo build --bin swap

      - name: Run BDK regression script
        run: ./swap/tests/bdk.sh

<<<<<<< HEAD
  sqlx_test:
    runs-on: ubuntu-latest-m
    if: github.event_name == 'push' || !github.event.pull_request.draft
    steps:
      - uses: actions/checkout@v4
        with:
          submodules: recursive

      - name: Set up environment variables
        uses: ./.github/actions/set-monero-env

      - name: Setup build environment (cli tools, dependencies)
        uses: ./.github/actions/setup-build-environment
        with:
          platform: ${{ matrix.platform }}
          rust-targets: ${{ matrix.platform == 'macos-latest' && 'aarch64-apple-darwin,x86_64-apple-darwin' || '' }}
          install-windows-deps: ${{ startsWith(matrix.platform, 'windows') && 'true' || 'false' }}

      - name: Install sqlx-cli
        run: cargo install --locked --version 0.6.3 sqlx-cli

      - name: Run sqlite_dev_setup.sh script
        run: |
          cd swap
          ./sqlite_dev_setup.sh

=======
>>>>>>> d49d2d2b
  build:
    strategy:
      fail-fast: false
      matrix:
        include:
          - target: x86_64-unknown-linux-gnu
            os: ubuntu-latest-m
          # Temporarily disabled armv7 Linux builds
          # - target: armv7-unknown-linux-gnueabihf
          #   os: ubuntu-latest-m
          - target: x86_64-apple-darwin
            os: macos-13
          - target: aarch64-apple-darwin
            os: macos-latest
          # Temporarily disabled Windows builds
          # - target: x86_64-pc-windows-msvc
          #   os: windows-latest-l
    runs-on: ${{ matrix.os }}
    if: github.event_name == 'push' || !github.event.pull_request.draft
    steps:
      - name: Checkout sources
        uses: actions/checkout@v4.1.7
        with:
          submodules: recursive

      - name: Set up environment variables
        uses: ./.github/actions/set-monero-env

      - uses: actionhippie/swap-space@v1
        if: matrix.os == 'ubuntu-latest-m'
        with:
          size: 15G

      - name: Restore Rust/Cargo cache from S3
        uses: whywaita/actions-cache-s3@v2
        with:
          path: |
            ~/.rustup
            ~/.cargo/registry
            ~/.cargo/git
            target
          key: ${{ runner.os }}-${{ matrix.target }}-rust-${{ hashFiles('**/Cargo.lock') }}
          aws-s3-bucket: ${{ secrets.S3_BUCKET_NAME }}
          aws-region: eu-central-1
          aws-endpoint: ${{ secrets.S3_ENDPOINT_URL }}
          aws-s3-force-path-style: true
          aws-access-key-id: ${{ secrets.S3_ACCESS_KEY_ID }}
          aws-secret-access-key: ${{ secrets.S3_SECRET_ACCESS_KEY }}

      - name: Install Rust toolchain (no internal cache)
        uses: actions-rust-lang/setup-rust-toolchain@v1
        with:
          rustflags: ""
          cache-directories: ""

      - name: Configure apt for retries
        if: matrix.os == 'ubuntu-latest-m'
        run: ${{ env.APT_SET_CONF_COMMAND }}

      - name: Install dependencies (ubuntu-latest-m)
        if: matrix.os == 'ubuntu-latest-m' # This must match the platform value defined above.
        run: |
          sudo apt update
          sudo apt install -y ${{ env.DEPS_TAURI_LINUX }} ${{ env.DEPS_MONERO_LINUX }} git

      - name: Clone submodules
        run: git submodule update --init --recursive

      - name: Install Monero build dependencies (macOS)
        if: startsWith(matrix.os, 'macos-')
        run: |
          brew update
          brew install ${{ env.DEPS_MONERO_MACOS }}
          brew reinstall --build-from-source unbound expat
          brew install protobuf@21

      - name: Install Monero build dependencies (Windows)
        if: matrix.os == 'windows-latest-l'
        uses: msys2/setup-msys2@v2
        with:
          update: true
          install: ${{ env.DEPS_MONERO_WINDOWS_MSYS2 }}

      - name: Build binary
        if: matrix.target != 'armv7-unknown-linux-gnueabihf'
        run: cargo build -p swap --target ${{ matrix.target }}

      - name: Install cross (armv7)
        if: matrix.target == 'armv7-unknown-linux-gnueabihf'
        run: cargo install cross --locked

      - name: Build binary (armv7)
        if: matrix.target == 'armv7-unknown-linux-gnueabihf'
        run: cross build -p swap --target ${{ matrix.target }}

      - name: Upload swap binary
        uses: actions/upload-artifact@v4
        with:
          name: swap-${{ matrix.target }}
          path: target/${{ matrix.target }}/debug/swap

      - name: Upload asb binary
        uses: actions/upload-artifact@v4
        with:
          name: asb-${{ matrix.target }}
          path: target/${{ matrix.target }}/debug/asb

      - name: Save Rust/Cargo cache to S3
        if: ${{ always() }}
        uses: whywaita/actions-cache-s3@v2
        with:
          path: |
            ~/.rustup
            ~/.cargo/registry
            ~/.cargo/git
            target
          key: ${{ runner.os }}-${{ matrix.target }}-rust-${{ hashFiles('**/Cargo.lock') }}
          aws-s3-bucket: ${{ secrets.S3_BUCKET_NAME }}
          aws-region: eu-central-1
          aws-endpoint: ${{ secrets.S3_ENDPOINT_URL }}
          aws-s3-force-path-style: true
          aws-access-key-id: ${{ secrets.S3_ACCESS_KEY_ID }}
          aws-secret-access-key: ${{ secrets.S3_SECRET_ACCESS_KEY }}

  test:
    strategy:
      fail-fast: false
      matrix:
        os: [ubuntu-latest-m, macos-latest]
    runs-on: ${{ matrix.os }}
    if: github.event_name == 'push' || !github.event.pull_request.draft
    steps:
      - name: (Free disk space on Ubuntu)
        if: matrix.os == 'ubuntu-latest-m'
        uses: jlumbroso/free-disk-space@54081f138730dfa15788a46383842cd2f914a1be
        with:
          # removing all of these takes ~10 mins, so just do as needed
          android: true
          dotnet: true
          haskell: true
          docker-images: false
          large-packages: false
          swap-storage: false
          tool-cache: false

      - name: Checkout sources
        uses: actions/checkout@v4.1.7
        with:
          submodules: recursive

      - name: Set up environment variables
        uses: ./.github/actions/set-monero-env

      - uses: actionhippie/swap-space@v1
        if: matrix.os == 'ubuntu-latest-m'
        with:
          size: 15G

      - name: Restore Rust/Cargo cache from S3
        uses: whywaita/actions-cache-s3@v2
        with:
          path: |
            ~/.rustup
            ~/.cargo/registry
            ~/.cargo/git
            target
          key: ${{ runner.os }}-rust-${{ hashFiles('**/Cargo.lock') }}
          aws-s3-bucket: ${{ secrets.S3_BUCKET_NAME }}
          aws-region: eu-central-1
          aws-endpoint: ${{ secrets.S3_ENDPOINT_URL }}
          aws-s3-force-path-style: true
          aws-access-key-id: ${{ secrets.S3_ACCESS_KEY_ID }}
          aws-secret-access-key: ${{ secrets.S3_SECRET_ACCESS_KEY }}

      - name: Install Rust toolchain (no internal cache)
        uses: actions-rust-lang/setup-rust-toolchain@v1
        with:
          rustflags: ""
          cache-directories: ""

      - name: Configure apt for retries
        if: matrix.os == 'ubuntu-latest-m'
        run: ${{ env.APT_SET_CONF_COMMAND }}

      - name: Install dependencies (ubuntu-latest-m)
        if: matrix.os == 'ubuntu-latest-m'
        run: |
          sudo apt update
          sudo apt install -y ${{ env.DEPS_TAURI_LINUX }} ${{ env.DEPS_MONERO_LINUX }}

      - name: Install Monero build dependencies (macOS)
        if: matrix.os == 'macos-latest'
        run: |
          brew update
          brew install ${{ env.DEPS_MONERO_MACOS }}
          brew reinstall --build-from-source unbound expat
          brew install protobuf@21

      - name: Clone submodules
        run: git submodule update --init --recursive

      - name: Build tests
        run: cargo build --tests --workspace --all-features

      - name: Run monero-harness tests
        if: matrix.os == 'ubuntu-latest-m'
        run: cargo test --package monero-harness --all-features

      - name: Run library tests for swap
        run: cargo test --package swap --lib

      - name: Save Rust/Cargo cache to S3
        if: ${{ always() }}
        uses: whywaita/actions-cache-s3@v2
        with:
          path: |
            ~/.rustup
            ~/.cargo/registry
            ~/.cargo/git
            target
          key: ${{ runner.os }}-rust-${{ hashFiles('**/Cargo.lock') }}
          aws-s3-bucket: ${{ secrets.S3_BUCKET_NAME }}
          aws-region: eu-central-1
          aws-endpoint: ${{ secrets.S3_ENDPOINT_URL }}
          aws-s3-force-path-style: true
          aws-access-key-id: ${{ secrets.S3_ACCESS_KEY_ID }}
          aws-secret-access-key: ${{ secrets.S3_SECRET_ACCESS_KEY }}

  docker_tests:
    strategy:
      fail-fast: false
      matrix:
        include:
          - package: swap
            test_name: happy_path
          - package: swap
            test_name: happy_path_restart_bob_after_xmr_locked
          - package: swap
            test_name: happy_path_restart_bob_before_xmr_locked
          - package: swap
            test_name: happy_path_restart_alice_after_xmr_locked
          - package: swap
            test_name: alice_and_bob_refund_using_cancel_and_refund_command
          - package: swap
            test_name: alice_and_bob_refund_using_cancel_then_refund_command
          - package: swap
            test_name: alice_and_bob_refund_using_cancel_and_refund_command_timelock_not_expired
          - package: swap
            test_name: alice_manually_punishes_after_bob_dead_and_bob_cancels
          - package: swap
            test_name: punish
          - package: swap
            test_name: alice_punishes_after_restart_bob_dead
          - package: swap
            test_name: alice_manually_punishes_after_bob_dead
          - package: swap
            test_name: alice_refunds_after_restart_bob_refunded
          - package: swap
            test_name: ensure_same_swap_id
          - package: swap
            test_name: concurrent_bobs_before_xmr_lock_proof_sent
          - package: swap
            test_name: concurrent_bobs_after_xmr_lock_proof_sent
          - package: swap
            test_name: alice_manually_redeems_after_enc_sig_learned
          - package: swap
            test_name: happy_path_bob_offline_while_alice_redeems_btc
          - package: swap
            test_name: alice_empty_balance_after_started_btc_early_refund
          - package: swap
            test_name: alice_broken_wallet_rpc_after_started_btc_early_refund
          - package: monero-sys
            test_name: harness_test
    runs-on: ubuntu-latest-m
    if: github.event_name == 'push' || !github.event.pull_request.draft
    steps:
      - name: Checkout sources
        uses: actions/checkout@v4.1.7
        with:
          submodules: recursive

      - name: Set up environment variables
        uses: ./.github/actions/set-monero-env

      - uses: actionhippie/swap-space@v1
        with:
          size: 15G

      - name: Configure apt for retries
        run: ${{ env.APT_SET_CONF_COMMAND }}

      - name: Install dependencies (ubuntu-latest-m)
        run: |
          sudo apt update
          sudo apt install -y ${{ env.DEPS_TAURI_LINUX }} ${{ env.DEPS_MONERO_LINUX }}

      - name: Clone submodules
        run: git submodule update --init --recursive

      - name: Run test ${{ matrix.test_name }}
        run: cargo test --package ${{ matrix.package }} --test ${{ matrix.test_name }} -- --nocapture

  check_stable:
    runs-on: ubuntu-latest-m
    if: github.event_name == 'push' || !github.event.pull_request.draft
    steps:
      - name: Checkout sources
        uses: actions/checkout@v4.1.7
        with:
          submodules: recursive

      - name: Set up environment variables
        uses: ./.github/actions/set-monero-env

      - uses: actionhippie/swap-space@v1
        with:
          size: 15G

      - name: Restore Rust/Cargo cache from S3
        uses: whywaita/actions-cache-s3@v2
        with:
          path: |
            ~/.rustup
            ~/.cargo/registry
            ~/.cargo/git
            target
          key: ${{ runner.os }}-rust-${{ hashFiles('**/Cargo.lock') }}
          aws-s3-bucket: ${{ secrets.S3_BUCKET_NAME }}
          aws-region: eu-central-1
          aws-endpoint: ${{ secrets.S3_ENDPOINT_URL }}
          aws-s3-force-path-style: true
          aws-access-key-id: ${{ secrets.S3_ACCESS_KEY_ID }}
          aws-secret-access-key: ${{ secrets.S3_SECRET_ACCESS_KEY }}

      - name: Install Rust toolchain (no internal cache)
        uses: actions-rust-lang/setup-rust-toolchain@v1
        with:
          rustflags: ""
          cache-directories: ""

      - name: Configure apt for retries
        run: ${{ env.APT_SET_CONF_COMMAND }}

      - name: Install dependencies (ubuntu-latest-m)
        run: |
          sudo apt update
          sudo apt install -y ${{ env.DEPS_TAURI_LINUX }} ${{ env.DEPS_MONERO_LINUX }}

      - name: Clone submodules
        run: git submodule update --init --recursive

      - name: Run cargo check on stable rust
        run: cargo check --all-targets

      - name: Save Rust/Cargo cache to S3
        if: ${{ always() }}
        uses: whywaita/actions-cache-s3@v2
        with:
          path: |
            ~/.rustup
            ~/.cargo/registry
            ~/.cargo/git
            target
          key: ${{ runner.os }}-rust-${{ hashFiles('**/Cargo.lock') }}
          aws-s3-bucket: ${{ secrets.S3_BUCKET_NAME }}
          aws-region: eu-central-1
          aws-endpoint: ${{ secrets.S3_ENDPOINT_URL }}
          aws-s3-force-path-style: true
          aws-access-key-id: ${{ secrets.S3_ACCESS_KEY_ID }}
          aws-secret-access-key: ${{ secrets.S3_SECRET_ACCESS_KEY }}<|MERGE_RESOLUTION|>--- conflicted
+++ resolved
@@ -103,8 +103,6 @@
 
       - name: Run BDK regression script
         run: ./swap/tests/bdk.sh
-
-<<<<<<< HEAD
   sqlx_test:
     runs-on: ubuntu-latest-m
     if: github.event_name == 'push' || !github.event.pull_request.draft
@@ -130,9 +128,6 @@
         run: |
           cd swap
           ./sqlite_dev_setup.sh
-
-=======
->>>>>>> d49d2d2b
   build:
     strategy:
       fail-fast: false
