name: CI

on:
  pull_request: # Need to run on pull-requests, otherwise PRs from forks don't run
  push:
    branches:
      - "master" # Always build head of master for the badge in the README

concurrency:
  group: ${{ github.workflow }}-${{ github.ref }}
  cancel-in-progress: true

jobs:
  static_analysis:
    runs-on: ubuntu-22.04
    if: github.event_name == 'push' || !github.event.pull_request.draft
    steps:
<<<<<<< HEAD
      - name: Checkout sources
        uses: actions/checkout@v4.1.7
        with:
          submodules: recursive

      - name: Set up environment variables
        uses: ./.github/actions/set-monero-env

      - uses: actionhippie/swap-space@v1
        with:
          size: 15G

      - name: Restore Rust/Cargo cache from S3
        uses: whywaita/actions-cache-s3@v2
        with:
          path: |
            ~/.rustup
            ~/.cargo/registry
            ~/.cargo/git
            target
          key: ${{ runner.os }}-rust-${{ hashFiles('**/Cargo.lock') }}
          aws-s3-bucket: ${{ secrets.S3_BUCKET_NAME }}
          aws-region: eu-central-1
          aws-endpoint: ${{ secrets.S3_ENDPOINT_URL }}
          aws-s3-force-path-style: true
          aws-access-key-id: ${{ secrets.S3_ACCESS_KEY_ID }}
          aws-secret-access-key: ${{ secrets.S3_SECRET_ACCESS_KEY }}

      - name: Install Rust toolchain (no internal cache)
        uses: actions-rust-lang/setup-rust-toolchain@v1
        with:
          components: clippy,rustfmt
          rustflags: ""
          cache-directories: ""

      - name: Configure apt for retries
        run: ${{ env.APT_SET_CONF_COMMAND }}

      - name: Install dependencies (ubuntu-latest-m)
        run: |
          sudo apt update
          sudo apt install -y ${{ env.DEPS_TAURI_LINUX }} ${{ env.DEPS_MONERO_LINUX }} git

      - name: Clone submodules
        run: git submodule update --init --recursive
=======
      - uses: actions/checkout@v4
>>>>>>> 3d85d156

      - name: Setup build environment (cli tools, dependencies)
        uses: ./.github/actions/setup-build-environment
        with:
          host: ubuntu-22.04

      - name: Run clippy with default features
        run: cargo clippy --workspace --all-targets -- -D warnings

      - name: Run clippy with all features enabled
        run: cargo clippy --workspace --all-targets --all-features -- -D warnings

<<<<<<< HEAD
      - name: Save Rust/Cargo cache to S3
        if: ${{ always() }}
        uses: whywaita/actions-cache-s3@v2
        with:
          path: |
            ~/.rustup
            ~/.cargo/registry
            ~/.cargo/git
            target
          key: ${{ runner.os }}-rust-${{ hashFiles('**/Cargo.lock') }}
          aws-s3-bucket: ${{ secrets.S3_BUCKET_NAME }}
          aws-region: eu-central-1
          aws-endpoint: ${{ secrets.S3_ENDPOINT_URL }}
          aws-s3-force-path-style: true
          aws-access-key-id: ${{ secrets.S3_ACCESS_KEY_ID }}
          aws-secret-access-key: ${{ secrets.S3_SECRET_ACCESS_KEY }}
=======
  sqlx_test:
    runs-on: ubuntu-22.04
    if: github.event_name == 'push' || !github.event.pull_request.draft
    steps:
      - uses: actions/checkout@v4
      - name: Setup build environment (cli tools, dependencies)
        uses: ./.github/actions/setup-build-environment
        with:
          host: ubuntu-22.04

      - name: Run sqlx cache setup script
        run: |
          just generate-sqlx-cache
>>>>>>> 3d85d156

  build:
    strategy:
      fail-fast: false
      matrix:
        include:
          - target: x86_64-unknown-linux-gnu
            os: ubuntu-22.04
          - target: x86_64-apple-darwin
            os: macos-13
          - target: aarch64-apple-darwin
            os: macos-latest
          - target: x86_64-pc-windows-gnu
            os: ubuntu-22.04

    runs-on: ${{ matrix.host }}
    if: github.event_name == 'push' || !github.event.pull_request.draft
    steps:
<<<<<<< HEAD
      - name: Checkout sources
        uses: actions/checkout@v4.1.7
        with:
          submodules: recursive

      - name: Set up environment variables
        uses: ./.github/actions/set-monero-env

      - uses: actionhippie/swap-space@v1
        if: matrix.os == 'ubuntu-latest-m'
        with:
          size: 15G

      - name: Restore Rust/Cargo cache from S3
        uses: whywaita/actions-cache-s3@v2
        with:
          path: |
            ~/.rustup
            ~/.cargo/registry
            ~/.cargo/git
            target
          key: ${{ runner.os }}-${{ matrix.target }}-rust-${{ hashFiles('**/Cargo.lock') }}
          aws-s3-bucket: ${{ secrets.S3_BUCKET_NAME }}
          aws-region: eu-central-1
          aws-endpoint: ${{ secrets.S3_ENDPOINT_URL }}
          aws-s3-force-path-style: true
          aws-access-key-id: ${{ secrets.S3_ACCESS_KEY_ID }}
          aws-secret-access-key: ${{ secrets.S3_SECRET_ACCESS_KEY }}

      - name: Install Rust toolchain (no internal cache)
        uses: actions-rust-lang/setup-rust-toolchain@v1
        with:
          rustflags: ""
          cache-directories: ""

      - name: Configure apt for retries
        if: matrix.os == 'ubuntu-latest-m'
        run: ${{ env.APT_SET_CONF_COMMAND }}

      - name: Install dependencies (ubuntu-latest-m)
        if: matrix.os == 'ubuntu-latest-m' # This must match the platform value defined above.
        run: |
          sudo apt update
          sudo apt install -y ${{ env.DEPS_TAURI_LINUX }} ${{ env.DEPS_MONERO_LINUX }} git

      - name: Clone submodules
        run: git submodule update --init --recursive

      - name: Install Monero build dependencies (macOS)
        if: startsWith(matrix.os, 'macos-')
        run: |
          brew update
          brew install ${{ env.DEPS_MONERO_MACOS }}
          brew reinstall --build-from-source unbound expat
          brew install protobuf@21

      - name: Install Monero build dependencies (Windows)
        if: matrix.os == 'windows-latest-l'
        uses: msys2/setup-msys2@v2
=======
      - uses: actions/checkout@v4
      - name: Setup build environment (cli tools, dependencies)
        uses: ./.github/actions/setup-build-environment
>>>>>>> 3d85d156
        with:
          host: ${{ matrix.host }}
          target: ${{ matrix.target }}

      - name: Build binary
        run: cargo build -p swap --target ${{ matrix.target }} -vv

      - name: Upload swap binary
        uses: actions/upload-artifact@v4
        with:
          name: swap-${{ matrix.target }}
          path: target/${{ matrix.target }}/debug/swap

      - name: Upload asb binary
        uses: actions/upload-artifact@v4
        with:
          name: asb-${{ matrix.target }}
          path: target/${{ matrix.target }}/debug/asb

  test:
    strategy:
      fail-fast: false
      matrix:
        os: [ubuntu-22.04, macos-latest]
    runs-on: ${{ matrix.host }}
    if: github.event_name == 'push' || !github.event.pull_request.draft
    steps:
      - uses: actions/checkout@v4
      - name: Setup build environment (cli tools, dependencies)
        uses: ./.github/actions/setup-build-environment
        with:
<<<<<<< HEAD
          # removing all of these takes ~10 mins, so just do as needed
          android: true
          dotnet: true
          haskell: true
          docker-images: false
          large-packages: false
          swap-storage: false
          tool-cache: false

      - name: Checkout sources
        uses: actions/checkout@v4.1.7
        with:
          submodules: recursive

      - name: Set up environment variables
        uses: ./.github/actions/set-monero-env

      - uses: actionhippie/swap-space@v1
        if: matrix.os == 'ubuntu-latest-m'
        with:
          size: 15G

      - name: Restore Rust/Cargo cache from S3
        uses: whywaita/actions-cache-s3@v2
        with:
          path: |
            ~/.rustup
            ~/.cargo/registry
            ~/.cargo/git
            target
          key: ${{ runner.os }}-rust-${{ hashFiles('**/Cargo.lock') }}
          aws-s3-bucket: ${{ secrets.S3_BUCKET_NAME }}
          aws-region: eu-central-1
          aws-endpoint: ${{ secrets.S3_ENDPOINT_URL }}
          aws-s3-force-path-style: true
          aws-access-key-id: ${{ secrets.S3_ACCESS_KEY_ID }}
          aws-secret-access-key: ${{ secrets.S3_SECRET_ACCESS_KEY }}

      - name: Install Rust toolchain (no internal cache)
        uses: actions-rust-lang/setup-rust-toolchain@v1
        with:
          rustflags: ""
          cache-directories: ""

      - name: Configure apt for retries
        if: matrix.os == 'ubuntu-latest-m'
        run: ${{ env.APT_SET_CONF_COMMAND }}

      - name: Install dependencies (ubuntu-latest-m)
        if: matrix.os == 'ubuntu-latest-m'
        run: |
          sudo apt update
          sudo apt install -y ${{ env.DEPS_TAURI_LINUX }} ${{ env.DEPS_MONERO_LINUX }}

      - name: Install Monero build dependencies (macOS)
        if: matrix.os == 'macos-latest'
        run: |
          brew update
          brew install ${{ env.DEPS_MONERO_MACOS }}
          brew reinstall --build-from-source unbound expat
          brew install protobuf@21

      - name: Clone submodules
        run: git submodule update --init --recursive

      - name: Build tests
        run: cargo build --tests --workspace --all-features
=======
          host: ${{ matrix.host }}
>>>>>>> 3d85d156

      - name: Run monero-harness tests
        if: matrix.host == 'ubuntu-22.04'
        run: cargo test --package monero-harness --all-features

      - name: Run library tests for swap
        run: cargo test --package swap --lib

  docker_tests:
    strategy:
      fail-fast: false
      matrix:
        include:
          - package: swap
            test_name: happy_path
          - package: swap
            test_name: happy_path_restart_bob_after_xmr_locked
          - package: swap
            test_name: happy_path_restart_bob_before_xmr_locked
          - package: swap
            test_name: happy_path_restart_alice_after_xmr_locked
          - package: swap
            test_name: alice_and_bob_refund_using_cancel_and_refund_command
          - package: swap
            test_name: alice_and_bob_refund_using_cancel_then_refund_command
          - package: swap
            test_name: alice_and_bob_refund_using_cancel_and_refund_command_timelock_not_expired
          - package: swap
            test_name: alice_manually_punishes_after_bob_dead_and_bob_cancels
          - package: swap
            test_name: punish
          - package: swap
            test_name: alice_punishes_after_restart_bob_dead
          - package: swap
            test_name: alice_manually_punishes_after_bob_dead
          - package: swap
            test_name: alice_refunds_after_restart_bob_refunded
          - package: swap
            test_name: ensure_same_swap_id
          - package: swap
            test_name: concurrent_bobs_before_xmr_lock_proof_sent
          - package: swap
            test_name: concurrent_bobs_after_xmr_lock_proof_sent
          - package: swap
            test_name: alice_manually_redeems_after_enc_sig_learned
          - package: swap
            test_name: happy_path_bob_offline_while_alice_redeems_btc
          - package: swap
            test_name: alice_empty_balance_after_started_btc_early_refund
          - package: swap
            test_name: alice_broken_wallet_rpc_after_started_btc_early_refund

    runs-on: ubuntu-22.04
    if: github.event_name == 'push' || !github.event.pull_request.draft
    steps:
<<<<<<< HEAD
      - name: Checkout sources
        uses: actions/checkout@v4.1.7
        with:
          submodules: recursive

      - name: Set up environment variables
        uses: ./.github/actions/set-monero-env
=======
      - uses: actions/checkout@v4
>>>>>>> 3d85d156

      - name: Setup build environment (cli tools, dependencies)
        uses: ./.github/actions/setup-build-environment
        with:
          host: ubuntu-22.04

      - name: Run test ${{ matrix.test_name }}
        run: cargo test --package ${{ matrix.package }} --test ${{ matrix.test_name }} -- --nocapture

  check_stable:
    runs-on: ubuntu-22.04
    if: github.event_name == 'push' || !github.event.pull_request.draft
    steps:
<<<<<<< HEAD
      - name: Checkout sources
        uses: actions/checkout@v4.1.7
        with:
          submodules: recursive

      - name: Set up environment variables
        uses: ./.github/actions/set-monero-env

      - uses: actionhippie/swap-space@v1
        with:
          size: 15G

      - name: Restore Rust/Cargo cache from S3
        uses: whywaita/actions-cache-s3@v2
=======
      - uses: actions/checkout@v4
      - name: Setup build environment (cli tools, dependencies)
        uses: ./.github/actions/setup-build-environment
>>>>>>> 3d85d156
        with:
          host: ubuntu-22.04

      - name: Run cargo check on stable rust
        run: cargo check --all-targets<|MERGE_RESOLUTION|>--- conflicted
+++ resolved
@@ -15,55 +15,7 @@
     runs-on: ubuntu-22.04
     if: github.event_name == 'push' || !github.event.pull_request.draft
     steps:
-<<<<<<< HEAD
-      - name: Checkout sources
-        uses: actions/checkout@v4.1.7
-        with:
-          submodules: recursive
-
-      - name: Set up environment variables
-        uses: ./.github/actions/set-monero-env
-
-      - uses: actionhippie/swap-space@v1
-        with:
-          size: 15G
-
-      - name: Restore Rust/Cargo cache from S3
-        uses: whywaita/actions-cache-s3@v2
-        with:
-          path: |
-            ~/.rustup
-            ~/.cargo/registry
-            ~/.cargo/git
-            target
-          key: ${{ runner.os }}-rust-${{ hashFiles('**/Cargo.lock') }}
-          aws-s3-bucket: ${{ secrets.S3_BUCKET_NAME }}
-          aws-region: eu-central-1
-          aws-endpoint: ${{ secrets.S3_ENDPOINT_URL }}
-          aws-s3-force-path-style: true
-          aws-access-key-id: ${{ secrets.S3_ACCESS_KEY_ID }}
-          aws-secret-access-key: ${{ secrets.S3_SECRET_ACCESS_KEY }}
-
-      - name: Install Rust toolchain (no internal cache)
-        uses: actions-rust-lang/setup-rust-toolchain@v1
-        with:
-          components: clippy,rustfmt
-          rustflags: ""
-          cache-directories: ""
-
-      - name: Configure apt for retries
-        run: ${{ env.APT_SET_CONF_COMMAND }}
-
-      - name: Install dependencies (ubuntu-latest-m)
-        run: |
-          sudo apt update
-          sudo apt install -y ${{ env.DEPS_TAURI_LINUX }} ${{ env.DEPS_MONERO_LINUX }} git
-
-      - name: Clone submodules
-        run: git submodule update --init --recursive
-=======
       - uses: actions/checkout@v4
->>>>>>> 3d85d156
 
       - name: Setup build environment (cli tools, dependencies)
         uses: ./.github/actions/setup-build-environment
@@ -76,24 +28,6 @@
       - name: Run clippy with all features enabled
         run: cargo clippy --workspace --all-targets --all-features -- -D warnings
 
-<<<<<<< HEAD
-      - name: Save Rust/Cargo cache to S3
-        if: ${{ always() }}
-        uses: whywaita/actions-cache-s3@v2
-        with:
-          path: |
-            ~/.rustup
-            ~/.cargo/registry
-            ~/.cargo/git
-            target
-          key: ${{ runner.os }}-rust-${{ hashFiles('**/Cargo.lock') }}
-          aws-s3-bucket: ${{ secrets.S3_BUCKET_NAME }}
-          aws-region: eu-central-1
-          aws-endpoint: ${{ secrets.S3_ENDPOINT_URL }}
-          aws-s3-force-path-style: true
-          aws-access-key-id: ${{ secrets.S3_ACCESS_KEY_ID }}
-          aws-secret-access-key: ${{ secrets.S3_SECRET_ACCESS_KEY }}
-=======
   sqlx_test:
     runs-on: ubuntu-22.04
     if: github.event_name == 'push' || !github.event.pull_request.draft
@@ -107,7 +41,6 @@
       - name: Run sqlx cache setup script
         run: |
           just generate-sqlx-cache
->>>>>>> 3d85d156
 
   build:
     strategy:
@@ -126,71 +59,9 @@
     runs-on: ${{ matrix.host }}
     if: github.event_name == 'push' || !github.event.pull_request.draft
     steps:
-<<<<<<< HEAD
-      - name: Checkout sources
-        uses: actions/checkout@v4.1.7
-        with:
-          submodules: recursive
-
-      - name: Set up environment variables
-        uses: ./.github/actions/set-monero-env
-
-      - uses: actionhippie/swap-space@v1
-        if: matrix.os == 'ubuntu-latest-m'
-        with:
-          size: 15G
-
-      - name: Restore Rust/Cargo cache from S3
-        uses: whywaita/actions-cache-s3@v2
-        with:
-          path: |
-            ~/.rustup
-            ~/.cargo/registry
-            ~/.cargo/git
-            target
-          key: ${{ runner.os }}-${{ matrix.target }}-rust-${{ hashFiles('**/Cargo.lock') }}
-          aws-s3-bucket: ${{ secrets.S3_BUCKET_NAME }}
-          aws-region: eu-central-1
-          aws-endpoint: ${{ secrets.S3_ENDPOINT_URL }}
-          aws-s3-force-path-style: true
-          aws-access-key-id: ${{ secrets.S3_ACCESS_KEY_ID }}
-          aws-secret-access-key: ${{ secrets.S3_SECRET_ACCESS_KEY }}
-
-      - name: Install Rust toolchain (no internal cache)
-        uses: actions-rust-lang/setup-rust-toolchain@v1
-        with:
-          rustflags: ""
-          cache-directories: ""
-
-      - name: Configure apt for retries
-        if: matrix.os == 'ubuntu-latest-m'
-        run: ${{ env.APT_SET_CONF_COMMAND }}
-
-      - name: Install dependencies (ubuntu-latest-m)
-        if: matrix.os == 'ubuntu-latest-m' # This must match the platform value defined above.
-        run: |
-          sudo apt update
-          sudo apt install -y ${{ env.DEPS_TAURI_LINUX }} ${{ env.DEPS_MONERO_LINUX }} git
-
-      - name: Clone submodules
-        run: git submodule update --init --recursive
-
-      - name: Install Monero build dependencies (macOS)
-        if: startsWith(matrix.os, 'macos-')
-        run: |
-          brew update
-          brew install ${{ env.DEPS_MONERO_MACOS }}
-          brew reinstall --build-from-source unbound expat
-          brew install protobuf@21
-
-      - name: Install Monero build dependencies (Windows)
-        if: matrix.os == 'windows-latest-l'
-        uses: msys2/setup-msys2@v2
-=======
       - uses: actions/checkout@v4
       - name: Setup build environment (cli tools, dependencies)
         uses: ./.github/actions/setup-build-environment
->>>>>>> 3d85d156
         with:
           host: ${{ matrix.host }}
           target: ${{ matrix.target }}
@@ -222,77 +93,7 @@
       - name: Setup build environment (cli tools, dependencies)
         uses: ./.github/actions/setup-build-environment
         with:
-<<<<<<< HEAD
-          # removing all of these takes ~10 mins, so just do as needed
-          android: true
-          dotnet: true
-          haskell: true
-          docker-images: false
-          large-packages: false
-          swap-storage: false
-          tool-cache: false
-
-      - name: Checkout sources
-        uses: actions/checkout@v4.1.7
-        with:
-          submodules: recursive
-
-      - name: Set up environment variables
-        uses: ./.github/actions/set-monero-env
-
-      - uses: actionhippie/swap-space@v1
-        if: matrix.os == 'ubuntu-latest-m'
-        with:
-          size: 15G
-
-      - name: Restore Rust/Cargo cache from S3
-        uses: whywaita/actions-cache-s3@v2
-        with:
-          path: |
-            ~/.rustup
-            ~/.cargo/registry
-            ~/.cargo/git
-            target
-          key: ${{ runner.os }}-rust-${{ hashFiles('**/Cargo.lock') }}
-          aws-s3-bucket: ${{ secrets.S3_BUCKET_NAME }}
-          aws-region: eu-central-1
-          aws-endpoint: ${{ secrets.S3_ENDPOINT_URL }}
-          aws-s3-force-path-style: true
-          aws-access-key-id: ${{ secrets.S3_ACCESS_KEY_ID }}
-          aws-secret-access-key: ${{ secrets.S3_SECRET_ACCESS_KEY }}
-
-      - name: Install Rust toolchain (no internal cache)
-        uses: actions-rust-lang/setup-rust-toolchain@v1
-        with:
-          rustflags: ""
-          cache-directories: ""
-
-      - name: Configure apt for retries
-        if: matrix.os == 'ubuntu-latest-m'
-        run: ${{ env.APT_SET_CONF_COMMAND }}
-
-      - name: Install dependencies (ubuntu-latest-m)
-        if: matrix.os == 'ubuntu-latest-m'
-        run: |
-          sudo apt update
-          sudo apt install -y ${{ env.DEPS_TAURI_LINUX }} ${{ env.DEPS_MONERO_LINUX }}
-
-      - name: Install Monero build dependencies (macOS)
-        if: matrix.os == 'macos-latest'
-        run: |
-          brew update
-          brew install ${{ env.DEPS_MONERO_MACOS }}
-          brew reinstall --build-from-source unbound expat
-          brew install protobuf@21
-
-      - name: Clone submodules
-        run: git submodule update --init --recursive
-
-      - name: Build tests
-        run: cargo build --tests --workspace --all-features
-=======
           host: ${{ matrix.host }}
->>>>>>> 3d85d156
 
       - name: Run monero-harness tests
         if: matrix.host == 'ubuntu-22.04'
@@ -348,17 +149,7 @@
     runs-on: ubuntu-22.04
     if: github.event_name == 'push' || !github.event.pull_request.draft
     steps:
-<<<<<<< HEAD
-      - name: Checkout sources
-        uses: actions/checkout@v4.1.7
-        with:
-          submodules: recursive
-
-      - name: Set up environment variables
-        uses: ./.github/actions/set-monero-env
-=======
       - uses: actions/checkout@v4
->>>>>>> 3d85d156
 
       - name: Setup build environment (cli tools, dependencies)
         uses: ./.github/actions/setup-build-environment
@@ -372,26 +163,9 @@
     runs-on: ubuntu-22.04
     if: github.event_name == 'push' || !github.event.pull_request.draft
     steps:
-<<<<<<< HEAD
-      - name: Checkout sources
-        uses: actions/checkout@v4.1.7
-        with:
-          submodules: recursive
-
-      - name: Set up environment variables
-        uses: ./.github/actions/set-monero-env
-
-      - uses: actionhippie/swap-space@v1
-        with:
-          size: 15G
-
-      - name: Restore Rust/Cargo cache from S3
-        uses: whywaita/actions-cache-s3@v2
-=======
       - uses: actions/checkout@v4
       - name: Setup build environment (cli tools, dependencies)
         uses: ./.github/actions/setup-build-environment
->>>>>>> 3d85d156
         with:
           host: ubuntu-22.04
 
