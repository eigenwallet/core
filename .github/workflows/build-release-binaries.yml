name: "Build swap and asb release binaries"

on:
  release:
    types: [created]

env:
  DOCKER_IMAGE_NAME: ghcr.io/eigenwallet/asb

concurrency:
  group: build-release-${{ github.event.release.tag_name }}
  cancel-in-progress: true

jobs:
  build_binaries:
    name: Build
    strategy:
      fail-fast: false
      matrix:
<<<<<<< HEAD
        include:
          - bin: swap
            target: x86_64-unknown-linux-gnu
            os: ubuntu-latest
            archive_ext: tar
          # Temporarily disabled armv7 Linux builds
          # - bin: swap
          #   target: armv7-unknown-linux-gnueabihf
          #   os: ubuntu-latest
          #   archive_ext: tar
          - bin: swap
            target: x86_64-apple-darwin
            os: macos-13
            archive_ext: tar
          - bin: swap
            target: aarch64-apple-darwin
            os: macos-latest
            archive_ext: tar
          # Temporarily disabled Windows builds
          # - bin: swap
          #   target: x86_64-pc-windows-msvc
          #   os: windows-latest
          #   archive_ext: zip
          - bin: asb
            target: x86_64-unknown-linux-gnu
            os: ubuntu-latest
            archive_ext: tar
          # Temporarily disabled armv7 Linux builds
          # - bin: asb
          #   target: armv7-unknown-linux-gnueabihf
          #   os: ubuntu-latest
          #   archive_ext: tar
          - bin: asb
            target: x86_64-apple-darwin
            os: macos-13
            archive_ext: tar
          - bin: asb
            target: aarch64-apple-darwin
            os: macos-latest
            archive_ext: tar
          # Temporarily disabled Windows builds
          # - bin: asb
          #   target: x86_64-pc-windows-msvc
          #   os: windows-latest
          #   archive_ext: zip
    runs-on: ${{ matrix.os }}
=======
        target:
          - target: x86_64-unknown-linux-gnu
            host: ubuntu-22.04
            archive_extension: tar
            do_smoke_test: true
            ext: ""
          - target: aarch64-apple-darwin
            host: macos-latest
            archive_extension: tar
            do_smoke_test: true
            ext: ""
          - target: x86_64-apple-darwin
            host: macos-13
            archive_extension: tar
            do_smoke_test: true
            ext: ""
          # Once Windows works again, uncomment
          - target: x86_64-pc-windows-gnu
            host: ubuntu-22.04
            archive_extension: zip
            do_smoke_test: false
            ext: ".exe"

        bin:
          - name: swap
            smoke_test_args: "--help"
            smoke_test_fake_interactive: false
          - name: asb
            smoke_test_args: "--help"
            smoke_test_fake_interactive: false
          - name: asb-controller
            smoke_test_args: ""
            smoke_test_fake_interactive: false
          - name: orchestrator
            smoke_test_args: ""
            smoke_test_fake_interactive: true

    runs-on: ${{ matrix.target.host }}

>>>>>>> adace17a
    steps:
      - name: Checkout tagged commit
        uses: actions/checkout@v4.1.7
        with:
          ref: ${{ github.event.release.target_commitish }}
          token: ${{ secrets.BOTTY_GITHUB_TOKEN }}
          submodules: recursive

      - name: Set up environment variables
        uses: ./.github/actions/set-monero-env

      - uses: actionhippie/swap-space@v1
        if: matrix.os == 'ubuntu-latest'
        with:
          size: 15G

      - name: Restore Rust/Cargo cache from S3
        uses: whywaita/actions-cache-s3@v2
        with:
          path: |
            ~/.rustup
            ~/.cargo/registry
            ~/.cargo/git
            target
          key: ${{ runner.os }}-${{ matrix.target }}-rust-${{ hashFiles('**/Cargo.lock') }}
          aws-s3-bucket: ${{ secrets.S3_BUCKET_NAME }}
          aws-region: eu-central-1
          aws-endpoint: ${{ secrets.S3_ENDPOINT_URL }}
          aws-s3-force-path-style: true
          aws-access-key-id: ${{ secrets.S3_ACCESS_KEY_ID }}
          aws-secret-access-key: ${{ secrets.S3_SECRET_ACCESS_KEY }}

      - name: Install Rust toolchain (no internal cache)
        uses: actions-rust-lang/setup-rust-toolchain@v1
        with:
          rustflags: ""
          cache-directories: ""

      - name: Configure apt for retries
        if: matrix.os == 'ubuntu-latest'
        run: ${{ env.APT_SET_CONF_COMMAND }}

      - name: Install dependencies (ubuntu-latest)
        if: matrix.os == 'ubuntu-latest'
        run: |
          sudo apt update
          sudo apt install -y ${{ env.DEPS_TAURI_LINUX }} ${{ env.DEPS_MONERO_LINUX }} git

<<<<<<< HEAD
      - name: Clone submodules
        run: git submodule update --init --recursive

      - name: Install Monero build dependencies (macOS)
        if: startsWith(matrix.os, 'macos')
        run: |
          brew update
          brew install ${{ env.DEPS_MONERO_MACOS }} git
          brew reinstall --build-from-source unbound expat 
          brew install protobuf@21

      - name: Install Monero build dependencies (Windows)
        if: matrix.os == 'windows-latest'
        uses: msys2/setup-msys2@v2
        with:
          update: true
          install: ${{ env.DEPS_MONERO_WINDOWS_MSYS2 }} git

      - name: Clone submodules
        run: git submodule update --init --recursive
        
      - name: Cross Build ${{ matrix.target }} ${{ matrix.bin }} binary
        if: matrix.target == 'armv7-unknown-linux-gnueabihf'
        run: |
          curl -L "https://github.com/cross-rs/cross/releases/download/v0.2.5/cross-x86_64-unknown-linux-gnu.tar.gz" | tar xzv
          sudo mv cross /usr/bin
          sudo mv cross-util /usr/bin
          cross build --target=${{ matrix.target }} --release --package swap --bin ${{ matrix.bin }}

      - name: Build ${{ matrix.target }} ${{ matrix.bin }} release binary
        if: matrix.target != 'armv7-unknown-linux-gnueabihf'
        run: cargo build --target=${{ matrix.target }} --release --package swap --bin ${{ matrix.bin }}
=======
      - name: Build ${{ matrix.bin.name }} in release mode
        shell: bash
        run: |
          set -euo pipefail

          cargo build \
            --bin "${{ matrix.bin.name }}" \
            --target "${{ matrix.target.target }}" \
            --release

          BIN_DIR="target/${{ matrix.target.target }}/release"
          echo "BIN_PATH=$BIN_DIR/${{ matrix.bin.name }}${{ matrix.target.ext }}" >> "$GITHUB_ENV"
>>>>>>> adace17a

      - name: Smoke test the binary
        if: matrix.target != 'armv7-unknown-linux-gnueabihf'
        run: target/${{ matrix.target }}/release/${{ matrix.bin }} --help

      - id: create-archive-name
        shell: python
        run: |
<<<<<<< HEAD
          import platform
          os_info = platform.uname()

          arch = os_info.machine

          triple = "${{ matrix.target }}".split("-")
=======
          import os

          target = "${{ matrix.target.target }}"
          triple = target.split("-")
>>>>>>> adace17a
          arch = triple[0]
          target_os = triple[2].lower()

<<<<<<< HEAD
          archive_name=f'${{ matrix.bin }}_${{ github.event.release.tag_name }}_{os_info.system}_{arch}.${{ matrix.archive_ext }}'

          print(f'::set-output name=archive::{archive_name}')
=======
          os_mapping = {"linux": "Linux", "windows": "Windows", "darwin": "Darwin"}
          
          if target_os not in os_mapping:
              raise ValueError(f"Unknown target OS: {target_os}")

          system = os_mapping[target_os]

          archive_name=f'${{ matrix.bin.name }}_${{ github.event.release.tag_name || format('pull_request_{0}', github.event.pull_request.number) }}_{system}_{arch}.${{ matrix.target.archive_extension }}'
          with open(os.environ['GITHUB_OUTPUT'], 'a') as output_file:
              output_file.write(f'archive={archive_name}\n')
>>>>>>> adace17a

      - name: Pack macos archive
        if: startsWith(matrix.os, 'macos')
        shell: bash
        run: gtar -C ./target/${{ matrix.target }}/release --create --file=${{ steps.create-archive-name.outputs.archive }} ${{ matrix.bin }}

      - name: Pack linux archive
        if: matrix.os == 'ubuntu-latest'
        shell: bash
        run: tar -C ./target/${{ matrix.target }}/release --create --file=${{ steps.create-archive-name.outputs.archive }} ${{ matrix.bin }}

      - name: Pack windows archive
        if: matrix.os == 'windows-latest'
        shell: bash
        run: |
          cp target/${{ matrix.target }}/release/${{ matrix.bin }}.exe ./${{ matrix.bin }}.exe
          7z a -tzip ${{ steps.create-archive-name.outputs.archive }} ./${{ matrix.bin }}.exe

      - name: Install GnuPG (macOS)
        if: github.event_name == 'release' && runner.os == 'macOS'
        shell: bash
        run: |
          brew install gnupg

      - name: Install GnuPG (Linux)
        if: github.event_name == 'release' && runner.os == 'Linux'
        shell: bash
        run: |
          sudo apt-get update -y
          sudo apt-get install -y gnupg

      - name: Import GPG private key
        if: github.event_name == 'release'
        env:
          GPG_PRIVATE_KEY: ${{ secrets.GPG_PRIVATE_KEY }}
        shell: bash
        run: |
          set -euo pipefail

          if [[ -z "${GPG_PRIVATE_KEY:-}" ]]; then
            echo "GPG_PRIVATE_KEY secret is not set." >&2
            exit 1
          fi

          export GNUPGHOME="$(mktemp -d)"
          chmod 700 "$GNUPGHOME"

          # Allow loopback pinentry when passphrase is provided
          echo "allow-loopback-pinentry" >> "$GNUPGHOME/gpg-agent.conf"
          echo "use-agent" >> "$GNUPGHOME/gpg.conf"
          gpgconf --reload gpg-agent || true

          # Import ASCII-armored or binary private key material
          printf "%s" "$GPG_PRIVATE_KEY" | gpg --batch --import

          # Grab the first secret key fingerprint and expose it to later steps
          FPR="$(gpg --batch --list-secret-keys --with-colons | awk -F: '/^fpr:/ {print $10; exit}')"
          if [[ -z "$FPR" ]]; then
            echo "Failed to import a signing key." >&2
            exit 1
          fi

          echo "GNUPGHOME=$GNUPGHOME" >> "$GITHUB_ENV"
          echo "GPG_FPR=$FPR" >> "$GITHUB_ENV"

      - name: Sign archive with GPG
        if: github.event_name == 'release'
        env:
          GPG_PASSPHRASE: ${{ secrets.GPG_PASSPHRASE }}
        shell: bash
        run: |
          set -euo pipefail
          ARCHIVE="${{ steps.create-archive-name.outputs.archive }}"

          gpg --batch --yes --pinentry-mode loopback --passphrase "$GPG_PASSPHRASE" \
                -u "$GPG_FPR" --armor --output "${ARCHIVE}.asc" --detach-sign "$ARCHIVE"

      - name: Upload archive
        uses: actions/upload-release-asset@v1.0.2
        env:
          GITHUB_TOKEN: ${{ secrets.BOTTY_GITHUB_TOKEN }}
        with:
          upload_url: ${{ github.event.release.upload_url }}
          asset_path: ./${{ steps.create-archive-name.outputs.archive }}
          asset_name: ${{ steps.create-archive-name.outputs.archive }}
          asset_content_type: application/gzip

<<<<<<< HEAD
      - name: Save Rust/Cargo cache to S3
        if: ${{ always() }}
        uses: whywaita/actions-cache-s3@v2
        with:
          path: |
            ~/.rustup
            ~/.cargo/registry
            ~/.cargo/git
            target
          key: ${{ runner.os }}-${{ matrix.target }}-rust-${{ hashFiles('**/Cargo.lock') }}
          aws-s3-bucket: ${{ secrets.S3_BUCKET_NAME }}
          aws-region: eu-central-1
          aws-endpoint: ${{ secrets.S3_ENDPOINT_URL }}
          aws-s3-force-path-style: true
          aws-access-key-id: ${{ secrets.S3_ACCESS_KEY_ID }}
          aws-secret-access-key: ${{ secrets.S3_SECRET_ACCESS_KEY }}
=======
      - name: Upload archive signature (.asc)
        if: github.event_name == 'release'
        uses: actions/upload-release-asset@v1.0.2
        env:
          GITHUB_TOKEN: ${{ secrets.BOTTY_GITHUB_TOKEN }}
        with:
          upload_url: ${{ github.event.release.upload_url }}
          asset_path: ./${{ steps.create-archive-name.outputs.archive }}.asc
          asset_name: ${{ steps.create-archive-name.outputs.archive }}.asc
          asset_content_type: application/pgp-signature
>>>>>>> adace17a

  build_and_push_docker:
    name: Build and Push Docker Image
    runs-on: ubuntu-latest
    needs: build_binaries
    permissions:
      contents: read
      packages: write
    steps:
      - name: Checkout code
        uses: actions/checkout@v4.1.7
        with:
          ref: ${{ github.event.release.target_commitish }}
          submodules: recursive
          
      - name: Set up environment variables
        uses: ./.github/actions/set-monero-env

      - uses: actionhippie/swap-space@v1
        with:
          size: 15G

      - name: Configure apt for retries
        run: ${{ env.APT_SET_CONF_COMMAND }}

      - name: Install dependencies (ubuntu-latest)
        run: |
          sudo apt update
          sudo apt install -y ${{ env.DEPS_TAURI_LINUX }} ${{ env.DEPS_MONERO_LINUX }}

      - name: Set up Docker Buildx
        uses: docker/setup-buildx-action@v2

      - name: Login to GitHub Container Registry
        uses: docker/login-action@v2
        with:
          registry: ghcr.io
          username: ${{ github.actor }}
          password: ${{ secrets.GITHUB_TOKEN }}

      - name: Set Docker tags
        id: docker_tags
        run: |
          if [[ ${{ github.event.release.tag_name }} == "preview" ]]; then
            echo "preview=true" >> $GITHUB_OUTPUT
          else
            echo "preview=false" >> $GITHUB_OUTPUT
          fi

      - name: Build and push Docker image
        uses: docker/build-push-action@v4
        with:
          context: .
          file: ./Dockerfile
          push: true
          tags: |
            ${{ env.DOCKER_IMAGE_NAME }}:${{ github.event.release.tag_name }}
            ${{ env.DOCKER_IMAGE_NAME }}:latest
        if: steps.docker_tags.outputs.preview == 'false'

      - name: Build and push Docker image without latest tag (preview release)
        uses: docker/build-push-action@v4
        with:
          context: .
          file: ./Dockerfile
          push: true
          tags: ${{ env.DOCKER_IMAGE_NAME }}:${{ github.event.release.tag_name }}
        if: steps.docker_tags.outputs.preview == 'true'<|MERGE_RESOLUTION|>--- conflicted
+++ resolved
@@ -17,54 +17,6 @@
     strategy:
       fail-fast: false
       matrix:
-<<<<<<< HEAD
-        include:
-          - bin: swap
-            target: x86_64-unknown-linux-gnu
-            os: ubuntu-latest
-            archive_ext: tar
-          # Temporarily disabled armv7 Linux builds
-          # - bin: swap
-          #   target: armv7-unknown-linux-gnueabihf
-          #   os: ubuntu-latest
-          #   archive_ext: tar
-          - bin: swap
-            target: x86_64-apple-darwin
-            os: macos-13
-            archive_ext: tar
-          - bin: swap
-            target: aarch64-apple-darwin
-            os: macos-latest
-            archive_ext: tar
-          # Temporarily disabled Windows builds
-          # - bin: swap
-          #   target: x86_64-pc-windows-msvc
-          #   os: windows-latest
-          #   archive_ext: zip
-          - bin: asb
-            target: x86_64-unknown-linux-gnu
-            os: ubuntu-latest
-            archive_ext: tar
-          # Temporarily disabled armv7 Linux builds
-          # - bin: asb
-          #   target: armv7-unknown-linux-gnueabihf
-          #   os: ubuntu-latest
-          #   archive_ext: tar
-          - bin: asb
-            target: x86_64-apple-darwin
-            os: macos-13
-            archive_ext: tar
-          - bin: asb
-            target: aarch64-apple-darwin
-            os: macos-latest
-            archive_ext: tar
-          # Temporarily disabled Windows builds
-          # - bin: asb
-          #   target: x86_64-pc-windows-msvc
-          #   os: windows-latest
-          #   archive_ext: zip
-    runs-on: ${{ matrix.os }}
-=======
         target:
           - target: x86_64-unknown-linux-gnu
             host: ubuntu-22.04
@@ -104,7 +56,6 @@
 
     runs-on: ${{ matrix.target.host }}
 
->>>>>>> adace17a
     steps:
       - name: Checkout tagged commit
         uses: actions/checkout@v4.1.7
@@ -153,54 +104,6 @@
           sudo apt update
           sudo apt install -y ${{ env.DEPS_TAURI_LINUX }} ${{ env.DEPS_MONERO_LINUX }} git
 
-<<<<<<< HEAD
-      - name: Clone submodules
-        run: git submodule update --init --recursive
-
-      - name: Install Monero build dependencies (macOS)
-        if: startsWith(matrix.os, 'macos')
-        run: |
-          brew update
-          brew install ${{ env.DEPS_MONERO_MACOS }} git
-          brew reinstall --build-from-source unbound expat 
-          brew install protobuf@21
-
-      - name: Install Monero build dependencies (Windows)
-        if: matrix.os == 'windows-latest'
-        uses: msys2/setup-msys2@v2
-        with:
-          update: true
-          install: ${{ env.DEPS_MONERO_WINDOWS_MSYS2 }} git
-
-      - name: Clone submodules
-        run: git submodule update --init --recursive
-        
-      - name: Cross Build ${{ matrix.target }} ${{ matrix.bin }} binary
-        if: matrix.target == 'armv7-unknown-linux-gnueabihf'
-        run: |
-          curl -L "https://github.com/cross-rs/cross/releases/download/v0.2.5/cross-x86_64-unknown-linux-gnu.tar.gz" | tar xzv
-          sudo mv cross /usr/bin
-          sudo mv cross-util /usr/bin
-          cross build --target=${{ matrix.target }} --release --package swap --bin ${{ matrix.bin }}
-
-      - name: Build ${{ matrix.target }} ${{ matrix.bin }} release binary
-        if: matrix.target != 'armv7-unknown-linux-gnueabihf'
-        run: cargo build --target=${{ matrix.target }} --release --package swap --bin ${{ matrix.bin }}
-=======
-      - name: Build ${{ matrix.bin.name }} in release mode
-        shell: bash
-        run: |
-          set -euo pipefail
-
-          cargo build \
-            --bin "${{ matrix.bin.name }}" \
-            --target "${{ matrix.target.target }}" \
-            --release
-
-          BIN_DIR="target/${{ matrix.target.target }}/release"
-          echo "BIN_PATH=$BIN_DIR/${{ matrix.bin.name }}${{ matrix.target.ext }}" >> "$GITHUB_ENV"
->>>>>>> adace17a
-
       - name: Smoke test the binary
         if: matrix.target != 'armv7-unknown-linux-gnueabihf'
         run: target/${{ matrix.target }}/release/${{ matrix.bin }} --help
@@ -208,27 +111,13 @@
       - id: create-archive-name
         shell: python
         run: |
-<<<<<<< HEAD
-          import platform
-          os_info = platform.uname()
-
-          arch = os_info.machine
-
-          triple = "${{ matrix.target }}".split("-")
-=======
           import os
 
           target = "${{ matrix.target.target }}"
           triple = target.split("-")
->>>>>>> adace17a
           arch = triple[0]
           target_os = triple[2].lower()
 
-<<<<<<< HEAD
-          archive_name=f'${{ matrix.bin }}_${{ github.event.release.tag_name }}_{os_info.system}_{arch}.${{ matrix.archive_ext }}'
-
-          print(f'::set-output name=archive::{archive_name}')
-=======
           os_mapping = {"linux": "Linux", "windows": "Windows", "darwin": "Darwin"}
           
           if target_os not in os_mapping:
@@ -239,7 +128,6 @@
           archive_name=f'${{ matrix.bin.name }}_${{ github.event.release.tag_name || format('pull_request_{0}', github.event.pull_request.number) }}_{system}_{arch}.${{ matrix.target.archive_extension }}'
           with open(os.environ['GITHUB_OUTPUT'], 'a') as output_file:
               output_file.write(f'archive={archive_name}\n')
->>>>>>> adace17a
 
       - name: Pack macos archive
         if: startsWith(matrix.os, 'macos')
@@ -327,24 +215,6 @@
           asset_name: ${{ steps.create-archive-name.outputs.archive }}
           asset_content_type: application/gzip
 
-<<<<<<< HEAD
-      - name: Save Rust/Cargo cache to S3
-        if: ${{ always() }}
-        uses: whywaita/actions-cache-s3@v2
-        with:
-          path: |
-            ~/.rustup
-            ~/.cargo/registry
-            ~/.cargo/git
-            target
-          key: ${{ runner.os }}-${{ matrix.target }}-rust-${{ hashFiles('**/Cargo.lock') }}
-          aws-s3-bucket: ${{ secrets.S3_BUCKET_NAME }}
-          aws-region: eu-central-1
-          aws-endpoint: ${{ secrets.S3_ENDPOINT_URL }}
-          aws-s3-force-path-style: true
-          aws-access-key-id: ${{ secrets.S3_ACCESS_KEY_ID }}
-          aws-secret-access-key: ${{ secrets.S3_SECRET_ACCESS_KEY }}
-=======
       - name: Upload archive signature (.asc)
         if: github.event_name == 'release'
         uses: actions/upload-release-asset@v1.0.2
@@ -355,7 +225,6 @@
           asset_path: ./${{ steps.create-archive-name.outputs.archive }}.asc
           asset_name: ${{ steps.create-archive-name.outputs.archive }}.asc
           asset_content_type: application/pgp-signature
->>>>>>> adace17a
 
   build_and_push_docker:
     name: Build and Push Docker Image
