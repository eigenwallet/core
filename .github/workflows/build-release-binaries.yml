name: "Build swap, asb, asb-controller, and orchestrator release binaries"

on:
  pull_request:
  release:
    types: [created]

env:
<<<<<<< HEAD
  DOCKER_ASB_IMAGE_NAME: ghcr.io/eigenwallet/asb
  DOCKER_ASB_CONTROLLER_IMAGE_NAME: ghcr.io/eigenwallet/asb-controller

concurrency:
  group: build-release-${{ github.event_name == 'pull_request' && github.event.pull_request.number || github.event.release.tag_name }}
=======
  DOCKER_IMAGE_NAME: ghcr.io/eigenwallet/asb

concurrency:
  group: build-release-${{ github.event.release.tag_name }}
>>>>>>> 1a55c083
  cancel-in-progress: true

jobs:
  build_binaries:
    name: Build
    strategy:
      fail-fast: false
      matrix:
<<<<<<< HEAD
        target:
          - target: x86_64-unknown-linux-gnu
            host: ubuntu-22.04
            archive_extension: tar
            do_smoke_test: true
          - target: aarch64-apple-darwin
            host: macos-latest
            archive_extension: tar
            do_smoke_test: true
          - target: x86_64-apple-darwin
            host: macos-13
            archive_extension: tar
            do_smoke_test: true
          # Once Windows works again, uncomment
          # - target: x86_64-pc-windows-gnu
          #   host: ubuntu-22.04
          #   archive_extension: zip
          #   do_smoke_test: false

        bin:
          - name: swap
            smoke_test_args: "--help"
            smoke_test_fake_interactive: false
          - name: asb
            smoke_test_args: "--help"
            smoke_test_fake_interactive: false
          - name: asb-controller
            smoke_test_args: ""
            smoke_test_fake_interactive: false
          - name: orchestrator
            smoke_test_args: ""
            smoke_test_fake_interactive: true

    runs-on: ${{ matrix.target.host }}
=======
        include:
          - bin: swap
            target: x86_64-unknown-linux-gnu
            os: ubuntu-latest
            archive_ext: tar
          # Temporarily disabled armv7 Linux builds
          # - bin: swap
          #   target: armv7-unknown-linux-gnueabihf
          #   os: ubuntu-latest
          #   archive_ext: tar
          - bin: swap
            target: x86_64-apple-darwin
            os: macos-13
            archive_ext: tar
          - bin: swap
            target: aarch64-apple-darwin
            os: macos-latest
            archive_ext: tar
          # Temporarily disabled Windows builds
          # - bin: swap
          #   target: x86_64-pc-windows-msvc
          #   os: windows-latest
          #   archive_ext: zip
          - bin: asb
            target: x86_64-unknown-linux-gnu
            os: ubuntu-latest
            archive_ext: tar
          # Temporarily disabled armv7 Linux builds
          # - bin: asb
          #   target: armv7-unknown-linux-gnueabihf
          #   os: ubuntu-latest
          #   archive_ext: tar
          - bin: asb
            target: x86_64-apple-darwin
            os: macos-13
            archive_ext: tar
          - bin: asb
            target: aarch64-apple-darwin
            os: macos-latest
            archive_ext: tar
          # Temporarily disabled Windows builds
          # - bin: asb
          #   target: x86_64-pc-windows-msvc
          #   os: windows-latest
          #   archive_ext: zip
    runs-on: ${{ matrix.os }}
    steps:
      - name: Checkout tagged commit
        uses: actions/checkout@v4.1.7
        with:
          ref: ${{ github.event.release.target_commitish }}
          token: ${{ secrets.BOTTY_GITHUB_TOKEN }}
          submodules: recursive

      - name: Set up environment variables
        uses: ./.github/actions/set-monero-env

      - uses: actionhippie/swap-space@v1
        if: matrix.os == 'ubuntu-latest'
        with:
          size: 15G
>>>>>>> 1a55c083

    steps:
      - uses: actions/checkout@v4

      - name: Setup build environment (cli tools, dependencies)
        uses: ./.github/actions/setup-build-environment
        with:
          host: ${{ matrix.target.host }}
          target: ${{ matrix.target.target }}

      - name: Build ${{ matrix.bin.name }} in release mode
        run: |
          set -euo pipefail
          json="$(mktemp)"

          cargo build \
            --bin "${{ matrix.bin.name }}" \
            --target "${{ matrix.target.target }}" \
            --release \
            --message-format=json > "$json"

          BIN_PATH="$(jq -re '
            select(.reason=="compiler-artifact")
            | select(.target.kind[]=="bin")
            | .executable
          ' "$json" | tail -n1)"

          echo "BIN_PATH=$BIN_PATH" >> "$GITHUB_ENV"

      - name: Smoke test the binary
        if: ${{ matrix.target.do_smoke_test }}
        shell: bash
        run: |
          if [[ "${{ matrix.bin.smoke_test_fake_interactive }}" == "true" ]]; then
            # Use script to provide pseudo-terminal for interactive binaries
            timeout 3s bash -c '0<&- script -qefc "${{ env.BIN_PATH }}" /dev/null | cat' || true
          elif [[ -n "${{ matrix.bin.smoke_test_args }}" ]]; then
            # Run with arguments
            ${{ env.BIN_PATH }} ${{ matrix.bin.smoke_test_args }}
          else
            # Run without arguments with timeout for binaries that don't support --help
            timeout 3s ${{ env.BIN_PATH }} || true
          fi

      - id: create-archive-name
        shell: python
        run: |
          import platform
          import os

          os_info = platform.uname()

          arch = os_info.machine

          triple = "${{ matrix.target.target }}".split("-")
          arch = triple[0]

          archive_name=f'${{ matrix.bin.name }}_${{ github.event.release.tag_name || format('pull_request_{0}', github.event.pull_request.number) }}_{os_info.system}_{arch}.${{ matrix.target.archive_extension }}'

          with open(os.environ['GITHUB_OUTPUT'], 'a') as output_file:
              output_file.write(f'archive={archive_name}\n')

      - name: Pack Linux/Mac binary (tar)
        if: ${{ matrix.target.archive_extension == 'tar' }}
        shell: bash
        run: |
          tar -cf ${{ steps.create-archive-name.outputs.archive }} -C $(dirname ${{ env.BIN_PATH }}) $(basename ${{ env.BIN_PATH }})

      - name: Pack Windows binary (zip)
        if: ${{ matrix.target.archive_extension == 'zip' }}
        shell: bash
        run: |
          zip ${{ steps.create-archive-name.outputs.archive }} -j ${{ env.BIN_PATH }}

      - name: Upload archive
        if: github.event_name == 'release'
        uses: actions/upload-release-asset@v1.0.2
        env:
          GITHUB_TOKEN: ${{ secrets.BOTTY_GITHUB_TOKEN }}
        with:
          upload_url: ${{ github.event.release.upload_url }}
          asset_path: ./${{ steps.create-archive-name.outputs.archive }}
          asset_name: ${{ steps.create-archive-name.outputs.archive }}
          asset_content_type: application/gzip

  build_and_push_docker:
    name: Build and Push Docker Image
    if: github.event_name == 'release'
    runs-on: ubuntu-22.04
    needs: build_binaries
    permissions:
      contents: read
      packages: write
    steps:
      - uses: actions/checkout@v4

      - name: Setup build environment (cli tools, dependencies)
        uses: ./.github/actions/setup-build-environment
        with:
          host: ubuntu-22.04

      - name: Set up Docker Buildx
        uses: docker/setup-buildx-action@v2

      - name: Login to GitHub Container Registry
        uses: docker/login-action@v2
        with:
          registry: ghcr.io
          username: ${{ github.actor }}
          password: ${{ secrets.GITHUB_TOKEN }}

      - name: Set Docker tags
        id: docker_tags
        run: |
          if [[ ${{ github.event.release.tag_name }} == "preview" ]]; then
            echo "preview=true" >> $GITHUB_OUTPUT
          else
            echo "preview=false" >> $GITHUB_OUTPUT
          fi

      - name: Build and push Docker image (asb)
        uses: docker/build-push-action@v4
        with:
          context: .
          file: ./swap-asb/Dockerfile
          push: true
          tags: |
            ${{ env.DOCKER_ASB_IMAGE_NAME }}:${{ github.event.release.tag_name }}
            ${{ env.DOCKER_ASB_IMAGE_NAME }}:latest
        if: steps.docker_tags.outputs.preview == 'false'

      - name: Build and push Docker image without latest tag (preview release) (asb)
        uses: docker/build-push-action@v4
        with:
          context: .
          file: ./swap-asb/Dockerfile
          push: true
          tags: ${{ env.DOCKER_ASB_IMAGE_NAME }}:${{ github.event.release.tag_name }}
        if: steps.docker_tags.outputs.preview == 'true'

      - name: Build and push Docker image (asb-controller)
        uses: docker/build-push-action@v4
        with:
          context: .
          file: ./swap-controller/Dockerfile
          push: true
          tags: |
            ${{ env.DOCKER_ASB_CONTROLLER_IMAGE_NAME }}:${{ github.event.release.tag_name }}
            ${{ env.DOCKER_ASB_CONTROLLER_IMAGE_NAME }}:latest
        if: steps.docker_tags.outputs.preview == 'false'

      - name: Build and push Docker image without latest tag (preview release) (asb-controller)
        uses: docker/build-push-action@v4
        with:
          context: .
          file: ./swap-controller/Dockerfile
          push: true
          tags: ${{ env.DOCKER_ASB_CONTROLLER_IMAGE_NAME }}:${{ github.event.release.tag_name }}
        if: steps.docker_tags.outputs.preview == 'true'<|MERGE_RESOLUTION|>--- conflicted
+++ resolved
@@ -1,23 +1,14 @@
-name: "Build swap, asb, asb-controller, and orchestrator release binaries"
+name: "Build swap and asb release binaries"
 
 on:
-  pull_request:
   release:
     types: [created]
 
 env:
-<<<<<<< HEAD
-  DOCKER_ASB_IMAGE_NAME: ghcr.io/eigenwallet/asb
-  DOCKER_ASB_CONTROLLER_IMAGE_NAME: ghcr.io/eigenwallet/asb-controller
-
-concurrency:
-  group: build-release-${{ github.event_name == 'pull_request' && github.event.pull_request.number || github.event.release.tag_name }}
-=======
   DOCKER_IMAGE_NAME: ghcr.io/eigenwallet/asb
 
 concurrency:
   group: build-release-${{ github.event.release.tag_name }}
->>>>>>> 1a55c083
   cancel-in-progress: true
 
 jobs:
@@ -26,42 +17,6 @@
     strategy:
       fail-fast: false
       matrix:
-<<<<<<< HEAD
-        target:
-          - target: x86_64-unknown-linux-gnu
-            host: ubuntu-22.04
-            archive_extension: tar
-            do_smoke_test: true
-          - target: aarch64-apple-darwin
-            host: macos-latest
-            archive_extension: tar
-            do_smoke_test: true
-          - target: x86_64-apple-darwin
-            host: macos-13
-            archive_extension: tar
-            do_smoke_test: true
-          # Once Windows works again, uncomment
-          # - target: x86_64-pc-windows-gnu
-          #   host: ubuntu-22.04
-          #   archive_extension: zip
-          #   do_smoke_test: false
-
-        bin:
-          - name: swap
-            smoke_test_args: "--help"
-            smoke_test_fake_interactive: false
-          - name: asb
-            smoke_test_args: "--help"
-            smoke_test_fake_interactive: false
-          - name: asb-controller
-            smoke_test_args: ""
-            smoke_test_fake_interactive: false
-          - name: orchestrator
-            smoke_test_args: ""
-            smoke_test_fake_interactive: true
-
-    runs-on: ${{ matrix.target.host }}
-=======
         include:
           - bin: swap
             target: x86_64-unknown-linux-gnu
@@ -123,83 +78,109 @@
         if: matrix.os == 'ubuntu-latest'
         with:
           size: 15G
->>>>>>> 1a55c083
-
-    steps:
-      - uses: actions/checkout@v4
-
-      - name: Setup build environment (cli tools, dependencies)
-        uses: ./.github/actions/setup-build-environment
-        with:
-          host: ${{ matrix.target.host }}
-          target: ${{ matrix.target.target }}
-
-      - name: Build ${{ matrix.bin.name }} in release mode
-        run: |
-          set -euo pipefail
-          json="$(mktemp)"
-
-          cargo build \
-            --bin "${{ matrix.bin.name }}" \
-            --target "${{ matrix.target.target }}" \
-            --release \
-            --message-format=json > "$json"
-
-          BIN_PATH="$(jq -re '
-            select(.reason=="compiler-artifact")
-            | select(.target.kind[]=="bin")
-            | .executable
-          ' "$json" | tail -n1)"
-
-          echo "BIN_PATH=$BIN_PATH" >> "$GITHUB_ENV"
+
+      - name: Restore Rust/Cargo cache from S3
+        uses: whywaita/actions-cache-s3@v2
+        with:
+          path: |
+            ~/.rustup
+            ~/.cargo/registry
+            ~/.cargo/git
+            target
+          key: ${{ runner.os }}-${{ matrix.target }}-rust-${{ hashFiles('**/Cargo.lock') }}
+          aws-s3-bucket: ${{ secrets.S3_BUCKET_NAME }}
+          aws-region: eu-central-1
+          aws-endpoint: ${{ secrets.S3_ENDPOINT_URL }}
+          aws-s3-force-path-style: true
+          aws-access-key-id: ${{ secrets.S3_ACCESS_KEY_ID }}
+          aws-secret-access-key: ${{ secrets.S3_SECRET_ACCESS_KEY }}
+
+      - name: Install Rust toolchain (no internal cache)
+        uses: actions-rust-lang/setup-rust-toolchain@v1
+        with:
+          rustflags: ""
+          cache-directories: ""
+
+      - name: Configure apt for retries
+        if: matrix.os == 'ubuntu-latest'
+        run: ${{ env.APT_SET_CONF_COMMAND }}
+
+      - name: Install dependencies (ubuntu-latest)
+        if: matrix.os == 'ubuntu-latest'
+        run: |
+          sudo apt update
+          sudo apt install -y ${{ env.DEPS_TAURI_LINUX }} ${{ env.DEPS_MONERO_LINUX }} git
+
+      - name: Clone submodules
+        run: git submodule update --init --recursive
+
+      - name: Install Monero build dependencies (macOS)
+        if: startsWith(matrix.os, 'macos')
+        run: |
+          brew update
+          brew install ${{ env.DEPS_MONERO_MACOS }} git
+          brew reinstall --build-from-source unbound expat 
+          brew install protobuf@21
+
+      - name: Install Monero build dependencies (Windows)
+        if: matrix.os == 'windows-latest'
+        uses: msys2/setup-msys2@v2
+        with:
+          update: true
+          install: ${{ env.DEPS_MONERO_WINDOWS_MSYS2 }} git
+
+      - name: Clone submodules
+        run: git submodule update --init --recursive
+        
+      - name: Cross Build ${{ matrix.target }} ${{ matrix.bin }} binary
+        if: matrix.target == 'armv7-unknown-linux-gnueabihf'
+        run: |
+          curl -L "https://github.com/cross-rs/cross/releases/download/v0.2.5/cross-x86_64-unknown-linux-gnu.tar.gz" | tar xzv
+          sudo mv cross /usr/bin
+          sudo mv cross-util /usr/bin
+          cross build --target=${{ matrix.target }} --release --package swap --bin ${{ matrix.bin }}
+
+      - name: Build ${{ matrix.target }} ${{ matrix.bin }} release binary
+        if: matrix.target != 'armv7-unknown-linux-gnueabihf'
+        run: cargo build --target=${{ matrix.target }} --release --package swap --bin ${{ matrix.bin }}
 
       - name: Smoke test the binary
-        if: ${{ matrix.target.do_smoke_test }}
-        shell: bash
-        run: |
-          if [[ "${{ matrix.bin.smoke_test_fake_interactive }}" == "true" ]]; then
-            # Use script to provide pseudo-terminal for interactive binaries
-            timeout 3s bash -c '0<&- script -qefc "${{ env.BIN_PATH }}" /dev/null | cat' || true
-          elif [[ -n "${{ matrix.bin.smoke_test_args }}" ]]; then
-            # Run with arguments
-            ${{ env.BIN_PATH }} ${{ matrix.bin.smoke_test_args }}
-          else
-            # Run without arguments with timeout for binaries that don't support --help
-            timeout 3s ${{ env.BIN_PATH }} || true
-          fi
+        if: matrix.target != 'armv7-unknown-linux-gnueabihf'
+        run: target/${{ matrix.target }}/release/${{ matrix.bin }} --help
 
       - id: create-archive-name
         shell: python
         run: |
           import platform
-          import os
-
           os_info = platform.uname()
 
           arch = os_info.machine
 
-          triple = "${{ matrix.target.target }}".split("-")
+          triple = "${{ matrix.target }}".split("-")
           arch = triple[0]
 
-          archive_name=f'${{ matrix.bin.name }}_${{ github.event.release.tag_name || format('pull_request_{0}', github.event.pull_request.number) }}_{os_info.system}_{arch}.${{ matrix.target.archive_extension }}'
-
-          with open(os.environ['GITHUB_OUTPUT'], 'a') as output_file:
-              output_file.write(f'archive={archive_name}\n')
-
-      - name: Pack Linux/Mac binary (tar)
-        if: ${{ matrix.target.archive_extension == 'tar' }}
+          archive_name=f'${{ matrix.bin }}_${{ github.event.release.tag_name }}_{os_info.system}_{arch}.${{ matrix.archive_ext }}'
+
+          print(f'::set-output name=archive::{archive_name}')
+
+      - name: Pack macos archive
+        if: startsWith(matrix.os, 'macos')
         shell: bash
-        run: |
-          tar -cf ${{ steps.create-archive-name.outputs.archive }} -C $(dirname ${{ env.BIN_PATH }}) $(basename ${{ env.BIN_PATH }})
-
-      - name: Pack Windows binary (zip)
-        if: ${{ matrix.target.archive_extension == 'zip' }}
+        run: gtar -C ./target/${{ matrix.target }}/release --create --file=${{ steps.create-archive-name.outputs.archive }} ${{ matrix.bin }}
+
+      - name: Pack linux archive
+        if: matrix.os == 'ubuntu-latest'
         shell: bash
-        run: |
-          zip ${{ steps.create-archive-name.outputs.archive }} -j ${{ env.BIN_PATH }}
+        run: tar -C ./target/${{ matrix.target }}/release --create --file=${{ steps.create-archive-name.outputs.archive }} ${{ matrix.bin }}
+
+      - name: Pack windows archive
+        if: matrix.os == 'windows-latest'
+        shell: bash
+        run: |
+          cp target/${{ matrix.target }}/release/${{ matrix.bin }}.exe ./${{ matrix.bin }}.exe
+          7z a -tzip ${{ steps.create-archive-name.outputs.archive }} ./${{ matrix.bin }}.exe
 
       - name: Upload archive
-        if: github.event_name == 'release'
         uses: actions/upload-release-asset@v1.0.2
         env:
           GITHUB_TOKEN: ${{ secrets.BOTTY_GITHUB_TOKEN }}
@@ -209,21 +190,51 @@
           asset_name: ${{ steps.create-archive-name.outputs.archive }}
           asset_content_type: application/gzip
 
+      - name: Save Rust/Cargo cache to S3
+        if: ${{ always() }}
+        uses: whywaita/actions-cache-s3@v2
+        with:
+          path: |
+            ~/.rustup
+            ~/.cargo/registry
+            ~/.cargo/git
+            target
+          key: ${{ runner.os }}-${{ matrix.target }}-rust-${{ hashFiles('**/Cargo.lock') }}
+          aws-s3-bucket: ${{ secrets.S3_BUCKET_NAME }}
+          aws-region: eu-central-1
+          aws-endpoint: ${{ secrets.S3_ENDPOINT_URL }}
+          aws-s3-force-path-style: true
+          aws-access-key-id: ${{ secrets.S3_ACCESS_KEY_ID }}
+          aws-secret-access-key: ${{ secrets.S3_SECRET_ACCESS_KEY }}
+
   build_and_push_docker:
     name: Build and Push Docker Image
-    if: github.event_name == 'release'
-    runs-on: ubuntu-22.04
+    runs-on: ubuntu-latest
     needs: build_binaries
     permissions:
       contents: read
       packages: write
     steps:
-      - uses: actions/checkout@v4
-
-      - name: Setup build environment (cli tools, dependencies)
-        uses: ./.github/actions/setup-build-environment
-        with:
-          host: ubuntu-22.04
+      - name: Checkout code
+        uses: actions/checkout@v4.1.7
+        with:
+          ref: ${{ github.event.release.target_commitish }}
+          submodules: recursive
+          
+      - name: Set up environment variables
+        uses: ./.github/actions/set-monero-env
+
+      - uses: actionhippie/swap-space@v1
+        with:
+          size: 15G
+
+      - name: Configure apt for retries
+        run: ${{ env.APT_SET_CONF_COMMAND }}
+
+      - name: Install dependencies (ubuntu-latest)
+        run: |
+          sudo apt update
+          sudo apt install -y ${{ env.DEPS_TAURI_LINUX }} ${{ env.DEPS_MONERO_LINUX }}
 
       - name: Set up Docker Buildx
         uses: docker/setup-buildx-action@v2
@@ -244,42 +255,22 @@
             echo "preview=false" >> $GITHUB_OUTPUT
           fi
 
-      - name: Build and push Docker image (asb)
+      - name: Build and push Docker image
         uses: docker/build-push-action@v4
         with:
           context: .
-          file: ./swap-asb/Dockerfile
+          file: ./Dockerfile
           push: true
           tags: |
-            ${{ env.DOCKER_ASB_IMAGE_NAME }}:${{ github.event.release.tag_name }}
-            ${{ env.DOCKER_ASB_IMAGE_NAME }}:latest
+            ${{ env.DOCKER_IMAGE_NAME }}:${{ github.event.release.tag_name }}
+            ${{ env.DOCKER_IMAGE_NAME }}:latest
         if: steps.docker_tags.outputs.preview == 'false'
 
-      - name: Build and push Docker image without latest tag (preview release) (asb)
+      - name: Build and push Docker image without latest tag (preview release)
         uses: docker/build-push-action@v4
         with:
           context: .
-          file: ./swap-asb/Dockerfile
+          file: ./Dockerfile
           push: true
-          tags: ${{ env.DOCKER_ASB_IMAGE_NAME }}:${{ github.event.release.tag_name }}
-        if: steps.docker_tags.outputs.preview == 'true'
-
-      - name: Build and push Docker image (asb-controller)
-        uses: docker/build-push-action@v4
-        with:
-          context: .
-          file: ./swap-controller/Dockerfile
-          push: true
-          tags: |
-            ${{ env.DOCKER_ASB_CONTROLLER_IMAGE_NAME }}:${{ github.event.release.tag_name }}
-            ${{ env.DOCKER_ASB_CONTROLLER_IMAGE_NAME }}:latest
-        if: steps.docker_tags.outputs.preview == 'false'
-
-      - name: Build and push Docker image without latest tag (preview release) (asb-controller)
-        uses: docker/build-push-action@v4
-        with:
-          context: .
-          file: ./swap-controller/Dockerfile
-          push: true
-          tags: ${{ env.DOCKER_ASB_CONTROLLER_IMAGE_NAME }}:${{ github.event.release.tag_name }}
+          tags: ${{ env.DOCKER_IMAGE_NAME }}:${{ github.event.release.tag_name }}
         if: steps.docker_tags.outputs.preview == 'true'