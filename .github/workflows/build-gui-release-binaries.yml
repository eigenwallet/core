--- conflicted
+++ resolved
@@ -10,12 +10,6 @@
   cancel-in-progress: true
 
 jobs:
-<<<<<<< HEAD
-  publish-tauri:
-    # Do not publish preview releases to Github.
-    # Building takes too long for preview releases.
-    # if: ${{ !contains(github.ref_name, 'preview') }} Temporarily disabled
-=======
   draft-cb-release:
     # don't do it for PR's
     if: ${{ github.event_name != 'pull_request' && !contains(github.ref_name, 'preview') }}
@@ -31,9 +25,6 @@
         with:
           command: release draft ${{ env.CN_APPLICATION }} --framework tauri
           api-key: ${{ secrets.CN_API_KEY }}
-
-  build_gui:
->>>>>>> adace17a
     permissions:
       contents: write
     strategy:
@@ -149,10 +140,6 @@
         with:
           releaseId: ${{ github.event.release.id }}
           projectPath: src-tauri
-<<<<<<< HEAD
-          args: ${{ matrix.args }}
-          tauriScript: cargo tauri
-=======
           tauriScript: yarn tauri
           args: --target ${{ matrix.target }}
 
@@ -179,5 +166,4 @@
         uses: crabnebula-dev/cloud-release@v0
         with:
           command: release publish ${{ env.CN_APPLICATION }} --framework tauri
-          api-key: ${{ secrets.CN_API_KEY }}
->>>>>>> adace17a
+          api-key: ${{ secrets.CN_API_KEY }}