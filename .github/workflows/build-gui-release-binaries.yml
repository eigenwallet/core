--- conflicted
+++ resolved
@@ -2,51 +2,24 @@
 name: "Publish GUI release to GitHub"
 
 on:
-  pull_request:
   release:
     types: [created]
 
 concurrency:
-<<<<<<< HEAD
-  group: build-gui-release-${{ github.event_name == 'pull_request' && github.event.pull_request.number || github.event.release.tag_name }}
-=======
   group: build-gui-release-${{ github.event.release.tag_name }}
->>>>>>> 1a55c083
   cancel-in-progress: true
 
 jobs:
-  draft-cb-release:
-    # don't do it for PR's
-    if: ${{ github.event_name != 'pull_request' && !contains(github.ref_name, 'preview') }}
-    runs-on: ubuntu-22.04
-    steps:
-      - uses: actions/checkout@v4
-
-      - name: Create Draft Release
-        uses: crabnebula-dev/cloud-release@v0
-        with:
-          command: release draft ${{ env.CN_APPLICATION }} --framework tauri
-          api-key: ${{ secrets.CN_API_KEY }}
-
-  build_gui:
+  publish-tauri:
+    # Do not publish preview releases to Github.
+    # Building takes too long for preview releases.
+    # if: ${{ !contains(github.ref_name, 'preview') }} Temporarily disabled
     permissions:
       contents: write
     strategy:
       fail-fast: false
       matrix:
         include:
-<<<<<<< HEAD
-          - host: "macos-latest" # for Arm based macs (M1 and above).
-            target: "aarch64-apple-darwin"
-          - host: "macos-13" # for Intel based macs.
-            target: "x86_64-apple-darwin"
-          - host: "ubuntu-22.04" # We build on an older version to support older glib versions
-            target: "x86_64-unknown-linux-gnu"
-          - host: "ubuntu-22.04" # cross build windows from ubuntu
-            target: "x86_64-pc-windows-gnu"
-
-    runs-on: ${{ matrix.host }}
-=======
           - platform: "macos-latest" # for Arm based macs (M1 and above).
             args: "--target aarch64-apple-darwin"
           - platform: "macos-13" # for Intel based macs.
@@ -58,18 +31,91 @@
           #   args: ""
 
     runs-on: ${{ matrix.platform }}
->>>>>>> 1a55c083
     steps:
       - uses: actions/checkout@v4
+        with:
+          submodules: recursive
+      
+      - name: Set up environment variables
+        uses: ./.github/actions/set-monero-env
 
-      - name: Setup build environment (cli tools, dependencies)
-        uses: ./.github/actions/setup-build-environment
+      - uses: actionhippie/swap-space@v1
+        if: matrix.platform == env.UBUNTU_PLATFORM_ID
         with:
-          host: ${{ matrix.host }}
-          target: ${{ matrix.target }}
+          size: 15G
 
-      - name: build tauri app and upload to github releases page
-        uses: tauri-apps/tauri-action@v0
+      - name: setup node
+        uses: actions/setup-node@v4
+        with:
+          node-version: lts/*
+
+      - name: install Rust stable
+        uses: dtolnay/rust-toolchain@1.80
+        with:
+          # Those targets are only used on macos runners so it's in an `if` to slightly speed up windows and linux builds.
+          targets: ${{ matrix.platform == 'macos-latest' && 'aarch64-apple-darwin,x86_64-apple-darwin' || '' }}
+
+      - name: Configure apt for retries (ubuntu only)
+        if: matrix.platform == env.UBUNTU_PLATFORM_ID
+        run: ${{ env.APT_SET_CONF_COMMAND }}
+
+      - name: install dependencies (ubuntu only)
+        if: matrix.platform == env.UBUNTU_PLATFORM_ID # This must match the platform value defined above.
+        run: |
+          sudo apt update;
+          sudo apt install -y ${{ env.DEPS_MONERO_LINUX }} ${{ env.DEPS_GUI_UBUNTU_SPECIFIC }} git
+          
+      - name: Get OpenSSL location
+        if: matrix.platform == env.UBUNTU_PLATFORM_ID
+        run: |
+          which openssl
+          openssl version
+          echo "OPENSSL_PATH=$(which openssl)" >> $GITHUB_ENV
+
+      - name: Install Monero build dependencies (macOS)
+        if: startsWith(matrix.platform, 'macos')
+        run: |
+          brew update
+          brew install ${{ env.DEPS_MONERO_MACOS }} git
+          brew reinstall --build-from-source unbound expat  
+          brew install protobuf@21
+
+      - name: Install Monero build dependencies (Windows)
+        if: matrix.platform == env.WINDOWS_PLATFORM_ID
+        uses: msys2/setup-msys2@v2
+        with:
+          update: true
+          install: ${{ env.DEPS_MONERO_WINDOWS_MSYS2 }} git
+
+      - name: Clone submodules
+        run: git submodule update --init --recursive
+
+      - name: work around spurious network errors in curl 8.0
+        shell: bash
+        run: |
+          echo "CARGO_HTTP_MULTIPLEXING=false" >> $GITHUB_ENV
+
+      - name: install frontend dependencies
+        working-directory: src-gui
+        # Set the yarn network timeout to a high value to avoid spurious network errors
+        run: yarn install --network-timeout 600000
+
+      - name: install tauri-cli globally
+        uses: taiki-e/cache-cargo-install-action@v2
+        with:
+          tool: tauri-cli@2.1.0
+          
+      - name: install typeshare-cli globally
+        uses: taiki-e/cache-cargo-install-action@v2
+        with:
+          tool: typeshare-cli
+
+      - name: install dprint globally
+        uses: taiki-e/cache-cargo-install-action@v2
+        with:
+          tool: dprint@0.50.0
+
+      - uses: tauri-apps/tauri-action@v0
         env:
           GITHUB_TOKEN: ${{ secrets.BOTTY_GITHUB_TOKEN }}
           APPLE_CERTIFICATE: ${{ secrets.APPLE_CERTIFICATE }}
@@ -79,38 +125,9 @@
           APPLE_PASSWORD: ${{ secrets.APPLE_PASSWORD }}
           APPLE_TEAM_ID: ${{ secrets.APPLE_TEAM_ID }}
           TAURI_SIGNING_PRIVATE_KEY: ${{ secrets.TAURI_SIGNING_PRIVATE_KEY }}
-          TAURI_SIGNING_PRIVATE_KEY_PASSWORD: ${{ secrets.TAURI_SIGNING_PRIVATE_KEY_PASSWORD }}
+          TAURI_SIGNING_PRIVATE_KEY_PASSWORD:  ${{ secrets.TAURI_SIGNING_PRIVATE_KEY_PASSWORD }}
         with:
-          # Empty releaseId for PRs prevents uploading to GitHub releases
-          # Empty strings are treated as an omitted argument: https://github.com/actions/runner/issues/924
-          # When releaseId is omitted, no release is published: https://github.com/tauri-apps/tauri-action?tab=readme-ov-file#tips-and-caveats
-          releaseId: ${{ github.event.release.id || '' }}
+          releaseId: ${{ github.event.release.id }}
           projectPath: src-tauri
-<<<<<<< HEAD
-          tauriScript: yarn tauri
-
-      - name: upload to crabnebula release (not for previews)
-        if: ${{ github.event_name != 'pull_request' && !contains(github.ref_name, 'preview') }}
-        uses: crabnebula-dev/cloud-release@v0
-        with:
-          command: release upload ${{ env.CN_APPLICATION }} --framework tauri
-          api-key: ${{ secrets.CN_API_KEY }}
-          args: --target ${{ matrix.target }}
-
-  publish:
-    # don't publish previews to crabnebula
-    if: ${{ github.event_name != 'pull_request' && !contains(github.ref_name, 'preview') }}
-    needs: [draft-cb-release, build_gui]
-    runs-on: ubuntu-22.04
-    steps:
-      - uses: actions/checkout@v4
-
-      - name: Publish Release
-        uses: crabnebula-dev/cloud-release@v0
-        with:
-          command: release publish ${{ env.CN_APPLICATION }} --framework tauri
-          api-key: ${{ secrets.CN_API_KEY }}
-=======
           args: ${{ matrix.args }}
-          tauriScript: cargo tauri
->>>>>>> 1a55c083
+          tauriScript: cargo tauri