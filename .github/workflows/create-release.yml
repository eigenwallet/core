--- conflicted
+++ resolved
@@ -11,11 +11,7 @@
     if: github.event.pull_request.merged == true && startsWith(github.event.pull_request.head.ref, 'release/')
     runs-on: ubuntu-latest
     steps:
-<<<<<<< HEAD
-      - uses: actions/checkout@v3.0.1
-=======
       - uses: actions/checkout@v3.0.2
->>>>>>> c188405b
 
       - name: Extract version from branch name
         id: extract-version
