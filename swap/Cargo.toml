[package]
name = "swap"
<<<<<<< HEAD
version = "1.1.3"
authors = ["The COMIT guys <hello@comit.network>"]
=======
version = "1.1.7"
authors = [ "The COMIT guys <hello@comit.network>" ]
>>>>>>> 2ba69ba3
edition = "2021"
description = "XMR/BTC trustless atomic swaps."

[lib]
name = "swap"

[features]
tauri = ["dep:tauri"]

[dependencies]
anyhow = "1"
arti-client = { version = "0.25.0", features = ["static-sqlite", "tokio", "rustls"], default-features = false }
async-compression = { version = "0.3", features = ["bzip2", "tokio"] }
async-trait = "0.1"
asynchronous-codec = "0.7.0"
atty = "0.2"
backoff = { version = "0.4", features = ["tokio"] }
base64 = "0.22"
bdk = { version = "0.28" }
bdk_chain = { version = "0.20" }
bdk_electrum = { version = "0.19", default-features = false, features = ["use-rustls-ring"] }
bdk_wallet = { version = "1.0.0-beta.5", features = ["rusqlite", "test-utils"] }
big-bytes = "1"
bitcoin = { version = "0.32", features = ["rand", "serde"] }
bmrng = "0.5.2"
comfy-table = "7.1"
config = { version = "0.14", default-features = false, features = ["toml"] }
conquer-once = "0.4"
curve25519-dalek = { package = "curve25519-dalek-ng", version = "4" }
data-encoding = "2.6"
derive_builder = "0.20.2"
dialoguer = "0.11"
directories-next = "2"
ecdsa_fun = { version = "0.10", default-features = false, features = ["libsecp_compat", "serde", "adaptor"] }
ed25519-dalek = "1"
futures = { version = "0.3", default-features = false }
hex = "0.4"
libp2p = { version = "0.53.2", features = ["tcp", "yamux", "dns", "noise", "request-response", "ping", "rendezvous", "identify", "macros", "cbor", "json", "tokio", "serde", "rsa"] }
libp2p-community-tor = { git = "https://github.com/umgefahren/libp2p-tor", branch = "main", features = ["listen-onion-service"] }
moka = { version = "0.12", features = ["sync", "future"] }
monero = { version = "0.12", features = ["serde_support"] }
monero-rpc = { path = "../monero-rpc" }
once_cell = "1.19"
pem = "3.0"
proptest = "1"
qrcode = "0.14"
rand = "0.8"
rand_chacha = "0.3"
regex = "1.10"
reqwest = { version = "0.12", features = ["http2", "rustls-tls-native-roots", "stream", "socks"], default-features = false }
rust_decimal = { version = "1", features = ["serde-float"] }
rust_decimal_macros = "1"
rustls = { version = "0.23", default-features = false, features = ["ring"] }
serde = { version = "1.0", features = ["derive"] }
serde_cbor = "0.11"
serde_json = "1"
serde_with = { version = "1", features = ["macros"] }
sha2 = "0.10"
sigma_fun = { version = "0.7", default-features = false, features = ["ed25519", "serde", "secp256k1", "alloc"] }
sqlx = { version = "0.8", features = ["sqlite", "runtime-tokio-rustls"] }
structopt = "0.3"
strum = { version = "0.26", features = ["derive"] }
tauri = { version = "2.0", features = ["config-json5"], optional = true, default-features = false }
thiserror = "1"
time = "0.3"
tokio = { version = "1", features = ["rt-multi-thread", "time", "macros", "sync", "process", "fs", "net", "parking_lot"] }
tokio-tungstenite = { version = "0.15", features = ["rustls-tls"] }
tokio-util = { version = "0.7", features = ["io", "codec"] }
toml = "0.8"
tor-rtcompat = { version = "0.25.0", features = ["tokio"] }
tower = { version = "0.4.13", features = ["full"] }
tower-http = { version = "0.3.4", features = ["full"] }
tracing = { version = "0.1", features = ["attributes"] }
tracing-appender = "0.2"
tracing-subscriber = { version = "0.3", default-features = false, features = ["fmt", "ansi", "env-filter", "time", "tracing-log", "json"] }
typeshare = "1.0.3"
unsigned-varint = { version = "0.8.0", features = ["codec", "asynchronous_codec"] }
url = { version = "2", features = ["serde"] }
uuid = { version = "1.9", features = ["serde", "v4"] }
void = "1"

[target.'cfg(not(windows))'.dependencies]
tokio-tar = "0.3"

[target.'cfg(windows)'.dependencies]
zip = "0.5"

[dev-dependencies]
bitcoin-harness = { git = "https://github.com/UnstoppableSwap/bitcoin-harness-rs", branch = "master" }
get-port = "3"
mockito = "1.4"
monero-harness = { path = "../monero-harness" }
proptest = "1"
serde_cbor = "0.11"
serial_test = "3.1"
tempfile = "3"
testcontainers = "0.15"

[build-dependencies]
anyhow = "1"
vergen = { version = "8.3", default-features = false, features = ["build", "git", "git2"] }<|MERGE_RESOLUTION|>--- conflicted
+++ resolved
@@ -1,12 +1,7 @@
 [package]
 name = "swap"
-<<<<<<< HEAD
-version = "1.1.3"
+version = "1.1.7"
 authors = ["The COMIT guys <hello@comit.network>"]
-=======
-version = "1.1.7"
-authors = [ "The COMIT guys <hello@comit.network>" ]
->>>>>>> 2ba69ba3
 edition = "2021"
 description = "XMR/BTC trustless atomic swaps."
 
