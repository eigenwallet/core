[package]
name = "swap"
version = "3.2.10"
authors = ["The COMIT guys <hello@comit.network>"]
edition = "2021"
description = "XMR/BTC trustless atomic swaps."

[lib]
name = "swap"

[features]
tauri = ["dep:tauri", "dep:dfx-swiss-sdk"]

[dependencies]
# Bitcoin Dev Kit
bdk = { workspace = true }
bdk_chain = { workspace = true }
bdk_core = { workspace = true }
bdk_electrum = { workspace = true, features = ["use-rustls-ring"] }
bdk_wallet = { workspace = true, features = ["rusqlite", "test-utils"] }
bitcoin = { workspace = true }

# Bitcoin Wallet
bitcoin-wallet = { path = "../bitcoin-wallet" }

# Tor
arti-client = { workspace = true, features = ["static-sqlite", "tokio", "rustls", "onion-service-service"] }
tor-rtcompat = { workspace = true, features = ["tokio"] }

# LibP2P
libp2p = { workspace = true, features = ["tcp", "yamux", "dns", "noise", "request-response", "ping", "rendezvous", "identify", "macros", "cbor", "json", "tokio", "serde", "rsa"] }
libp2p-tor = { path = "../libp2p-tor", features = ["listen-onion-service"] }

# Error handling
anyhow = { workspace = true }
backoff = { workspace = true }
thiserror = { workspace = true }

# Crypto / Decoding / Encoding
base64 = "0.22"
big-bytes = "1"
curve25519-dalek = { workspace = true }
data-encoding = "2.6"
ecdsa_fun = { workspace = true, features = ["libsecp_compat", "serde", "adaptor"] }
ed25519-dalek = "1"
hex = { workspace = true }
rustls = { version = "0.23", default-features = false, features = ["ring"] }
sha2 = { workspace = true }
sigma_fun = { workspace = true, default-features = false, features = ["ed25519", "serde", "secp256k1", "alloc"] }

# Randomness
rand = { workspace = true }
rand_chacha = { workspace = true }

# CLI
atty = "0.2"
comfy-table = "7.1"
dialoguer = "0.11"

# Other stuff
bmrng = { workspace = true }
config = { version = "0.14", default-features = false, features = ["toml"] }
conquer-once = "0.4"
derive_builder = "0.20.2"
dfx-swiss-sdk = { workspace = true, optional = true }
electrum-pool = { path = "../electrum-pool" }
jsonrpsee = { workspace = true, features = ["server"] }
moka = { version = "0.12", features = ["sync", "future"] }
monero = { workspace = true }
monero-rpc = { path = "../monero-rpc" }
monero-rpc-pool = { path = "../monero-rpc-pool" }
monero-seed = { git = "https://github.com/monero-oxide/monero-wallet-util.git", package = "monero-seed" }
monero-sys = { path = "../monero-sys" }
once_cell = { workspace = true }
pem = "3.0"
proptest = "1"
regex = "1.10"
reqwest = { workspace = true, features = ["http2", "rustls-tls-native-roots", "stream", "socks"] }
rust_decimal = { version = "1", features = ["serde-float"] }
rust_decimal_macros = "1"
semver = "1.0"
<<<<<<< HEAD
serde = { workspace = true }
serde_cbor = "0.11"
serde_json = { workspace = true }
serde_with = { version = "1", features = ["macros"] }
sha2 = "0.10"
sigma_fun = { version = "0.7", default-features = false, features = ["ed25519", "serde", "secp256k1", "alloc"] }
sqlx = { version = "0.8", features = ["sqlite", "runtime-tokio-rustls"] }
structopt = { workspace = true }
strum = { version = "0.26", features = ["derive"] }
=======
structopt = "0.3"
>>>>>>> 294b9985
swap-controller-api = { path = "../swap-controller-api" }
swap-core = { path = "../swap-core" }
swap-db = { path = "../swap-db" }
swap-env = { path = "../swap-env" }
swap-feed = { path = "../swap-feed" }
swap-fs = { path = "../swap-fs" }
swap-machine = { path = "../swap-machine" }
swap-p2p = { path = "../swap-p2p" }
swap-serde = { path = "../swap-serde" }
tauri = { version = "2.0", features = ["config-json5"], optional = true, default-features = false }
throttle = { path = "../throttle" }
time = "0.3"
url = { workspace = true }
uuid = { workspace = true, features = ["serde"] }
void = "1"
zeroize = "1.8.1"

# Tokio
tokio = { workspace = true, features = ["process", "fs", "net", "parking_lot", "rt"] }
tokio-tungstenite = { version = "0.15", features = ["rustls-tls"] }
tokio-util = { workspace = true }

# Async
async-compression = { version = "0.3", features = ["bzip2", "tokio"] }
async-trait = { workspace = true }
futures = { workspace = true }

tower = { version = "0.4.13", features = ["full"] }
tower-http = { version = "0.3.4", features = ["full"] }

# Tracing
tracing = { workspace = true }
tracing-appender = "0.2"
tracing-subscriber = { workspace = true }

# Serialization
serde = { workspace = true }
serde_cbor = "0.11"
serde_json = { workspace = true }
serde_with = { version = "1", features = ["macros"] }
strum = { workspace = true, features = ["derive"] }
typeshare = { workspace = true }

# monero-oxide
monero-oxide-rpc = { git = "https://github.com/monero-oxide/monero-oxide.git", package = "monero-rpc" }
monero-simple-request-rpc = { git = "https://github.com/monero-oxide/monero-oxide.git" }

# Database
sqlx = { version = "0.8", features = ["sqlite", "runtime-tokio-rustls"] }

[target.'cfg(not(windows))'.dependencies]
tokio-tar = "0.3"

[target.'cfg(windows)'.dependencies]
zip = "0.5"

[dev-dependencies]
bitcoin-harness = { git = "https://github.com/eigenwallet/bitcoin-harness-rs", branch = "master" }
get-port = "3"
mockito = "1.4"
monero-harness = { path = "../monero-harness" }
proptest = "1"
serde_cbor = "0.11"
serial_test = "3.1"
tempfile = "3"
testcontainers = "0.15"

[build-dependencies]
anyhow = { workspace = true }
vergen-git2 = { workspace = true }<|MERGE_RESOLUTION|>--- conflicted
+++ resolved
@@ -79,19 +79,7 @@
 rust_decimal = { version = "1", features = ["serde-float"] }
 rust_decimal_macros = "1"
 semver = "1.0"
-<<<<<<< HEAD
-serde = { workspace = true }
-serde_cbor = "0.11"
-serde_json = { workspace = true }
-serde_with = { version = "1", features = ["macros"] }
-sha2 = "0.10"
-sigma_fun = { version = "0.7", default-features = false, features = ["ed25519", "serde", "secp256k1", "alloc"] }
-sqlx = { version = "0.8", features = ["sqlite", "runtime-tokio-rustls"] }
 structopt = { workspace = true }
-strum = { version = "0.26", features = ["derive"] }
-=======
-structopt = "0.3"
->>>>>>> 294b9985
 swap-controller-api = { path = "../swap-controller-api" }
 swap-core = { path = "../swap-core" }
 swap-db = { path = "../swap-db" }
