mod bitcoind;
mod electrs;

use anyhow::{bail, Context, Result};
use async_trait::async_trait;
use bitcoin_harness::{BitcoindRpcApi, Client};
use futures::Future;
use get_port::get_port;
use jsonrpsee::core::middleware::layer::RpcLogger;
use jsonrpsee::http_client::transport::HttpBackend;
use jsonrpsee::http_client::HttpClient;
use libp2p::core::Multiaddr;
use libp2p::PeerId;
use monero_harness::{image, Monero};
use monero_sys::Daemon;
use rust_decimal::Decimal;
use std::cmp::Ordering;
use std::fmt;
use std::path::PathBuf;
use swap::asb::rpc::RpcServer;
use swap_controller_api::{AsbApiClient, AsbApiServer};

use std::str::FromStr;
use std::sync::Arc;
use std::time::Duration;
use swap::asb::FixedRate;
use swap::bitcoin::{CancelTimelock, PunishTimelock};
use swap::cli::api;
use swap::database::{AccessMode, SqliteDatabase};
use swap::monero::wallet::no_listener;
use swap::monero::Wallets;
use swap::network::rendezvous::XmrBtcNamespace;
use swap::network::swarm;
use swap::protocol::alice::{AliceState, Swap, TipConfig};
use swap::protocol::bob::BobState;
use swap::protocol::{alice, bob, Database};
use swap::seed::Seed;
use swap::{asb, bitcoin, cli, monero};
use swap_env::env;
use swap_env::env::{Config, GetConfig};
use swap_fs::ensure_directory_exists;
use tempfile::{NamedTempFile, TempDir};
use testcontainers::clients::Cli;
use testcontainers::{Container, RunnableImage};
use tokio::sync::mpsc;
use tokio::sync::mpsc::Receiver;
use tokio::task::JoinHandle;
use tokio::time::{interval, timeout};
use url::Url;
use uuid::Uuid;

pub async fn setup_test<T, F, C>(_config: C, developer_tip_ratio: Option<Decimal>, testfn: T)
where
    T: Fn(TestContext) -> F,
    F: Future<Output = Result<()>>,
    C: GetConfig,
{
    rustls::crypto::ring::default_provider()
        .install_default()
        .expect("failed to install default rustls provider");

    let cli = Cli::default();

    tracing_subscriber::fmt()
        .with_env_filter("info,swap=debug,monero_harness=debug,monero_rpc=debug,bitcoin_harness=info,testcontainers=info,monero_cpp=info,monero_sys=debug") // add `reqwest::connect::verbose=trace` if you want to logs of the RPC clients
        .with_test_writer()
        .init();

    let env_config = C::get_config();

    let (monero, containers) = init_containers(&cli).await;
    monero.init_miner().await.unwrap();

    let btc_amount = bitcoin::Amount::from_sat(1_000_000);
    let xmr_amount = monero::Amount::from_monero(btc_amount.to_btc() / FixedRate::RATE).unwrap();
    let electrs_rpc_port = containers.electrs.get_host_port_ipv4(electrs::RPC_PORT);

    let developer_seed = Seed::random().unwrap();
    let developer_starting_balances =
        StartingBalances::new(bitcoin::Amount::ZERO, monero::Amount::ZERO, None);
    let developer_tip_monero_dir = TempDir::new()
        .unwrap()
        .path()
        .join("developer_tip-monero-wallets");
    let (_, developer_tip_monero_wallet) = init_test_wallets(
        "developer_tip",
        containers.bitcoind_url.clone(),
        &monero,
        &containers._monerod_container,
        developer_tip_monero_dir,
        developer_starting_balances.clone(),
        electrs_rpc_port,
        &developer_seed,
        env_config,
    )
    .await;
    let developer_tip_monero_wallet_address = developer_tip_monero_wallet
        .main_wallet()
        .await
        .main_address()
        .await
        .into();

    let developer_tip = TipConfig {
        ratio: developer_tip_ratio.unwrap_or(Decimal::ZERO),
        address: developer_tip_monero_wallet_address,
    };

    let alice_starting_balances =
        StartingBalances::new(bitcoin::Amount::ZERO, xmr_amount, Some(10));
    let alice_seed = Seed::random().unwrap();
    let alice_db_path = NamedTempFile::new().unwrap().path().to_path_buf();
    let alice_monero_dir = TempDir::new().unwrap().path().join("alice-monero-wallets");
    let (alice_bitcoin_wallet, alice_monero_wallet) = init_test_wallets(
        MONERO_WALLET_NAME_ALICE,
        containers.bitcoind_url.clone(),
        &monero,
        &containers._monerod_container,
        alice_monero_dir,
        alice_starting_balances.clone(),
        electrs_rpc_port,
        &alice_seed,
        env_config,
    )
    .await;

    let alice_listen_port = get_port().expect("Failed to find a free port");
    let alice_listen_address: Multiaddr = format!("/ip4/127.0.0.1/tcp/{}", alice_listen_port)
        .parse()
        .expect("failed to parse Alice's address");

    let (alice_handle, alice_swap_handle, rpc_client) = start_alice(
        &alice_seed,
        alice_db_path.clone(),
        alice_listen_address.clone(),
        env_config,
        alice_bitcoin_wallet.clone(),
        alice_monero_wallet.clone(),
        developer_tip.clone(),
    )
    .await;

    let bob_seed = Seed::random().unwrap();
    let bob_starting_balances = StartingBalances::new(btc_amount * 10, monero::Amount::ZERO, None);
    let bob_monero_dir = TempDir::new().unwrap().path().join("bob-monero-wallets");
    let (bob_bitcoin_wallet, bob_monero_wallet) = init_test_wallets(
        MONERO_WALLET_NAME_BOB,
        containers.bitcoind_url.clone(),
        &monero,
        &containers._monerod_container,
        bob_monero_dir,
        bob_starting_balances.clone(),
        electrs_rpc_port,
        &bob_seed,
        env_config,
    )
    .await;

    let bob_params = BobParams {
        seed: Seed::random().unwrap(),
        db_path: NamedTempFile::new().unwrap().path().to_path_buf(),
        bitcoin_wallet: bob_bitcoin_wallet.clone(),
        monero_wallet: bob_monero_wallet.clone(),
        alice_address: alice_listen_address.clone(),
        alice_peer_id: alice_handle.peer_id,
        env_config,
    };

    monero.start_miner().await.unwrap();

    let test = TestContext {
        env_config,
        btc_amount,
        xmr_amount,
        alice_seed,
        alice_db_path,
        alice_listen_address,
        alice_starting_balances,
        alice_bitcoin_wallet,
        alice_monero_wallet,
        alice_swap_handle,
        alice_handle,
        alice_rpc_client: rpc_client,
        bob_params,
        bob_starting_balances,
        bob_bitcoin_wallet,
        bob_monero_wallet,
        developer_tip_monero_wallet,
        developer_tip,
        monerod_container_id: containers._monerod_container.id().to_string(),
    };

    testfn(test).await.unwrap()
}

async fn init_containers(cli: &Cli) -> (Monero, Containers<'_>) {
    let prefix = random_prefix();
    let bitcoind_name = format!("{}_{}", prefix, "bitcoind");
    let (_bitcoind, bitcoind_url, mapped_port) =
        init_bitcoind_container(cli, prefix.clone(), bitcoind_name.clone(), prefix.clone())
            .await
            .expect("could not init bitcoind");
    let electrs = init_electrs_container(cli, prefix.clone(), bitcoind_name, prefix, mapped_port)
        .await
        .expect("could not init electrs");
    let (monero, _monerod_container, _monero_wallet_rpc_containers) =
        Monero::new(cli, vec![MONERO_WALLET_NAME_ALICE, MONERO_WALLET_NAME_BOB])
            .await
            .unwrap();

    (
        monero,
        Containers {
            bitcoind_url,
            _bitcoind,
            _monerod_container,
            _monero_wallet_rpc_containers,
            electrs,
        },
    )
}

async fn init_bitcoind_container(
    cli: &Cli,
    volume: String,
    name: String,
    network: String,
) -> Result<(Container<'_, bitcoind::Bitcoind>, Url, u16)> {
    let image = bitcoind::Bitcoind::default().with_volume(volume);
    let image = RunnableImage::from(image)
        .with_container_name(name)
        .with_network(network);

    let docker = cli.run(image);
    let port = docker.get_host_port_ipv4(bitcoind::RPC_PORT);

    let bitcoind_url = {
        let input = format!(
            "http://{}:{}@localhost:{}",
            bitcoind::RPC_USER,
            bitcoind::RPC_PASSWORD,
            port
        );
        Url::parse(&input).unwrap()
    };

    init_bitcoind(bitcoind_url.clone(), 5).await?;

    Ok((docker, bitcoind_url.clone(), bitcoind::RPC_PORT))
}

pub async fn init_electrs_container(
    cli: &Cli,
    volume: String,
    bitcoind_container_name: String,
    network: String,
    port: u16,
) -> Result<Container<'_, electrs::Electrs>> {
    let bitcoind_rpc_addr = format!("{}:{}", bitcoind_container_name, port);
    let image = electrs::Electrs::default()
        .with_volume(volume)
        .with_daemon_rpc_addr(bitcoind_rpc_addr)
        .with_tag("latest");
    let image = RunnableImage::from(image.self_and_args())
        .with_network(network.clone())
        .with_container_name(format!("{}_electrs", network));

    let docker = cli.run(image);

    Ok(docker)
}

async fn start_alice(
    seed: &Seed,
    db_path: PathBuf,
    listen_address: Multiaddr,
    env_config: Config,
    bitcoin_wallet: Arc<bitcoin::Wallet>,
    monero_wallet: Arc<monero::Wallets>,
<<<<<<< HEAD
) -> (AliceApplicationHandle, Receiver<alice::Swap>, HttpClient) {
=======
    developer_tip: TipConfig,
) -> (AliceApplicationHandle, Receiver<alice::Swap>) {
>>>>>>> 8b817d5e
    if let Some(parent_dir) = db_path.parent() {
        ensure_directory_exists(parent_dir).unwrap();
    }
    if !&db_path.exists() {
        tokio::fs::File::create(&db_path).await.unwrap();
    }
    let db = Arc::new(
        SqliteDatabase::open(db_path.as_path(), AccessMode::ReadWrite)
            .await
            .unwrap(),
    );

    let min_buy = bitcoin::Amount::from_sat(u64::MIN);
    let max_buy = bitcoin::Amount::from_sat(u64::MAX);
    let latest_rate = FixedRate::default();
    let resume_only = false;

    let (mut swarm, _) = swarm::asb(
        seed,
        min_buy,
        max_buy,
        latest_rate,
        resume_only,
        env_config,
        XmrBtcNamespace::Testnet,
        &[],
        None,
        false,
        1,
    )
    .unwrap();
    swarm.listen_on(listen_address).unwrap();

    let (event_loop, swap_handle, event_loop_service) = asb::EventLoop::new(
        swarm,
        env_config,
        bitcoin_wallet.clone(),
        monero_wallet.clone(),
        db.clone(),
        FixedRate::default(),
        min_buy,
        max_buy,
        None,
        developer_tip,
    )
    .unwrap();

    let rpc_host = "127.0.0.1".to_string();
    let rpc_port = get_port().expect("port to be available");
    let rpc_server = RpcServer::start(
        rpc_host.clone(),
        rpc_port,
        bitcoin_wallet.clone(),
        monero_wallet.clone(),
        event_loop_service,
        db,
    )
    .await
    .unwrap();

    std::mem::forget(rpc_server.spawn()); // Dropping would abort the rpc process

    let rpc_url = format!("http://{rpc_host}:{rpc_port}");
    let rpc_client = jsonrpsee::http_client::HttpClientBuilder::default()
        .build(&rpc_url)
        .expect("rpc client to be built");

    let peer_id = event_loop.peer_id();
    let handle = tokio::spawn(event_loop.run());

    (
        AliceApplicationHandle { handle, peer_id },
        swap_handle,
        rpc_client,
    )
}

#[allow(clippy::too_many_arguments)]
async fn init_test_wallets(
    name: &str,
    bitcoind_url: Url,
    monero: &Monero,
    monerod_container: &Container<'_, image::Monerod>,
    monero_wallet_dir: PathBuf,
    starting_balances: StartingBalances,
    electrum_rpc_port: u16,
    seed: &Seed,
    env_config: Config,
) -> (Arc<bitcoin::Wallet>, Arc<monero::Wallets>) {
    let monerod_port = monerod_container
        .ports()
        .map_to_host_port_ipv4(image::RPC_PORT)
        .expect("rpc port should be mapped to some external port");
    let monero_daemon = Daemon {
        hostname: "127.0.0.1".to_string(),
        port: monerod_port,
        ssl: false,
    };

    let wallets = Wallets::new(
        monero_wallet_dir,
        "main".to_string(),
        monero_daemon,
        monero::Network::Mainnet,
        true,
        None,
        None,
    )
    .await
    .unwrap();

    let xmr_wallet = wallets.main_wallet().await;
    tracing::info!(
        address = %xmr_wallet.main_address().await,
        "Initialized monero wallet"
    );

    monero
        .init_external_wallet(
            name,
            &xmr_wallet,
            starting_balances
                .xmr_outputs
                .into_iter()
                .map(|amount| amount.as_piconero())
                .collect(),
        )
        .await
        .unwrap();

    // On regtests we need to allow a mismatched daemon version.
    // Regtests use the Mainnet network.
    if env_config.monero_network == monero::Network::Mainnet {
        xmr_wallet.unsafe_prepare_for_regtest().await;
    }

    let electrum_rpc_url = {
        let input = format!("tcp://@localhost:{}", electrum_rpc_port);
        Url::parse(&input).unwrap()
    };

    let btc_wallet = swap::bitcoin::wallet::WalletBuilder::default()
        .seed(seed.clone())
        .network(env_config.bitcoin_network)
        .electrum_rpc_urls(vec![electrum_rpc_url.as_str().to_string()])
        .persister(swap::bitcoin::wallet::PersisterConfig::InMemorySqlite)
        .finality_confirmations(1_u32)
        .target_block(1_u32)
        .sync_interval(Duration::from_secs(3)) // high sync interval to speed up tests
        .build()
        .await
        .expect("could not init btc wallet");

    if starting_balances.btc != bitcoin::Amount::ZERO {
        mint(
            bitcoind_url,
            btc_wallet.new_address().await.unwrap(),
            starting_balances.btc,
        )
        .await
        .expect("could not mint btc starting balance");

        let mut interval = interval(Duration::from_secs(1u64));
        let mut retries = 0u8;
        let max_retries = 30u8;
        loop {
            retries += 1;
            btc_wallet.sync().await.unwrap();

            let btc_balance = btc_wallet.balance().await.unwrap();

            if btc_balance == starting_balances.btc {
                break;
            } else if retries == max_retries {
                panic!(
                    "Bitcoin wallet initialization failed, reached max retries upon balance sync"
                )
            }

            interval.tick().await;
        }
    }

    tracing::info!("Waiting for monero wallet to sync");
    xmr_wallet.wait_until_synced(no_listener()).await.unwrap();

    tracing::info!("Monero wallet synced");

    (Arc::new(btc_wallet), Arc::new(wallets))
}

const MONERO_WALLET_NAME_BOB: &str = "bob";
const MONERO_WALLET_NAME_ALICE: &str = "alice";
const BITCOIN_TEST_WALLET_NAME: &str = "testwallet";

#[derive(Debug, Clone)]
pub struct StartingBalances {
    pub xmr: monero::Amount,
    pub xmr_outputs: Vec<monero::Amount>,
    pub btc: bitcoin::Amount,
}

impl StartingBalances {
    /// If monero_outputs is specified the monero balance will be:
    /// monero_outputs * new_xmr = self_xmr
    pub fn new(btc: bitcoin::Amount, xmr: monero::Amount, monero_outputs: Option<u64>) -> Self {
        match monero_outputs {
            None => {
                if xmr == monero::Amount::ZERO {
                    return Self {
                        xmr,
                        xmr_outputs: vec![],
                        btc,
                    };
                }

                Self {
                    xmr,
                    xmr_outputs: vec![xmr],
                    btc,
                }
            }
            Some(outputs) => {
                let mut xmr_outputs = Vec::new();
                let mut sum_xmr = monero::Amount::ZERO;

                for _ in 0..outputs {
                    xmr_outputs.push(xmr);
                    sum_xmr = sum_xmr + xmr;
                }

                Self {
                    xmr: sum_xmr,
                    xmr_outputs,
                    btc,
                }
            }
        }
    }
}

pub struct BobParams {
    seed: Seed,
    db_path: PathBuf,
    bitcoin_wallet: Arc<bitcoin::Wallet>,
    monero_wallet: Arc<monero::Wallets>,
    alice_address: Multiaddr,
    alice_peer_id: PeerId,
    env_config: Config,
}

impl BobParams {
    pub fn get_concentenated_alice_address(&self) -> String {
        format!(
            "{}/p2p/{}",
            self.alice_address.clone(),
            self.alice_peer_id.to_base58()
        )
    }

    pub async fn get_change_receive_addresses(&self) -> (bitcoin::Address, monero::Address) {
        (
            self.bitcoin_wallet.new_address().await.unwrap(),
            self.monero_wallet.main_wallet().await.main_address().await,
        )
    }

    pub async fn new_swap_from_db(&self, swap_id: Uuid) -> Result<(bob::Swap, cli::EventLoop)> {
        if let Some(parent_dir) = self.db_path.parent() {
            ensure_directory_exists(parent_dir)?;
        }
        if !self.db_path.exists() {
            tokio::fs::File::create(&self.db_path).await?;
        }
        let db = Arc::new(SqliteDatabase::open(&self.db_path, AccessMode::ReadWrite).await?);

        let (event_loop, handle) = self.new_eventloop(swap_id, db.clone()).await?;

        let swap = bob::Swap::from_db(
            db.clone(),
            swap_id,
            self.bitcoin_wallet.clone(),
            self.monero_wallet.clone(),
            self.env_config,
            handle,
            self.monero_wallet
                .main_wallet()
                .await
                .main_address()
                .await
                .into(),
        )
        .await?;

        Ok((swap, event_loop))
    }

    pub async fn new_swap(
        &self,
        btc_amount: bitcoin::Amount,
    ) -> Result<(bob::Swap, cli::EventLoop)> {
        let swap_id = Uuid::new_v4();

        if let Some(parent_dir) = self.db_path.parent() {
            ensure_directory_exists(parent_dir)?;
        }
        if !self.db_path.exists() {
            tokio::fs::File::create(&self.db_path).await?;
        }
        let db = Arc::new(SqliteDatabase::open(&self.db_path, AccessMode::ReadWrite).await?);

        let (event_loop, handle) = self.new_eventloop(swap_id, db.clone()).await?;

        db.insert_peer_id(swap_id, self.alice_peer_id).await?;

        let swap = bob::Swap::new(
            db,
            swap_id,
            self.bitcoin_wallet.clone(),
            self.monero_wallet.clone(),
            self.env_config,
            handle,
            self.monero_wallet
                .main_wallet()
                .await
                .main_address()
                .await
                .into(),
            self.bitcoin_wallet.new_address().await?,
            btc_amount,
            bitcoin::Amount::from_sat(1000), // Fixed fee of 1000 satoshis for now
        );

        Ok((swap, event_loop))
    }

    pub async fn new_eventloop(
        &self,
        swap_id: Uuid,
        db: Arc<dyn Database + Send + Sync>,
    ) -> Result<(cli::EventLoop, cli::EventLoopHandle)> {
        let identity = self.seed.derive_libp2p_identity();

        let behaviour = cli::Behaviour::new(
            self.alice_peer_id,
            self.env_config,
            self.bitcoin_wallet.clone(),
            (identity.clone(), XmrBtcNamespace::Testnet),
        );
        let mut swarm = swarm::cli(identity.clone(), None, behaviour).await?;
        swarm.add_peer_address(self.alice_peer_id, self.alice_address.clone());

        cli::EventLoop::new(swap_id, swarm, self.alice_peer_id, db.clone())
    }
}

pub struct BobApplicationHandle(JoinHandle<()>);

impl BobApplicationHandle {
    pub fn abort(&self) {
        self.0.abort()
    }
}

pub struct AliceApplicationHandle {
    handle: JoinHandle<()>,
    peer_id: PeerId,
}

impl AliceApplicationHandle {
    pub fn abort(&self) {
        self.handle.abort()
    }
}

pub struct TestContext {
    env_config: Config,

    btc_amount: bitcoin::Amount,
    xmr_amount: monero::Amount,
    developer_tip: TipConfig,

    alice_seed: Seed,
    alice_db_path: PathBuf,
    alice_listen_address: Multiaddr,

    alice_starting_balances: StartingBalances,
    alice_bitcoin_wallet: Arc<bitcoin::Wallet>,
    alice_monero_wallet: Arc<monero::Wallets>,
    alice_swap_handle: mpsc::Receiver<Swap>,
    alice_handle: AliceApplicationHandle,
    pub alice_rpc_client: HttpClient,

    pub bob_params: BobParams,
    bob_starting_balances: StartingBalances,
    bob_bitcoin_wallet: Arc<bitcoin::Wallet>,
    bob_monero_wallet: Arc<monero::Wallets>,

    developer_tip_monero_wallet: Arc<monero::Wallets>,

    // Store the container ID as String instead of reference
    monerod_container_id: String,
}

impl TestContext {
    pub async fn get_bob_context(self) -> api::Context {
        api::Context::for_harness(
            self.bob_params.seed,
            self.env_config,
            self.bob_params.db_path,
            self.bob_bitcoin_wallet,
            self.bob_monero_wallet,
        )
        .await
    }

    pub async fn restart_alice(&mut self) {
        self.alice_handle.abort();

        let (alice_handle, alice_swap_handle, rpc_client) = start_alice(
            &self.alice_seed,
            self.alice_db_path.clone(),
            self.alice_listen_address.clone(),
            self.env_config,
            self.alice_bitcoin_wallet.clone(),
            self.alice_monero_wallet.clone(),
            self.developer_tip.clone(),
        )
        .await;

        self.alice_rpc_client = rpc_client;
        self.alice_handle = alice_handle;
        self.alice_swap_handle = alice_swap_handle;
    }

    pub async fn alice_next_swap(&mut self) -> alice::Swap {
        timeout(Duration::from_secs(20), self.alice_swap_handle.recv())
            .await
            .expect("No Alice swap within 20 seconds, aborting because this test is likely waiting for a swap forever...")
            .unwrap()
    }

    pub async fn bob_swap(&mut self) -> (bob::Swap, BobApplicationHandle) {
        let (swap, event_loop) = self.bob_params.new_swap(self.btc_amount).await.unwrap();

        // ensure the wallet is up to date for concurrent swap tests
        swap.bitcoin_wallet.sync().await.unwrap();

        let join_handle = tokio::spawn(event_loop.run());

        (swap, BobApplicationHandle(join_handle))
    }

    pub async fn stop_and_resume_bob_from_db(
        &mut self,
        join_handle: BobApplicationHandle,
        swap_id: Uuid,
    ) -> (bob::Swap, BobApplicationHandle) {
        join_handle.abort();

        let (swap, event_loop) = self.bob_params.new_swap_from_db(swap_id).await.unwrap();

        let join_handle = tokio::spawn(event_loop.run());

        (swap, BobApplicationHandle(join_handle))
    }

    pub async fn assert_alice_redeemed(&mut self, state: AliceState) {
        assert!(matches!(state, AliceState::BtcRedeemed));

        assert_eventual_balance(
            self.alice_bitcoin_wallet.as_ref(),
            Ordering::Equal,
            self.alice_redeemed_btc_balance().await,
        )
        .await
        .unwrap();

        assert_eventual_balance(
            &*self.alice_monero_wallet.main_wallet().await,
            Ordering::Less,
            self.alice_redeemed_xmr_balance(),
        )
        .await
        .unwrap();
    }

    pub async fn assert_alice_refunded(&mut self, state: AliceState) {
        assert!(matches!(state, AliceState::XmrRefunded));

        assert_eventual_balance(
            self.alice_bitcoin_wallet.as_ref(),
            Ordering::Equal,
            self.alice_refunded_btc_balance(),
        )
        .await
        .unwrap();

        // Alice pays fees - comparison does not take exact lock fee into account
        assert_eventual_balance(
            &*self.alice_monero_wallet.main_wallet().await,
            Ordering::Greater,
            self.alice_refunded_xmr_balance(),
        )
        .await
        .unwrap();
    }

    pub async fn assert_alice_developer_tip_received(&self) {
        assert_eventual_balance(
            &*self.developer_tip_monero_wallet.main_wallet().await,
            Ordering::Equal,
            self.developer_tip_wallet_received_xmr_balance(),
        )
        .await
        .unwrap();
    }

    pub async fn assert_alice_punished(&self, state: AliceState) {
        let (cancel_fee, punish_fee) = match state {
            AliceState::BtcPunished { state3, .. } => (state3.tx_cancel_fee, state3.tx_punish_fee),
            _ => panic!("Alice is not in btc punished state: {:?}", state),
        };

        assert_eventual_balance(
            self.alice_bitcoin_wallet.as_ref(),
            Ordering::Equal,
            self.alice_punished_btc_balance(cancel_fee, punish_fee)
                .await,
        )
        .await
        .unwrap();

        assert_eventual_balance(
            &*self.alice_monero_wallet.main_wallet().await,
            Ordering::Less,
            self.alice_punished_xmr_balance(),
        )
        .await
        .unwrap();
    }

    pub async fn assert_bob_redeemed(&self, state: BobState) {
        assert_eventual_balance(
            self.bob_bitcoin_wallet.as_ref(),
            Ordering::Equal,
            self.bob_redeemed_btc_balance(state).await.unwrap(),
        )
        .await
        .unwrap();

        assert_eventual_balance(
            &*self.bob_monero_wallet.main_wallet().await,
            Ordering::Greater,
            self.bob_redeemed_xmr_balance(),
        )
        .await
        .unwrap();
    }

    pub async fn assert_bob_refunded(&self, state: BobState) {
        self.bob_bitcoin_wallet.sync().await.unwrap();

        let (lock_tx_id, cancel_fee, refund_fee) = match state {
            BobState::BtcRefunded(state6) => (
                state6.tx_lock_id(),
                state6.tx_cancel_fee,
                state6.tx_refund_fee,
            ),
            _ => panic!("Bob is not in btc refunded state: {:?}", state),
        };
        let lock_tx_bitcoin_fee = self
            .bob_bitcoin_wallet
            .transaction_fee(lock_tx_id)
            .await
            .unwrap();

        let btc_balance_after_swap = self.bob_bitcoin_wallet.balance().await.unwrap();

        let bob_cancelled_and_refunded = btc_balance_after_swap
            == self.bob_starting_balances.btc - lock_tx_bitcoin_fee - cancel_fee - refund_fee;

        assert!(bob_cancelled_and_refunded);

        assert_eventual_balance(
            &*self.bob_monero_wallet.main_wallet().await,
            Ordering::Equal,
            self.bob_refunded_xmr_balance(),
        )
        .await
        .unwrap();
    }

    pub async fn assert_bob_punished(&self, state: BobState) {
        assert_eventual_balance(
            self.bob_bitcoin_wallet.as_ref(),
            Ordering::Equal,
            self.bob_punished_btc_balance(state).await.unwrap(),
        )
        .await
        .unwrap();

        assert_eventual_balance(
            &*self.bob_monero_wallet.main_wallet().await,
            Ordering::Equal,
            self.bob_punished_xmr_balance(),
        )
        .await
        .unwrap();
    }

    fn alice_redeemed_xmr_balance(&self) -> monero::Amount {
        self.alice_starting_balances.xmr - self.xmr_amount
    }

    async fn alice_redeemed_btc_balance(&self) -> bitcoin::Amount {
        // Get the last transaction Alice published
        // This should be btc_redeem
        let txid = self
            .alice_bitcoin_wallet
            .last_published_txid()
            .await
            .unwrap();

        // Get the fee for the last transaction
        let fee = self
            .alice_bitcoin_wallet
            .transaction_fee(txid)
            .await
            .expect("To estimate fee correctly");

        self.alice_starting_balances.btc + self.btc_amount - fee
    }

    fn bob_redeemed_xmr_balance(&self) -> monero::Amount {
        self.bob_starting_balances.xmr
    }

    async fn bob_redeemed_btc_balance(&self, state: BobState) -> Result<bitcoin::Amount> {
        self.bob_bitcoin_wallet.sync().await?;

        let lock_tx_id = if let BobState::XmrRedeemed { tx_lock_id } = state {
            tx_lock_id
        } else {
            bail!("Bob in not in xmr redeemed state: {:?}", state);
        };

        let lock_tx_bitcoin_fee = self.bob_bitcoin_wallet.transaction_fee(lock_tx_id).await?;

        Ok(self.bob_starting_balances.btc - self.btc_amount - lock_tx_bitcoin_fee)
    }

    fn alice_refunded_xmr_balance(&self) -> monero::Amount {
        self.alice_starting_balances.xmr - self.xmr_amount
    }

    fn developer_tip_wallet_received_xmr_balance(&self) -> monero::Amount {
        use rust_decimal::prelude::ToPrimitive;

        let effective_tip_amount = monero::Amount::from_piconero(
            self.developer_tip
                .ratio
                .saturating_mul(self.xmr_amount.as_piconero_decimal())
                .to_u64()
                .unwrap(),
        );

        // This is defined in `swap/src/protocol/alice/swap.rs` in `build_transfer_destinations`
        if effective_tip_amount.as_piconero() < 30_000_000 {
            return monero::Amount::ZERO;
        }

        effective_tip_amount
    }

    fn alice_refunded_btc_balance(&self) -> bitcoin::Amount {
        self.alice_starting_balances.btc
    }

    fn bob_refunded_xmr_balance(&self) -> monero::Amount {
        self.bob_starting_balances.xmr
    }

    fn alice_punished_xmr_balance(&self) -> monero::Amount {
        self.alice_starting_balances.xmr - self.xmr_amount
    }

    async fn alice_punished_btc_balance(
        &self,
        cancel_fee: bitcoin::Amount,
        punish_fee: bitcoin::Amount,
    ) -> bitcoin::Amount {
        self.alice_starting_balances.btc + self.btc_amount - cancel_fee - punish_fee
    }

    fn bob_punished_xmr_balance(&self) -> monero::Amount {
        self.bob_starting_balances.xmr
    }

    async fn bob_punished_btc_balance(&self, state: BobState) -> Result<bitcoin::Amount> {
        self.bob_bitcoin_wallet.sync().await?;

        let lock_tx_id = if let BobState::BtcPunished { tx_lock_id, .. } = state {
            tx_lock_id
        } else {
            bail!("Bob in not in btc punished state: {:?}", state);
        };

        let lock_tx_bitcoin_fee = self.bob_bitcoin_wallet.transaction_fee(lock_tx_id).await?;

        Ok(self.bob_starting_balances.btc - self.btc_amount - lock_tx_bitcoin_fee)
    }

    pub async fn stop_alice_monero_wallet_rpc(&self) {
        tracing::info!("Killing monerod container");

        // Use Docker CLI to forcefully kill the container
        let output = tokio::process::Command::new("docker")
            .args(["kill", &self.monerod_container_id])
            .output()
            .await
            .expect("Failed to execute docker kill command");

        if output.status.success() {
            tracing::info!(
                "Successfully killed monerod container: {}",
                &self.monerod_container_id
            );
        } else {
            let stderr = String::from_utf8_lossy(&output.stderr);
            tracing::error!(
                "Failed to kill monerod container {}: {}",
                &self.monerod_container_id,
                stderr
            );
        }
    }

    pub async fn empty_alice_monero_wallet(&self) {
        let burn_address = monero::Address::from_str("49LEH26DJGuCyr8xzRAzWPUryzp7bpccC7Hie1DiwyfJEyUKvMFAethRLybDYrFdU1eHaMkKQpUPebY4WT3cSjEvThmpjPa").unwrap();
        let wallet = self.alice_monero_wallet.main_wallet().await;

        wallet
            .sweep(&burn_address)
            .await
            .expect("Failed to empty alice monero wallet to burn address");
    }

    pub async fn assert_alice_monero_wallet_empty(&self) {
        let wallet = self.alice_monero_wallet.main_wallet().await;
        assert_eventual_balance(&*wallet, Ordering::Equal, monero::Amount::ZERO)
            .await
            .unwrap();
    }
}

async fn assert_eventual_balance<A: fmt::Display + PartialOrd>(
    wallet: &impl Wallet<Amount = A>,
    ordering: Ordering,
    expected: A,
) -> Result<()> {
    let ordering_str = match ordering {
        Ordering::Less => "less than",
        Ordering::Equal => "equal to",
        Ordering::Greater => "greater than",
    };

    let mut current_balance = wallet.get_balance().await?;

    let assertion = async {
        while current_balance.partial_cmp(&expected).unwrap() != ordering {
            tokio::time::sleep(Duration::from_millis(500)).await;

            wallet.refresh().await?;
            current_balance = wallet.get_balance().await?;
        }

        tracing::debug!(
            "Assertion successful! Balance {} is {} {}",
            current_balance,
            ordering_str,
            expected
        );

        Result::<_, anyhow::Error>::Ok(())
    };

    let timeout = Duration::from_secs(10);

    tokio::time::timeout(timeout, assertion)
        .await
        .with_context(|| {
            format!(
                "Expected balance to be {} {} after at most {}s but was {}",
                ordering_str,
                expected,
                timeout.as_secs(),
                current_balance
            )
        })??;

    Ok(())
}

#[async_trait]
trait Wallet {
    type Amount;

    fn refresh(&self) -> impl Future<Output = Result<()>>;
    fn get_balance(&self) -> impl Future<Output = Result<Self::Amount>>;
}

impl Wallet for monero::Wallet {
    type Amount = monero::Amount;

    async fn refresh(&self) -> Result<()> {
        self.wait_until_synced(no_listener()).await
    }

    async fn get_balance(&self) -> Result<Self::Amount> {
        Ok(self.total_balance().await.into())
    }
}

impl Wallet for bitcoin::Wallet {
    type Amount = bitcoin::Amount;

    async fn refresh(&self) -> Result<()> {
        self.sync().await
    }

    async fn get_balance(&self) -> Result<Self::Amount> {
        self.balance().await
    }
}

fn random_prefix() -> String {
    use rand::distributions::Alphanumeric;
    use rand::{thread_rng, Rng};
    use std::iter;
    const LEN: usize = 8;
    let mut rng = thread_rng();
    let chars: String = iter::repeat(())
        .map(|()| rng.sample(Alphanumeric))
        .map(char::from)
        .take(LEN)
        .collect();
    chars
}

async fn mine(bitcoind_client: Client, reward_address: bitcoin::Address) -> Result<()> {
    loop {
        tokio::time::sleep(Duration::from_secs(1)).await;
        bitcoind_client
            .generatetoaddress(1, reward_address.clone())
            .await?;
    }
}

async fn init_bitcoind(node_url: Url, spendable_quantity: u32) -> Result<Client> {
    let bitcoind_client = Client::new(node_url.clone());

    bitcoind_client
        .createwallet(BITCOIN_TEST_WALLET_NAME, None, None, None, None)
        .await?;

    let reward_address = bitcoind_client
        .with_wallet(BITCOIN_TEST_WALLET_NAME)?
        .getnewaddress(None, None)
        .await?;

    let reward_address = reward_address.require_network(bitcoind_client.network().await?)?;

    bitcoind_client
        .generatetoaddress(101 + spendable_quantity, reward_address.clone())
        .await?;
    tokio::spawn(mine(bitcoind_client.clone(), reward_address));
    Ok(bitcoind_client)
}

/// Send Bitcoin to the specified address, limited to the spendable bitcoin
/// quantity.
pub async fn mint(node_url: Url, address: bitcoin::Address, amount: bitcoin::Amount) -> Result<()> {
    let bitcoind_client = Client::new(node_url.clone());

    bitcoind_client
        .send_to_address(BITCOIN_TEST_WALLET_NAME, address.clone(), amount)
        .await?;

    // Confirm the transaction
    let reward_address = bitcoind_client
        .with_wallet(BITCOIN_TEST_WALLET_NAME)?
        .getnewaddress(None, None)
        .await?;

    let reward_address = reward_address.require_network(bitcoind_client.network().await?)?;

    bitcoind_client.generatetoaddress(1, reward_address).await?;

    Ok(())
}

// This is just to keep the containers alive
struct Containers<'a> {
    bitcoind_url: Url,
    _bitcoind: Container<'a, bitcoind::Bitcoind>,
    _monerod_container: Container<'a, image::Monerod>,
    _monero_wallet_rpc_containers: Vec<Container<'a, image::MoneroWalletRpc>>,
    electrs: Container<'a, electrs::Electrs>,
}

pub mod alice_run_until {
    use swap::protocol::alice::AliceState;

    pub fn is_xmr_lock_transaction_sent(state: &AliceState) -> bool {
        matches!(state, AliceState::XmrLockTransactionSent { .. })
    }

    pub fn is_encsig_learned(state: &AliceState) -> bool {
        matches!(state, AliceState::EncSigLearned { .. })
    }

    pub fn is_btc_redeemed(state: &AliceState) -> bool {
        matches!(state, AliceState::BtcRedeemed { .. })
    }
}

pub mod bob_run_until {
    use swap::protocol::bob::BobState;

    pub fn is_btc_locked(state: &BobState) -> bool {
        matches!(state, BobState::BtcLocked { .. })
    }

    pub fn is_lock_proof_received(state: &BobState) -> bool {
        matches!(state, BobState::XmrLockProofReceived { .. })
    }

    pub fn is_xmr_locked(state: &BobState) -> bool {
        matches!(state, BobState::XmrLocked(..))
    }

    pub fn is_encsig_sent(state: &BobState) -> bool {
        matches!(state, BobState::EncSigSent(..))
    }

    pub fn is_btc_punished(state: &BobState) -> bool {
        matches!(state, BobState::BtcPunished { .. })
    }
}

pub struct SlowCancelConfig;

impl GetConfig for SlowCancelConfig {
    fn get_config() -> Config {
        Config {
            bitcoin_cancel_timelock: CancelTimelock::new(180).into(),
            ..env::Regtest::get_config()
        }
    }
}

pub struct FastCancelConfig;

impl GetConfig for FastCancelConfig {
    fn get_config() -> Config {
        Config {
            bitcoin_cancel_timelock: CancelTimelock::new(10).into(),
            ..env::Regtest::get_config()
        }
    }
}

pub struct FastPunishConfig;

impl GetConfig for FastPunishConfig {
    fn get_config() -> Config {
        Config {
            bitcoin_cancel_timelock: CancelTimelock::new(10).into(),
            bitcoin_punish_timelock: PunishTimelock::new(10).into(),
            ..env::Regtest::get_config()
        }
    }
}<|MERGE_RESOLUTION|>--- conflicted
+++ resolved
@@ -277,12 +277,8 @@
     env_config: Config,
     bitcoin_wallet: Arc<bitcoin::Wallet>,
     monero_wallet: Arc<monero::Wallets>,
-<<<<<<< HEAD
+    developer_tip: TipConfig,
 ) -> (AliceApplicationHandle, Receiver<alice::Swap>, HttpClient) {
-=======
-    developer_tip: TipConfig,
-) -> (AliceApplicationHandle, Receiver<alice::Swap>) {
->>>>>>> 8b817d5e
     if let Some(parent_dir) = db_path.parent() {
         ensure_directory_exists(parent_dir).unwrap();
     }
