use crate::asb::{Behaviour, OutEvent, Rate};
use crate::network::cooperative_xmr_redeem_after_punish::CooperativeXmrRedeemRejectReason;
use crate::network::cooperative_xmr_redeem_after_punish::Response::{Fullfilled, Rejected};
use crate::network::quote::BidQuote;
use crate::network::swap_setup::alice::WalletSnapshot;
use crate::network::transfer_proof;
use crate::protocol::alice::swap::has_already_processed_enc_sig;
use crate::protocol::alice::{AliceState, ReservesMonero, State3, Swap};
use crate::protocol::{Database, State};
use crate::{bitcoin, env, kraken, monero};
use anyhow::{anyhow, Context, Result};
use futures::future;
use futures::future::{BoxFuture, FutureExt};
use futures::stream::{FuturesUnordered, StreamExt};
use libp2p::request_response::{OutboundFailure, OutboundRequestId, ResponseChannel};
use libp2p::swarm::SwarmEvent;
use libp2p::{PeerId, Swarm};
use moka::future::Cache;
use rust_decimal::Decimal;
use std::collections::HashMap;
use std::convert::{Infallible, TryInto};
use std::fmt::Debug;
use std::sync::Arc;
use std::time::Duration;
use tokio::sync::{mpsc, oneshot};
use tokio::time::timeout;
use uuid::Uuid;

/// The time-to-live for quotes in the cache
const QUOTE_CACHE_TTL: Duration = Duration::from_secs(120);

/// The key for the quote cache
#[derive(Debug, Clone, Copy, PartialEq, Eq, Hash)]
struct QuoteCacheKey {
    min_buy: bitcoin::Amount,
    max_buy: bitcoin::Amount,
}

#[allow(missing_debug_implementations)]
pub struct EventLoop<LR>
where
    LR: LatestRate + Send + 'static + Debug + Clone,
{
    swarm: libp2p::Swarm<Behaviour<LR>>,
    env_config: env::Config,
    bitcoin_wallet: Arc<bitcoin::Wallet>,
    monero_wallet: Arc<monero::Wallets>,
    db: Arc<dyn Database + Send + Sync>,
    latest_rate: LR,
    min_buy: bitcoin::Amount,
    max_buy: bitcoin::Amount,
    external_redeem_address: Option<bitcoin::Address>,

    /// Cache for quotes
    quote_cache: Cache<QuoteCacheKey, Result<Arc<BidQuote>, Arc<anyhow::Error>>>,

    swap_sender: mpsc::Sender<Swap>,

    /// Stores where to send [`EncryptedSignature`]s to
    /// The corresponding receiver for this channel is stored in the EventLoopHandle
    /// that is responsible for the swap.
    ///
    /// Once a [`EncryptedSignature`] has been sent to the EventLoopHandle,
    /// the sender is removed from this map.
    recv_encrypted_signature: HashMap<Uuid, bmrng::RequestSender<bitcoin::EncryptedSignature, ()>>,

    /// Once we receive an [`EncryptedSignature`] from Bob, we forward it to the EventLoopHandle.
    /// Once the EventLoopHandle acknowledges the receipt of the [`EncryptedSignature`], we need to confirm this to Bob.
    /// When the EventLoopHandle acknowledges the receipt, a future in this collection resolves and returns the libp2p channel
    /// which we use to confirm to Bob that we have received the [`EncryptedSignature`].
    ///
    /// Flow:
    /// 1. When signature forwarded via recv_encrypted_signature sender
    /// 2. New future pushed here to await EventLoopHandle's acknowledgement
    /// 3. When future completes, the EventLoop uses the ResponseChannel to send an acknowledgment to Bob
    /// 4. Future is removed from this collection
    inflight_encrypted_signatures: FuturesUnordered<BoxFuture<'static, ResponseChannel<()>>>,

    /// Channel for sending transfer proofs to Bobs. The sender is shared with every EventLoopHandle.
    /// The receiver is polled by the event loop to send transfer proofs over the network to Bob.
    ///
    /// Flow:
    /// 1. EventLoopHandle sends (PeerId, Request, Responder) through sender
    /// 2. Event loop receives and attempts to send to peer
    /// 3. Result (Ok or network failure) is sent back to EventLoopHandle
    #[allow(clippy::type_complexity)]
    outgoing_transfer_proofs_requests: tokio::sync::mpsc::UnboundedReceiver<(
        PeerId,
        transfer_proof::Request,
        oneshot::Sender<Result<(), OutboundFailure>>,
    )>,
    #[allow(clippy::type_complexity)]
    outgoing_transfer_proofs_sender: tokio::sync::mpsc::UnboundedSender<(
        PeerId,
        transfer_proof::Request,
        oneshot::Sender<Result<(), OutboundFailure>>,
    )>,

    /// Temporarily stores transfer proof requests for peers that are currently disconnected.
    ///
    /// When a transfer proof cannot be sent because there's no connection to the peer:
    /// 1. It is moved from [`outgoing_transfer_proofs_requests`] to this buffer
    /// 2. Once a connection is established with the peer, the proof is send back into the [`outgoing_transfer_proofs_sender`]
    /// 3. The buffered request is then removed from this collection
    #[allow(clippy::type_complexity)]
    buffered_transfer_proofs: HashMap<
        PeerId,
        Vec<(
            transfer_proof::Request,
            oneshot::Sender<Result<(), OutboundFailure>>,
        )>,
    >,

    /// Tracks [`transfer_proof::Request`]s which are currently inflight and awaiting an acknowledgement from Bob
    ///
    /// When a transfer proof is sent to Bob:
    /// 1. A unique request ID is generated by libp2p
    /// 2. The response channel is stored in this map with the request ID as key
    /// 3. When Bob acknowledges the proof, we use the stored channel to notify the EventLoopHandle
    /// 4. The entry is then removed from this map
    inflight_transfer_proofs:
        HashMap<OutboundRequestId, oneshot::Sender<Result<(), OutboundFailure>>>,
}

impl<LR> EventLoop<LR>
where
    LR: LatestRate + Send + 'static + Debug + Clone,
{
    #[allow(clippy::too_many_arguments)]
    pub fn new(
        swarm: Swarm<Behaviour<LR>>,
        env_config: env::Config,
        bitcoin_wallet: Arc<bitcoin::Wallet>,
        monero_wallet: Arc<monero::Wallets>,
        db: Arc<dyn Database + Send + Sync>,
        latest_rate: LR,
        min_buy: bitcoin::Amount,
        max_buy: bitcoin::Amount,
        external_redeem_address: Option<bitcoin::Address>,
    ) -> Result<(Self, mpsc::Receiver<Swap>)> {
        let swap_channel = MpscChannels::default();
        let (outgoing_transfer_proofs_sender, outgoing_transfer_proofs_requests) =
            tokio::sync::mpsc::unbounded_channel();

        let quote_cache = Cache::builder().time_to_live(QUOTE_CACHE_TTL).build();

        let event_loop = EventLoop {
            swarm,
            env_config,
            bitcoin_wallet,
            monero_wallet,
            db,
            latest_rate,
            swap_sender: swap_channel.sender,
            min_buy,
            max_buy,
            external_redeem_address,
            quote_cache,
            recv_encrypted_signature: Default::default(),
            inflight_encrypted_signatures: Default::default(),
            outgoing_transfer_proofs_requests,
            outgoing_transfer_proofs_sender,
            buffered_transfer_proofs: Default::default(),
            inflight_transfer_proofs: Default::default(),
        };
        Ok((event_loop, swap_channel.receiver))
    }

    pub fn peer_id(&self) -> PeerId {
        *Swarm::local_peer_id(&self.swarm)
    }

    pub async fn run(mut self) {
        // ensure that these streams are NEVER empty, otherwise it will
        // terminate forever.
        self.inflight_encrypted_signatures
            .push(future::pending().boxed());

        let swaps = match self.db.all().await {
            Ok(swaps) => swaps,
            Err(e) => {
                tracing::error!("Failed to load swaps from database: {}", e);
                return;
            }
        };

        let unfinished_swaps = swaps
            .into_iter()
            .filter(|(_swap_id, state)| !state.swap_finished())
            .collect::<Vec<(Uuid, State)>>();

        for (swap_id, state) in unfinished_swaps {
            let peer_id = match self.db.get_peer_id(swap_id).await {
                Ok(peer_id) => peer_id,
                Err(_) => {
                    tracing::warn!(%swap_id, "Resuming swap skipped because no peer-id found for swap in database");
                    continue;
                }
            };

            let handle = self.new_handle(peer_id, swap_id);

            let swap = Swap {
                event_loop_handle: handle,
                bitcoin_wallet: self.bitcoin_wallet.clone(),
                monero_wallet: self.monero_wallet.clone(),
                env_config: self.env_config,
                db: self.db.clone(),
                state: state.try_into().expect("Alice state loaded from db"),
                swap_id,
            };

            match self.swap_sender.send(swap).await {
                Ok(_) => tracing::info!(%swap_id, "Resuming swap"),
                Err(_) => {
                    tracing::warn!(%swap_id, "Failed to resume swap because receiver has been dropped")
                }
            }
        }

        loop {
            tokio::select! {
                swarm_event = self.swarm.select_next_some() => {
                    match swarm_event {
                        SwarmEvent::Behaviour(OutEvent::SwapSetupInitiated { mut send_wallet_snapshot }) => {
                            let (btc, responder) = match send_wallet_snapshot.recv().await {
                                Ok((btc, responder)) => (btc, responder),
                                Err(error) => {
                                    tracing::error!("Swap request will be ignored because of a failure when requesting information for the wallet snapshot: {:#}", error);
                                    continue;
                                }
                            };

                            let wallet_snapshot = match WalletSnapshot::capture(&self.bitcoin_wallet, &self.monero_wallet, &self.external_redeem_address, btc).await {
                                Ok(wallet_snapshot) => wallet_snapshot,
                                Err(error) => {
                                    tracing::error!("Swap request will be ignored because we were unable to create wallet snapshot for swap: {:#}", error);
                                    continue;
                                }
                            };

                            // Ignore result, we should never hit this because the receiver will alive as long as the connection is.
                            let _ = responder.respond(wallet_snapshot);
                        }
                        SwarmEvent::Behaviour(OutEvent::SwapSetupCompleted{peer_id, swap_id, state3}) => {
                            self.handle_execution_setup_done(peer_id, swap_id, state3).await;
                        }
                        SwarmEvent::Behaviour(OutEvent::SwapDeclined { peer, error }) => {
                            tracing::warn!(%peer, "Ignoring spot price request: {}", error);
                        }
                        SwarmEvent::Behaviour(OutEvent::QuoteRequested { channel, peer }) => {
                            match self.make_quote_or_use_cached(self.min_buy, self.max_buy).await {
                                Ok(quote_arc) => {
                                    if self.swarm.behaviour_mut().quote.send_response(channel, *quote_arc).is_err() {
                                        tracing::debug!(%peer, "Failed to respond with quote");
                                    }
                                }
                                // The error is already logged in the make_quote_or_use_cached function
                                // We don't log it here to avoid spamming on each request
                                Err(_) => {
                                    // We respond with a zero quote. This will stop Bob from trying to start a swap but doesn't require
                                    // a breaking network change by changing the definition of the quote protocol
                                    if self
                                        .swarm
                                        .behaviour_mut()
                                        .quote
                                        .send_response(channel, BidQuote::ZERO)
                                        .is_err()
                                    {
                                        tracing::debug!(%peer, "Failed to respond with zero quote");
                                    }
                                }
                            }
                        }
                        SwarmEvent::Behaviour(OutEvent::TransferProofAcknowledged { peer, id }) => {
                            tracing::debug!(%peer, "Bob acknowledged transfer proof");

                            if let Some(responder) = self.inflight_transfer_proofs.remove(&id) {
                                let _ = responder.send(Ok(()));
                            }
                        }
                        SwarmEvent::Behaviour(OutEvent::EncryptedSignatureReceived{ msg, channel, peer }) => {
                            let swap_id = msg.swap_id;
                            let swap_peer = self.db.get_peer_id(swap_id).await;

                            // Ensure that an incoming encrypted signature is sent by the peer-id associated with the swap
                            let swap_peer = match swap_peer {
                                Ok(swap_peer) => swap_peer,
                                Err(_) => {
                                    tracing::warn!(
                                        unknown_swap_id = %swap_id,
                                        from = %peer,
                                        "Ignoring encrypted signature for unknown swap");
                                    continue;
                                }
                            };

                            if swap_peer != peer {
                                tracing::warn!(
                                    %swap_id,
                                    received_from = %peer,
                                    expected_from = %swap_peer,
                                    "Ignoring malicious encrypted signature which was not expected from this peer",
                                    );
                                continue;
                            }

                            // Immediately acknowledge if we've already processed this encrypted signature
                            // This handles the case where Bob didn't receive our previous acknowledgment
                            // and is retrying sending the encrypted signature
                            if let Ok(state) = self.db.get_state(swap_id).await {
                                let state: AliceState = state.try_into()
                                    .expect("Alices database only contains Alice states");

                                // Check if we have already processed the encrypted signature
                                if has_already_processed_enc_sig(&state) {
                                    tracing::warn!(%swap_id, "Received encrypted signature for swap in state {}. We have already processed this encrypted signature. Acknowledging immediately.", state);

                                    // We push create a future that will resolve immediately, and returns the channel
                                    // This will be resolved in the next iteration of the event loop, and the acknowledgment will be sent to Bob
                                    self.inflight_encrypted_signatures.push(async move {
                                        channel
                                    }.boxed());

                                    continue;
                                }
                            }

                            let sender = match self.recv_encrypted_signature.remove(&swap_id) {
                                Some(sender) => sender,
                                None => {
                                    // TODO: Don't just drop encsig if we currently don't have a running swap for it, save in db
                                    // 1. Save the encrypted signature in the database
                                    // 2. Acknowledge the receipt of the encrypted signature
                                    tracing::warn!(%swap_id, "No sender for encrypted signature, maybe already handled?");
                                    continue;
                                }
                            };

                            let mut responder = match sender.send(msg.tx_redeem_encsig).await {
                                Ok(responder) => responder,
                                Err(_) => {
                                    tracing::warn!(%swap_id, "Failed to relay encrypted signature to swap");
                                    continue;
                                }
                            };

                            self.inflight_encrypted_signatures.push(async move {
                                let _ = responder.recv().await;

                                channel
                            }.boxed());
                        }
                        SwarmEvent::Behaviour(OutEvent::CooperativeXmrRedeemRequested { swap_id, channel, peer }) => {
                            let swap_peer = self.db.get_peer_id(swap_id).await;
                            let swap_state = self.db.get_state(swap_id).await;

                            // If we do not find the swap in the database, or we do not have a peer-id for it, reject
                            let (swap_peer, swap_state) = match (swap_peer, swap_state) {
                                (Ok(peer), Ok(state)) => (peer, state),
                                _ => {
                                    tracing::warn!(
                                        swap_id = %swap_id,
                                        received_from = %peer,
                                        reason = "swap not found",
                                        "Rejecting cooperative XMR redeem request"
                                    );
                                    if self.swarm.behaviour_mut().cooperative_xmr_redeem.send_response(channel, Rejected { swap_id, reason: CooperativeXmrRedeemRejectReason::UnknownSwap }).is_err() {
                                        tracing::error!(swap_id = %swap_id, "Failed to reject cooperative XMR redeem request");
                                    }
                                    continue;
                                }
                            };

                            // If the peer is not the one associated with the swap, reject
                            if swap_peer != peer {
                                tracing::warn!(
                                    swap_id = %swap_id,
                                    received_from = %peer,
                                    expected_from = %swap_peer,
                                    reason = "unexpected peer",
                                    "Rejecting cooperative XMR redeem request"
                                );
                                if self.swarm.behaviour_mut().cooperative_xmr_redeem.send_response(channel, Rejected { swap_id, reason: CooperativeXmrRedeemRejectReason::MaliciousRequest }).is_err() {
                                    tracing::error!(swap_id = %swap_id, "Failed to reject cooperative XMR redeem request");
                                }
                                continue;
                            }

                            // If we are in either of these states, the punish timelock has expired
                            // Bob cannot refund the Bitcoin anymore. We can publish tx_punish to redeem the Bitcoin.
                            // Therefore it is safe to reveal s_a to let him redeem the Monero
                            let State::Alice (AliceState::BtcPunished { state3, transfer_proof, .. } | AliceState::BtcPunishable { state3, transfer_proof, .. }) = swap_state else {
                                tracing::warn!(
                                    swap_id = %swap_id,
                                    reason = "swap is in invalid state",
                                    "Rejecting cooperative Monero redeem request"
                                );
                                if self.swarm.behaviour_mut().cooperative_xmr_redeem.send_response(channel, Rejected { swap_id, reason: CooperativeXmrRedeemRejectReason::SwapInvalidState }).is_err() {
                                    tracing::error!(swap_id = %swap_id, "Failed to send rejection for cooperative Monero redeem request");
                                }
                                continue;
                            };

                            if self.swarm.behaviour_mut().cooperative_xmr_redeem.send_response(channel, Fullfilled { swap_id, s_a: state3.s_a, lock_transfer_proof: transfer_proof }).is_err() {
                                tracing::error!(peer = %peer, "Failed to respond to cooperative XMR redeem request");
                                continue;
                            }

                            tracing::info!(swap_id = %swap_id, peer = %peer, "Fullfilled cooperative XMR redeem request");
                        }
                        SwarmEvent::Behaviour(OutEvent::Rendezvous(libp2p::rendezvous::client::Event::Registered { rendezvous_node, ttl, namespace })) => {
                            tracing::trace!("Successfully registered with rendezvous node: {} with namespace: {} and TTL: {:?}", rendezvous_node, namespace, ttl);
                        }
                        SwarmEvent::Behaviour(OutEvent::Rendezvous(libp2p::rendezvous::client::Event::RegisterFailed { rendezvous_node, namespace, error })) => {
                            tracing::trace!("Registration with rendezvous node {} failed for namespace {}: {:?}", rendezvous_node, namespace, error);
                        }
                        SwarmEvent::Behaviour(OutEvent::OutboundRequestResponseFailure {peer, error, request_id, protocol}) => {
                            tracing::error!(
                                %peer,
                                %request_id,
                                %error,
                                %protocol,
                                "Failed to send request-response request to peer");

                            if let Some(responder) = self.inflight_transfer_proofs.remove(&request_id) {
                                let _ = responder.send(Err(error));
                            }
                        }
                        SwarmEvent::Behaviour(OutEvent::InboundRequestResponseFailure {peer, error, request_id, protocol}) => {
                            tracing::error!(
                                %peer,
                                %request_id,
                                %error,
                                %protocol,
                                "Failed to receive request-response request from peer");
                        }
                        SwarmEvent::Behaviour(OutEvent::Failure {peer, error}) => {
                            tracing::error!(
                                %peer,
                                "Communication error: {:#}", error);
                        }
                        SwarmEvent::ConnectionEstablished { peer_id: peer, endpoint, .. } => {
                            tracing::trace!(%peer, address = %endpoint.get_remote_address(), "New connection established");

                            // If we have buffered transfer proofs for this peer, we can now send them
                            if let Some(transfer_proofs) = self.buffered_transfer_proofs.remove(&peer) {
                                for (transfer_proof, responder) in transfer_proofs {
                                    tracing::debug!(%peer, "Found buffered transfer proof for peer");

                                    // We have an established connection to the peer, so we can add the transfer proof to the queue
                                    // This is then polled in the next iteration of the event loop, and attempted to be sent to the peer
                                    if let Err(e) = self.outgoing_transfer_proofs_sender.send((peer, transfer_proof, responder)) {
                                        tracing::error!(%peer, error = %e, "Failed to forward buffered transfer proof to event loop channel");
                                    }
                                }
                            }
                        }
                        SwarmEvent::IncomingConnectionError { send_back_addr: address, error, .. } => {
                            tracing::trace!(%address, "Failed to set up connection with peer: {:#}", error);
                        }
                        SwarmEvent::ConnectionClosed { peer_id: peer, num_established: 0, endpoint, cause: Some(error), connection_id } => {
                            tracing::trace!(%peer, address = %endpoint.get_remote_address(), %connection_id, "Lost connection to peer: {:#}", error);
                        }
                        SwarmEvent::ConnectionClosed { peer_id: peer, num_established: 0, endpoint, cause: None, connection_id } => {
                            tracing::trace!(%peer, address = %endpoint.get_remote_address(), %connection_id,  "Successfully closed connection");
                        }
                        SwarmEvent::NewListenAddr{address, ..} => {
                            let multiaddr = format!("{address}/p2p/{}", self.swarm.local_peer_id());
                            tracing::info!(%address, %multiaddr, "New listen address reported");
                        }
                        _ => {}
                    }
                },
                Some((peer, transfer_proof, responder)) = self.outgoing_transfer_proofs_requests.recv() => {
                    // If we are not connected to the peer, we buffer the transfer proof
                    if !self.swarm.behaviour_mut().transfer_proof.is_connected(&peer) {
                        tracing::warn!(%peer, "No active connection to peer, buffering transfer proof");
                        self.buffered_transfer_proofs.entry(peer).or_default().push((transfer_proof, responder));
                        continue;
                    }

                    // If we are connected to the peer, we attempt to send the transfer proof
                    let id = self.swarm.behaviour_mut().transfer_proof.send_request(&peer, transfer_proof);
                    self.inflight_transfer_proofs.insert(id, responder);
                },
                Some(response_channel) = self.inflight_encrypted_signatures.next() => {
                    let _ = self.swarm.behaviour_mut().encrypted_signature.send_response(response_channel, ());
                }
            }
        }
    }

    /// Get a quote from the cache or calculate a new one by calling make_quote.
    /// Returns the result wrapped in Arcs for consistent caching.
    async fn make_quote_or_use_cached(
        &mut self,
        min_buy: bitcoin::Amount,
        max_buy: bitcoin::Amount,
    ) -> Result<Arc<BidQuote>, Arc<anyhow::Error>> {
        // We use the min and max buy amounts to create a unique key for the cache
        // Although these values stay constant over the lifetime of an instance of the asb, this might change in the future
        let key = QuoteCacheKey { min_buy, max_buy };

        // Check if we have a cached quote
        let maybe_cached_quote = self.quote_cache.get(&key).await;

        if let Some(cached_quote_result) = maybe_cached_quote {
            tracing::trace!("Got a request for a quote, using cached value.");
            return cached_quote_result;
        }

        // We have a cache miss, so we compute a new quote
        tracing::trace!("Got a request for a quote, computing new quote.");

        let rate = self.latest_rate.clone();

        let get_reserved_items = || async {
            let all_swaps = self.db.all().await?;
            let alice_states: Vec<_> = all_swaps
                .into_iter()
                .filter_map(|(_, state)| match state {
                    State::Alice(state) => Some(state),
                    _ => None,
                })
                .collect();

            Ok(alice_states)
        };

        let get_unlocked_balance =
            || async { unlocked_monero_balance_with_timeout(self.monero_wallet.clone()).await };

        let result = make_quote(
            min_buy,
            max_buy,
            rate,
            get_unlocked_balance,
            get_reserved_items,
        )
        .await;

        // Insert the computed quote into the cache
        // Need to clone it as insert takes ownership
        self.quote_cache.insert(key, result.clone()).await;

<<<<<<< HEAD
        // Return the computed quote
        result
    }

    /// Computes a quote and returns the result wrapped in Arcs.
    async fn make_quote(
        &mut self,
        min_buy: bitcoin::Amount,
        max_buy: bitcoin::Amount,
    ) -> Result<Arc<BidQuote>, Arc<anyhow::Error>> {
        /// This is how long we maximally wait for the wallet lock
        /// -- else the quote will be out of date and we will return
        /// an error.
        const MAX_WAIT_DURATION: Duration = Duration::from_secs(60);

        let ask_price = self
            .latest_rate
            .latest_rate()
            .map_err(|e| Arc::new(anyhow!(e).context("Failed to get latest rate")))?
            .ask()
            .map_err(|e| Arc::new(e.context("Failed to compute asking price")))?;

        let xmr_balance = timeout(
            MAX_WAIT_DURATION,
            self.monero_wallet.main_wallet().await.unlocked_balance(),
        )
        .await
        .context("Timeout while waiting for lock on monero wallet while making quote")?;

        let max_bitcoin_for_monero = monero::Amount::from(xmr_balance)
            .max_bitcoin_for_price(ask_price)
            .ok_or_else(|| {
                Arc::new(anyhow!(
                    "Bitcoin price ({}) x Monero ({}) overflow",
                    ask_price,
                    xmr_balance
                ))
            })?;

        tracing::trace!(%ask_price, %xmr_balance, %max_bitcoin_for_monero, "Computed quote");

        if min_buy > max_bitcoin_for_monero {
            tracing::trace!(
                "Your Monero balance is too low to initiate a swap, as your minimum swap amount is {}. You could at most swap {}",
                min_buy, max_bitcoin_for_monero
            );

            return Ok(Arc::new(BidQuote {
                price: ask_price,
                min_quantity: bitcoin::Amount::ZERO,
                max_quantity: bitcoin::Amount::ZERO,
            }));
=======
        // If the quote failed, we log the error
        if let Err(err) = result.clone() {
            tracing::warn!(%err, "Failed to make quote. We will retry again later.");
>>>>>>> 43d1a08a
        }

        // Return the computed quote
        result
    }

    async fn handle_execution_setup_done(
        &mut self,
        bob_peer_id: PeerId,
        swap_id: Uuid,
        state3: State3,
    ) {
        let handle = self.new_handle(bob_peer_id, swap_id);

        let initial_state = AliceState::Started {
            state3: Box::new(state3),
        };

        let swap = Swap {
            event_loop_handle: handle,
            bitcoin_wallet: self.bitcoin_wallet.clone(),
            monero_wallet: self.monero_wallet.clone(),
            env_config: self.env_config,
            db: self.db.clone(),
            state: initial_state,
            swap_id,
        };

        match self.db.insert_peer_id(swap_id, bob_peer_id).await {
            Ok(_) => {
                if let Err(error) = self.swap_sender.send(swap).await {
                    tracing::warn!(%swap_id, "Failed to start swap: {}", error);
                }
            }
            Err(error) => {
                tracing::warn!(%swap_id, "Unable to save peer-id in database: {}", error);
            }
        }
    }

    /// Create a new [`EventLoopHandle`] that is scoped for communication with
    /// the given peer.
    fn new_handle(&mut self, peer: PeerId, swap_id: Uuid) -> EventLoopHandle {
        // Create a new channel for receiving encrypted signatures from Bob
        // The channel has a capacity of 1 since we only expect one signature per swap
        let (encrypted_signature_sender, encrypted_signature_receiver) = bmrng::channel(1);

        // The sender is stored in the EventLoop
        // The receiver is stored in the EventLoopHandle
        // When a signature is received, the EventLoop uses the sender to notify the EventLoopHandle
        self.recv_encrypted_signature
            .insert(swap_id, encrypted_signature_sender);

        let transfer_proof_sender = self.outgoing_transfer_proofs_sender.clone();

        EventLoopHandle {
            swap_id,
            peer,
            recv_encrypted_signature: Some(encrypted_signature_receiver),
            transfer_proof_sender: Some(transfer_proof_sender),
        }
    }
}

pub trait LatestRate {
    type Error: std::error::Error + Send + Sync + 'static;

    fn latest_rate(&mut self) -> Result<Rate, Self::Error>;
}

#[derive(Clone, Debug)]
pub struct FixedRate(Rate);

impl FixedRate {
    pub const RATE: f64 = 0.01;

    pub fn value(&self) -> Rate {
        self.0
    }
}

impl Default for FixedRate {
    fn default() -> Self {
        let ask = bitcoin::Amount::from_btc(Self::RATE).expect("Static value should never fail");
        let spread = Decimal::from(0u64);

        Self(Rate::new(ask, spread))
    }
}

impl LatestRate for FixedRate {
    type Error = Infallible;

    fn latest_rate(&mut self) -> Result<Rate, Self::Error> {
        Ok(self.value())
    }
}

/// Produces [`Rate`]s based on [`PriceUpdate`]s from kraken and a configured
/// spread.
#[derive(Debug, Clone)]
pub struct KrakenRate {
    ask_spread: Decimal,
    price_updates: kraken::PriceUpdates,
}

impl KrakenRate {
    pub fn new(ask_spread: Decimal, price_updates: kraken::PriceUpdates) -> Self {
        Self {
            ask_spread,
            price_updates,
        }
    }
}

impl LatestRate for KrakenRate {
    type Error = kraken::Error;

    fn latest_rate(&mut self) -> Result<Rate, Self::Error> {
        let update = self.price_updates.latest_update()?;
        let rate = Rate::new(update.ask, self.ask_spread);

        Ok(rate)
    }
}

#[derive(Debug)]
pub struct EventLoopHandle {
    swap_id: Uuid,
    peer: PeerId,
    recv_encrypted_signature: Option<bmrng::RequestReceiver<bitcoin::EncryptedSignature, ()>>,
    #[allow(clippy::type_complexity)]
    transfer_proof_sender: Option<
        tokio::sync::mpsc::UnboundedSender<(
            PeerId,
            transfer_proof::Request,
            oneshot::Sender<Result<(), OutboundFailure>>,
        )>,
    >,
}

impl EventLoopHandle {
    fn build_transfer_proof_request(
        &self,
        transfer_proof: monero::TransferProof,
    ) -> transfer_proof::Request {
        transfer_proof::Request {
            swap_id: self.swap_id,
            tx_lock_proof: transfer_proof,
        }
    }

    /// Wait for an encrypted signature from Bob
    pub async fn recv_encrypted_signature(&mut self) -> Result<bitcoin::EncryptedSignature> {
        let receiver = self
            .recv_encrypted_signature
            .as_mut()
            .context("Encrypted signature was already received")?;

        let (tx_redeem_encsig, responder) = receiver.recv().await?;

        // Acknowledge receipt of the encrypted signature
        // This notifies the EventLoop that the signature has been processed
        // The EventLoop can then send an acknowledgement back to Bob over the network
        responder
            .respond(())
            .context("Failed to acknowledge receipt of encrypted signature")?;

        // Only take after successful receipt and acknowledgement
        self.recv_encrypted_signature.take();

        Ok(tx_redeem_encsig)
    }

    /// Send a transfer proof to Bob
    ///
    /// This function will retry indefinitely until the transfer proof is sent successfully
    /// and acknowledged by Bob
    ///
    /// This will fail if
    /// 1. the transfer proof has already been sent once
    /// 2. there is an error with the bmrng channel
    pub async fn send_transfer_proof(&mut self, msg: monero::TransferProof) -> Result<()> {
        let sender = self
            .transfer_proof_sender
            .as_ref()
            .context("Transfer proof was already sent")?;

        // We will retry indefinitely until we succeed
        let backoff = backoff::ExponentialBackoffBuilder::new()
            .with_max_elapsed_time(None)
            .with_max_interval(Duration::from_secs(60))
            .build();

        let transfer_proof = self.build_transfer_proof_request(msg);

        backoff::future::retry_notify(
            backoff,
            || async {
                // Create a oneshot channel to receive the acknowledgment of the transfer proof
                let (singular_sender, singular_receiver) = oneshot::channel();

                if let Err(err) = sender.send((self.peer, transfer_proof.clone(), singular_sender))
                {
                    return Err(backoff::Error::permanent(anyhow!(err).context(
                        "Failed to communicate transfer proof through event loop channel",
                    )));
                }

                match singular_receiver.await {
                    Ok(Ok(())) => Ok(()),
                    Ok(Err(err)) => Err(backoff::Error::transient(
                        anyhow!(err)
                            .context("A network error occurred while sending the transfer proof"),
                    )),
                    Err(_) => Err(backoff::Error::permanent(anyhow!(
                        "The sender channel should never be closed without sending a response"
                    ))),
                }
            },
            |e, wait_time: Duration| {
                tracing::warn!(
                    swap_id = %self.swap_id,
                    error = ?e,
                    "Failed to send transfer proof. We will retry in {} seconds",
                    wait_time.as_secs()
                )
            },
        )
        .await?;

        self.transfer_proof_sender.take();

        Ok(())
    }
}

/// Computes a quote given the provided dependencies
pub async fn make_quote<LR, F, Fut, I, Fut2, T>(
    min_buy: bitcoin::Amount,
    max_buy: bitcoin::Amount,
    mut latest_rate: LR,
    get_unlocked_balance: F,
    get_reserved_items: I,
) -> Result<Arc<BidQuote>, Arc<anyhow::Error>>
where
    LR: LatestRate,
    F: FnOnce() -> Fut,
    Fut: futures::Future<Output = Result<Amount, anyhow::Error>>,
    I: FnOnce() -> Fut2,
    Fut2: futures::Future<Output = Result<Vec<T>, anyhow::Error>>,
    T: ReservesMonero,
{
    let ask_price = latest_rate
        .latest_rate()
        .map_err(|e| Arc::new(anyhow!(e).context("Failed to get latest rate")))?
        .ask()
        .map_err(|e| Arc::new(e.context("Failed to compute asking price")))?;

    // Get the unlocked balance
    let unlocked_balance = get_unlocked_balance()
        .await
        .context("Failed to get unlocked Monero balance")
        .map_err(Arc::new)?;

    // Get the reserved amounts
    let reserved_amounts: Vec<Amount> = get_reserved_items()
        .await
        .context("Failed to get reserved items")
        .map_err(Arc::new)?
        .into_iter()
        .map(|item| item.reserved_monero())
        .collect();

    let unreserved_xmr_balance =
        unreserved_monero_balance(unlocked_balance, reserved_amounts.into_iter());

    let max_bitcoin_for_monero = unreserved_xmr_balance
        .max_bitcoin_for_price(ask_price)
        .ok_or_else(|| {
            Arc::new(anyhow!(
                "Bitcoin price ({}) x Monero ({}) overflow",
                ask_price,
                unreserved_xmr_balance
            ))
        })?;

    tracing::trace!(%ask_price, %unreserved_xmr_balance, %max_bitcoin_for_monero, "Computed quote");

    if min_buy > max_bitcoin_for_monero {
        tracing::trace!(
            "Your Monero balance is too low to initiate a swap, as your minimum swap amount is {}. You could at most swap {}",
            min_buy, max_bitcoin_for_monero
        );

        return Ok(Arc::new(BidQuote {
            price: ask_price,
            min_quantity: bitcoin::Amount::ZERO,
            max_quantity: bitcoin::Amount::ZERO,
        }));
    }

    if max_buy > max_bitcoin_for_monero {
        tracing::trace!(
            "Your Monero balance is too low to initiate a swap with the maximum swap amount {} that you have specified in your config. You can at most swap {}",
            max_buy, max_bitcoin_for_monero
        );

        return Ok(Arc::new(BidQuote {
            price: ask_price,
            min_quantity: min_buy,
            max_quantity: max_bitcoin_for_monero,
        }));
    }

    Ok(Arc::new(BidQuote {
        price: ask_price,
        min_quantity: min_buy,
        max_quantity: max_buy,
    }))
}

/// Calculates the unreserved Monero balance by subtracting reserved amounts from unlocked balance
pub fn unreserved_monero_balance(
    unlocked_balance: Amount,
    reserved_amounts: impl Iterator<Item = Amount>,
) -> Amount {
    // Get the sum of all the individual reserved amounts
    let total_reserved = reserved_amounts.fold(Amount::ZERO, |acc, amount| acc + amount);

    // Check how much of our unlocked balance is left when we
    // take into account the reserved amounts
    unlocked_balance
        .checked_sub(total_reserved)
        .unwrap_or(Amount::ZERO)
}

/// Returns the unlocked Monero balance from the wallet
async fn unlocked_monero_balance_with_timeout(
    wallet: Arc<Mutex<monero::Wallet>>,
) -> Result<Amount, anyhow::Error> {
    /// This is how long we maximally wait to get access to the wallet
    const MONERO_WALLET_MUTEX_LOCK_TIMEOUT: Duration = Duration::from_secs(10);

    let balance = timeout(MONERO_WALLET_MUTEX_LOCK_TIMEOUT, wallet.lock())
        .await
        .context("Timeout while waiting for lock on Monero wallet")?
        .get_balance()
        .await
        .context("Failed to get Monero balance")?;

    Ok(Amount::from_piconero(balance.unlocked_balance))
}

#[allow(missing_debug_implementations)]
struct MpscChannels<T> {
    sender: mpsc::Sender<T>,
    receiver: mpsc::Receiver<T>,
}

impl<T> Default for MpscChannels<T> {
    fn default() -> Self {
        let (sender, receiver) = mpsc::channel(100);
        MpscChannels { sender, receiver }
    }
}

#[cfg(test)]
mod tests {
    use super::*;

    #[tokio::test]
    async fn test_unreserved_monero_balance_with_no_reserved_amounts() {
        let balance = Amount::from_monero(10.0).unwrap();
        let reserved_amounts = vec![];

        let result = unreserved_monero_balance(balance, reserved_amounts.into_iter());

        assert_eq!(result, balance);
    }

    #[tokio::test]
    async fn test_unreserved_monero_balance_with_reserved_amounts() {
        let balance = Amount::from_monero(10.0).unwrap();
        let reserved_amounts = vec![
            Amount::from_monero(2.0).unwrap(),
            Amount::from_monero(3.0).unwrap(),
        ];

        let result = unreserved_monero_balance(balance, reserved_amounts.into_iter());

        let expected = Amount::from_monero(5.0).unwrap();
        assert_eq!(result, expected);
    }

    #[tokio::test]
    async fn test_unreserved_monero_balance_insufficient_balance() {
        let balance = Amount::from_monero(5.0).unwrap();
        let reserved_amounts = vec![
            Amount::from_monero(3.0).unwrap(),
            Amount::from_monero(4.0).unwrap(), // Total reserved > balance
        ];

        let result = unreserved_monero_balance(balance, reserved_amounts.into_iter());

        // Should return zero when reserved > balance
        assert_eq!(result, Amount::ZERO);
    }

    #[tokio::test]
    async fn test_unreserved_monero_balance_exact_match() {
        let balance = Amount::from_monero(10.0).unwrap();
        let reserved_amounts = vec![
            Amount::from_monero(4.0).unwrap(),
            Amount::from_monero(6.0).unwrap(), // Exactly equals balance
        ];

        let result = unreserved_monero_balance(balance, reserved_amounts.into_iter());

        assert_eq!(result, Amount::ZERO);
    }

    #[tokio::test]
    async fn test_unreserved_monero_balance_zero_balance() {
        let balance = Amount::ZERO;
        let reserved_amounts = vec![Amount::from_monero(1.0).unwrap()];

        let result = unreserved_monero_balance(balance, reserved_amounts.into_iter());

        assert_eq!(result, Amount::ZERO);
    }

    #[tokio::test]
    async fn test_unreserved_monero_balance_empty_reserved_amounts() {
        let balance = Amount::from_monero(5.0).unwrap();
        let reserved_amounts: Vec<Amount> = vec![];

        let result = unreserved_monero_balance(balance, reserved_amounts.into_iter());

        assert_eq!(result, balance);
    }

    #[tokio::test]
    async fn test_unreserved_monero_balance_large_amounts() {
        let balance = Amount::from_piconero(1_000_000_000);
        let reserved_amounts = vec![Amount::from_piconero(300_000_000)];

        let result = unreserved_monero_balance(balance, reserved_amounts.into_iter());

        let expected = Amount::from_piconero(700_000_000);
        assert_eq!(result, expected);
    }

    #[tokio::test]
    async fn test_make_quote_successful_within_limits() {
        let min_buy = bitcoin::Amount::from_sat(100_000);
        let max_buy = bitcoin::Amount::from_sat(500_000);
        let rate = FixedRate::default();
        let balance = Amount::from_monero(1.0).unwrap();
        let reserved_items: Vec<MockReservedItem> = vec![];

        let result = make_quote(
            min_buy,
            max_buy,
            rate.clone(),
            || async { Ok(balance) },
            || async { Ok(reserved_items) },
        )
        .await
        .unwrap();

        assert_eq!(result.price, rate.value().ask().unwrap());
        assert_eq!(result.min_quantity, min_buy);
        assert_eq!(result.max_quantity, max_buy);
    }

    #[tokio::test]
    async fn test_make_quote_with_reserved_amounts() {
        let min_buy = bitcoin::Amount::from_sat(50_000);
        let max_buy = bitcoin::Amount::from_sat(300_000);
        let rate = FixedRate::default();
        let balance = Amount::from_monero(1.0).unwrap();
        let reserved_items = vec![
            MockReservedItem {
                reserved: Amount::from_monero(0.2).unwrap(),
            },
            MockReservedItem {
                reserved: Amount::from_monero(0.3).unwrap(),
            },
        ];

        let result = make_quote(
            min_buy,
            max_buy,
            rate.clone(),
            || async { Ok(balance) },
            || async { Ok(reserved_items) },
        )
        .await
        .unwrap();

        // With 1.0 XMR balance and 0.5 XMR reserved, we have 0.5 XMR available
        // At rate 0.01, that's 0.005 BTC = 500,000 sats maximum
        let expected_max = bitcoin::Amount::from_sat(300_000); // Limited by max_buy
        assert_eq!(result.min_quantity, min_buy);
        assert_eq!(result.max_quantity, expected_max);
    }

    #[tokio::test]
    async fn test_make_quote_insufficient_balance_for_min() {
        let min_buy = bitcoin::Amount::from_sat(600_000); // More than available
        let max_buy = bitcoin::Amount::from_sat(800_000);
        let rate = FixedRate::default();
        let balance = Amount::from_monero(0.5).unwrap(); // Only 0.005 BTC worth at rate 0.01
        let reserved_items: Vec<MockReservedItem> = vec![];

        let result = make_quote(
            min_buy,
            max_buy,
            rate.clone(),
            || async { Ok(balance) },
            || async { Ok(reserved_items) },
        )
        .await
        .unwrap();

        // Should return zero quantities when min_buy exceeds available balance
        assert_eq!(result.min_quantity, bitcoin::Amount::ZERO);
        assert_eq!(result.max_quantity, bitcoin::Amount::ZERO);
    }

    #[tokio::test]
    async fn test_make_quote_limited_by_balance() {
        let min_buy = bitcoin::Amount::from_sat(100_000);
        let max_buy = bitcoin::Amount::from_sat(800_000); // More than available
        let rate = FixedRate::default();
        let balance = Amount::from_monero(0.6).unwrap(); // 0.006 BTC worth at rate 0.01
        let reserved_items: Vec<MockReservedItem> = vec![];

        let result = make_quote(
            min_buy,
            max_buy,
            rate.clone(),
            || async { Ok(balance) },
            || async { Ok(reserved_items) },
        )
        .await
        .unwrap();

        // Calculate the actual max bitcoin for the given balance and rate
        let expected_max = balance
            .max_bitcoin_for_price(rate.value().ask().unwrap())
            .unwrap();
        assert_eq!(result.min_quantity, min_buy);
        assert_eq!(result.max_quantity, expected_max);
    }

    #[tokio::test]
    async fn test_make_quote_all_balance_reserved() {
        let min_buy = bitcoin::Amount::from_sat(100_000);
        let max_buy = bitcoin::Amount::from_sat(500_000);
        let rate = FixedRate::default();
        let balance = Amount::from_monero(1.0).unwrap();
        let reserved_items = vec![MockReservedItem {
            reserved: Amount::from_monero(1.0).unwrap(), // All balance reserved
        }];

        let result = make_quote(
            min_buy,
            max_buy,
            rate.clone(),
            || async { Ok(balance) },
            || async { Ok(reserved_items) },
        )
        .await
        .unwrap();

        // Should return zero quantities when all balance is reserved
        assert_eq!(result.min_quantity, bitcoin::Amount::ZERO);
        assert_eq!(result.max_quantity, bitcoin::Amount::ZERO);
    }

    #[tokio::test]
    async fn test_make_quote_error_getting_balance() {
        let min_buy = bitcoin::Amount::from_sat(100_000);
        let max_buy = bitcoin::Amount::from_sat(500_000);
        let rate = FixedRate::default();
        let reserved_items: Vec<MockReservedItem> = vec![];

        let result = make_quote(
            min_buy,
            max_buy,
            rate.clone(),
            || async { Err(anyhow::anyhow!("Failed to get balance")) },
            || async { Ok(reserved_items) },
        )
        .await;

        assert!(result.is_err());
        assert!(result
            .unwrap_err()
            .to_string()
            .contains("Failed to get unlocked Monero balance"));
    }

    #[tokio::test]
    async fn test_make_quote_empty_reserved_items() {
        let min_buy = bitcoin::Amount::from_sat(100_000);
        let max_buy = bitcoin::Amount::from_sat(500_000);
        let rate = FixedRate::default();
        let balance = Amount::from_monero(1.0).unwrap();
        let reserved_items: Vec<MockReservedItem> = vec![];

        let result = make_quote(
            min_buy,
            max_buy,
            rate.clone(),
            || async { Ok(balance) },
            || async { Ok(reserved_items) },
        )
        .await
        .unwrap();

        // Should work normally with empty reserved items
        assert_eq!(result.price, rate.value().ask().unwrap());
        assert_eq!(result.min_quantity, min_buy);
        assert_eq!(result.max_quantity, max_buy);
    }

    // Mock struct for testing
    #[derive(Debug, Clone)]
    struct MockReservedItem {
        reserved: Amount,
    }

    impl ReservesMonero for MockReservedItem {
        fn reserved_monero(&self) -> Amount {
            self.reserved
        }
    }
}<|MERGE_RESOLUTION|>--- conflicted
+++ resolved
@@ -528,8 +528,9 @@
             Ok(alice_states)
         };
 
+        let monero_wallet = self.monero_wallet.clone();
         let get_unlocked_balance =
-            || async { unlocked_monero_balance_with_timeout(self.monero_wallet.clone()).await };
+            || async { unlocked_monero_balance_with_timeout(monero_wallet.main_wallet().await).await };
 
         let result = make_quote(
             min_buy,
@@ -544,64 +545,9 @@
         // Need to clone it as insert takes ownership
         self.quote_cache.insert(key, result.clone()).await;
 
-<<<<<<< HEAD
-        // Return the computed quote
-        result
-    }
-
-    /// Computes a quote and returns the result wrapped in Arcs.
-    async fn make_quote(
-        &mut self,
-        min_buy: bitcoin::Amount,
-        max_buy: bitcoin::Amount,
-    ) -> Result<Arc<BidQuote>, Arc<anyhow::Error>> {
-        /// This is how long we maximally wait for the wallet lock
-        /// -- else the quote will be out of date and we will return
-        /// an error.
-        const MAX_WAIT_DURATION: Duration = Duration::from_secs(60);
-
-        let ask_price = self
-            .latest_rate
-            .latest_rate()
-            .map_err(|e| Arc::new(anyhow!(e).context("Failed to get latest rate")))?
-            .ask()
-            .map_err(|e| Arc::new(e.context("Failed to compute asking price")))?;
-
-        let xmr_balance = timeout(
-            MAX_WAIT_DURATION,
-            self.monero_wallet.main_wallet().await.unlocked_balance(),
-        )
-        .await
-        .context("Timeout while waiting for lock on monero wallet while making quote")?;
-
-        let max_bitcoin_for_monero = monero::Amount::from(xmr_balance)
-            .max_bitcoin_for_price(ask_price)
-            .ok_or_else(|| {
-                Arc::new(anyhow!(
-                    "Bitcoin price ({}) x Monero ({}) overflow",
-                    ask_price,
-                    xmr_balance
-                ))
-            })?;
-
-        tracing::trace!(%ask_price, %xmr_balance, %max_bitcoin_for_monero, "Computed quote");
-
-        if min_buy > max_bitcoin_for_monero {
-            tracing::trace!(
-                "Your Monero balance is too low to initiate a swap, as your minimum swap amount is {}. You could at most swap {}",
-                min_buy, max_bitcoin_for_monero
-            );
-
-            return Ok(Arc::new(BidQuote {
-                price: ask_price,
-                min_quantity: bitcoin::Amount::ZERO,
-                max_quantity: bitcoin::Amount::ZERO,
-            }));
-=======
         // If the quote failed, we log the error
         if let Err(err) = result.clone() {
             tracing::warn!(%err, "Failed to make quote. We will retry again later.");
->>>>>>> 43d1a08a
         }
 
         // Return the computed quote
@@ -941,19 +887,16 @@
 
 /// Returns the unlocked Monero balance from the wallet
 async fn unlocked_monero_balance_with_timeout(
-    wallet: Arc<Mutex<monero::Wallet>>,
+    wallet: Arc<monero::Wallet>,
 ) -> Result<Amount, anyhow::Error> {
-    /// This is how long we maximally wait to get access to the wallet
-    const MONERO_WALLET_MUTEX_LOCK_TIMEOUT: Duration = Duration::from_secs(10);
-
-    let balance = timeout(MONERO_WALLET_MUTEX_LOCK_TIMEOUT, wallet.lock())
+    /// This is how long we maximally wait for the wallet operation
+    const MONERO_WALLET_OPERATION_TIMEOUT: Duration = Duration::from_secs(10);
+
+    let balance = timeout(MONERO_WALLET_OPERATION_TIMEOUT, wallet.unlocked_balance())
         .await
-        .context("Timeout while waiting for lock on Monero wallet")?
-        .get_balance()
-        .await
-        .context("Failed to get Monero balance")?;
-
-    Ok(Amount::from_piconero(balance.unlocked_balance))
+        .context("Timeout while getting unlocked balance from Monero wallet")?;
+
+    Ok(balance.into())
 }
 
 #[allow(missing_debug_implementations)]
