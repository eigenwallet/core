use std::io;
use std::path::Path;
use std::str::FromStr;

use anyhow::Result;
use tracing_appender::rolling::{RollingFileAppender, Rotation};
use tracing_subscriber::filter::{Directive, LevelFilter};
use tracing_subscriber::fmt::time::UtcTime;
use tracing_subscriber::fmt::MakeWriter;
use tracing_subscriber::layer::SubscriberExt;
use tracing_subscriber::util::SubscriberInitExt;
use tracing_subscriber::{fmt, EnvFilter, Layer};

use crate::cli::api::tauri_bindings::{TauriEmitter, TauriHandle, TauriLogEvent};

/// Output formats for logging messages.
pub enum Format {
    /// Standard, human readable format.
    Raw,
    /// JSON, machine readable format.
    Json,
}

/// Initialize tracing and enable logging messages according to these options.
/// Besides printing to `stdout`, this will append to a log file.
/// Said file will contain JSON-formatted logs of all levels,
/// disregarding the arguments to this function. When `trace_stdout` is `true`,
/// all tracing logs are also emitted to stdout.
pub fn init(
    level_filter: LevelFilter,
    format: Format,
    dir: impl AsRef<Path>,
    tauri_handle: Option<TauriHandle>,
    trace_stdout: bool,
) -> Result<()> {
    let ALL_CRATES: Vec<&str> = vec![
        "monero_sys",
        "monero_cpp",
        "swap",
        "asb",
        "libp2p_community_tor",
        "unstoppableswap-gui-rs",
        "arti",
    ];
    let OUR_CRATES: Vec<&str> = vec!["swap", "asb", "monero_sys"];

    // General log file for non-verbose logs
    let file_appender: RollingFileAppender = tracing_appender::rolling::never(&dir, "swap-all.log");

    // Verbose log file, rotated hourly, with a maximum of 24 files
    let tracing_file_appender: RollingFileAppender = RollingFileAppender::builder()
        .rotation(Rotation::HOURLY)
        .filename_prefix("tracing")
        .filename_suffix("log")
        .max_log_files(24)
        .build(&dir)
        .expect("initializing rolling file appender failed");

    // Layer for writing to the general log file
    // Crates: swap, asb
    // Level: Passed in
    let file_layer = fmt::layer()
        .with_writer(file_appender)
        .with_ansi(false)
        .with_timer(UtcTime::rfc_3339())
        .with_target(false)
        .json()
        .with_filter(env_filter(level_filter, OUR_CRATES.clone())?);

    // Layer for writing to the verbose log file
    // Crates: swap, asb, libp2p_community_tor, unstoppableswap-gui-rs, arti (all relevant crates)
    // Level: TRACE
    let tracing_file_layer = fmt::layer()
        .with_writer(tracing_file_appender)
        .with_ansi(false)
        .with_timer(UtcTime::rfc_3339())
        .with_target(false)
        .json()
        .with_filter(env_filter(LevelFilter::TRACE, ALL_CRATES.clone())?);

    // Layer for writing to the terminal
    // Crates: swap, asb
    // Level: Passed in
    let is_terminal = atty::is(atty::Stream::Stderr);
    let terminal_layer = fmt::layer()
        .with_writer(std::io::stderr)
        .with_ansi(is_terminal)
        .with_timer(UtcTime::rfc_3339())
        .with_target(true);

    // Layer for writing to the Tauri guest. This will be displayed in the GUI.
    // Crates: swap, asb, libp2p_community_tor, unstoppableswap-gui-rs, arti
    // Level: Passed in
    let tauri_layer = fmt::layer()
        .with_writer(TauriWriter::new(tauri_handle))
        .with_ansi(false)
        .with_timer(UtcTime::rfc_3339())
        .with_target(true)
        .json()
        .with_filter(env_filter(level_filter, OUR_CRATES.clone())?);

<<<<<<< HEAD
    // We only log the bare minimum to the terminal
    // Crates: swap, asb
    // Level: Passed in
    let env_filtered = env_filter(level_filter, ALL_CRATES.clone())?;

    // Apply the environment filter and box the layer for the terminal
=======
    // If trace_stdout is true, we log all messages to the terminal
    // Otherwise, we only log the bare minimum
    let terminal_layer_env_filter = match trace_stdout {
        true => env_filter(LevelFilter::TRACE, ALL_CRATES.clone())?,
        false => env_filter(level_filter, OUR_CRATES.clone())?,
    };
>>>>>>> 3c7f863b
    let final_terminal_layer = match format {
        Format::Json => terminal_layer
            .json()
            .with_filter(terminal_layer_env_filter)
            .boxed(),
        Format::Raw => terminal_layer
            .with_filter(terminal_layer_env_filter)
            .boxed(),
    };

    let subscriber = tracing_subscriber::registry()
        .with(file_layer)
        .with(tracing_file_layer)
        .with(final_terminal_layer)
        .with(tauri_layer);

    subscriber.try_init()?;

    // Now we can use the tracing macros to log messages
    tracing::info!(%level_filter, logs_dir=%dir.as_ref().display(), "Initialized tracing. General logs will be written to swap-all.log, and verbose logs to tracing*.log");

    Ok(())
}

/// This function controls which crate's logs actually get logged and from which level.
fn env_filter(level_filter: LevelFilter, crates: Vec<&str>) -> Result<EnvFilter> {
    let mut filter = EnvFilter::from_default_env();

    // Add directives for each crate in the provided list
    for crate_name in crates {
        filter = filter.add_directive(Directive::from_str(&format!(
            "{}={}",
            crate_name, &level_filter
        ))?);
    }

    Ok(filter)
}

/// A writer that forwards tracing log messages to the tauri guest.
#[derive(Clone)]
pub struct TauriWriter {
    tauri_handle: Option<TauriHandle>,
}

impl TauriWriter {
    /// Create a new Tauri writer that sends log messages to the tauri guest.
    pub fn new(tauri_handle: Option<TauriHandle>) -> Self {
        Self { tauri_handle }
    }
}

/// This is needed for tracing to accept this as a writer.
impl<'a> MakeWriter<'a> for TauriWriter {
    type Writer = TauriWriter;

    fn make_writer(&'a self) -> Self::Writer {
        self.clone()
    }
}

/// For every write issued by tracing we simply pass the string on as an event to the tauri guest.
impl std::io::Write for TauriWriter {
    fn write(&mut self, buf: &[u8]) -> std::io::Result<usize> {
        // Since this function accepts bytes, we need to pass to utf8 first
        let owned_buf = buf.to_owned();
        let utf8_string = String::from_utf8(owned_buf)
            .map_err(|err| io::Error::new(io::ErrorKind::InvalidInput, err))?;

        // Then send to tauri
        self.tauri_handle.emit_cli_log_event(TauriLogEvent {
            buffer: utf8_string,
        });

        Ok(buf.len())
    }

    fn flush(&mut self) -> std::io::Result<()> {
        // No-op, we don't need to flush anything
        Ok(())
    }
}<|MERGE_RESOLUTION|>--- conflicted
+++ resolved
@@ -99,22 +99,14 @@
         .json()
         .with_filter(env_filter(level_filter, OUR_CRATES.clone())?);
 
-<<<<<<< HEAD
-    // We only log the bare minimum to the terminal
-    // Crates: swap, asb
-    // Level: Passed in
-    let env_filtered = env_filter(level_filter, ALL_CRATES.clone())?;
-
-    // Apply the environment filter and box the layer for the terminal
-=======
     // If trace_stdout is true, we log all messages to the terminal
     // Otherwise, we only log the bare minimum
     let terminal_layer_env_filter = match trace_stdout {
         true => env_filter(LevelFilter::TRACE, ALL_CRATES.clone())?,
         false => env_filter(level_filter, OUR_CRATES.clone())?,
     };
->>>>>>> 3c7f863b
-    let final_terminal_layer = match format {
+
+  let final_terminal_layer = match format {
         Format::Json => terminal_layer
             .json()
             .with_filter(terminal_layer_env_filter)
