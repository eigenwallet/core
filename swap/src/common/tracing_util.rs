use std::io::{self, IsTerminal};
use std::path::Path;
use std::str::FromStr;

use anyhow::Result;
use tracing_appender::rolling::{RollingFileAppender, Rotation};
use tracing_subscriber::filter::{Directive, LevelFilter};
use tracing_subscriber::fmt::time::UtcTime;
use tracing_subscriber::fmt::MakeWriter;
use tracing_subscriber::layer::SubscriberExt;
use tracing_subscriber::util::SubscriberInitExt;
use tracing_subscriber::{fmt, EnvFilter, Layer};

use crate::cli::api::tauri_bindings::{TauriEmitter, TauriHandle, TauriLogEvent};

<<<<<<< HEAD
const TOR_CRATES: &[&str] = &["arti", "arti_client"];

#[allow(dead_code)] // might be useful later
const TOR_SUBCRATES: &[&str] = &[
    "arti_fork",
    "tor_api2",
    "tor_async_utils",
    "tor_basic_utils",
    "tor_bytes",
    "tor_cell",
    "tor_cert",
    "tor_chanmgr",
    "tor_checkable",
    "tor_circmgr",
    "tor_config",
    "tor_config_path",
    "tor_consdiff",
    "tor_dirclient",
    "tor_dirmgr",
    "tor_error",
    "tor_general_addr",
    "tor_guardmgr",
    "tor_hsclient",
    "tor_hscrypto",
    "tor_hsservice",
    "tor_key_forge",
    "tor_keymgr",
    "tor_linkspec",
    "tor_llcrypto",
    "tor_log_ratelim",
    "tor_memquota",
    "tor_netdir",
    "tor_netdoc",
    "tor_persist",
    "tor_proto",
    "tor_protover",
    "tor_relay_selection",
    "tor_rtcompat",
    "tor_rtmock",
    "tor_socksproto",
    "tor_units",
];

const LIBP2P_CRATES: &[&str] = &[
    "libp2p",
    "libp2p_swarm",
    "libp2p_core",
    "libp2p_tcp",
    "libp2p_noise",
    "libp2p_tor",
    "libp2p_core::transport",
    "libp2p_core::transport::choice",
    "libp2p_core::transport::dummy",
    "libp2p_swarm::connection",
    "libp2p_swarm::dial",
    "libp2p_tcp::transport",
    "libp2p_noise::protocol",
    "libp2p_identify",
    "libp2p_ping",
    "libp2p_request_response",
    "libp2p_kad",
    "libp2p_dns",
    "libp2p_yamux",
    "libp2p_quic",
    "libp2p_websocket",
    "libp2p_relay",
    "libp2p_autonat",
    "libp2p_mdns",
    "libp2p_gossipsub",
    "libp2p_rendezvous",
    "libp2p_dcutr",
];

const OUR_CRATES: &[&str] = &[
    "swap",
    "asb",
    "monero_sys",
    "unstoppableswap_gui_rs",
    "seed",
    "swap_env",
    "swap_fs",
    "swap_p2p",
    "swap_serde",
    "monero_rpc_pool",
    "monero_cpp",
];
=======
/// Creates a tracing layer that writes to a rolling file appender.
macro_rules! json_rolling_layer {
    ($dir:expr, $prefix:expr, $env_filter:expr, $max_files:expr) => {{
        let appender: RollingFileAppender = RollingFileAppender::builder()
            .rotation(Rotation::HOURLY)
            .filename_prefix($prefix)
            .filename_suffix("log")
            .max_log_files($max_files)
            .build($dir)
            .expect("initializing rolling file appender failed");

        fmt::layer()
            .with_writer(appender)
            .with_ansi(false)
            .with_timer(UtcTime::rfc_3339())
            .with_target(false)
            .with_file(true)
            .with_line_number(true)
            .json()
            .with_filter($env_filter?)
    }};
}
>>>>>>> 4a9e90f9

/// Output formats for logging messages.
pub enum Format {
    /// Standard, human readable format.
    Raw,
    /// JSON, machine readable format.
    Json,
}

/// Initialize tracing and enable logging messages according to these options.
/// Besides printing to `stdout`, this will append to a log file.
/// Said file will contain JSON-formatted logs of all levels,
/// disregarding the arguments to this function. When `trace_stdout` is `true`,
/// all tracing logs are also emitted to stdout.
pub fn init(
    format: Format,
    dir: impl AsRef<Path>,
    tauri_handle: Option<TauriHandle>,
    trace_stdout: bool,
) -> Result<()> {
    // Write our crates to the general log file at DEBUG level
    let file_layer = {
        let file_appender: RollingFileAppender =
            tracing_appender::rolling::never(&dir, "swap-all.log");

        fmt::layer()
            .with_writer(file_appender)
            .with_ansi(false)
            .with_timer(UtcTime::rfc_3339())
            .with_target(false)
            .with_file(true)
            .with_line_number(true)
            .json()
            .with_filter(env_filter_with_all_crates(vec![(
                crates::OUR_CRATES.to_vec(),
                LevelFilter::DEBUG,
            )])?)
    };

    // Write our crates to a verbose log file (tracing*.log)
    let tracing_file_layer = json_rolling_layer!(
        &dir,
        "tracing",
        env_filter_with_all_crates(vec![(crates::OUR_CRATES.to_vec(), LevelFilter::TRACE)]),
        24
    );

    // Write Tor/arti to a verbose log file (tracing-tor*.log)
    let tor_file_layer = json_rolling_layer!(
        &dir,
        "tracing-tor",
        env_filter_with_all_crates(vec![(crates::TOR_CRATES.to_vec(), LevelFilter::TRACE)]),
        24
    );

    // Write libp2p to a verbose log file (tracing-libp2p*.log)
    let libp2p_file_layer = json_rolling_layer!(
        &dir,
        "tracing-libp2p",
        env_filter_with_all_crates(vec![(crates::LIBP2P_CRATES.to_vec(), LevelFilter::TRACE)]),
        24
    );

    // Write monero wallet crates to a verbose log file (tracing-monero-wallet*.log)
    let monero_wallet_file_layer = json_rolling_layer!(
        &dir,
        "tracing-monero-wallet",
        env_filter_with_all_crates(vec![(
            crates::MONERO_WALLET_CRATES.to_vec(),
            LevelFilter::TRACE
        )]),
        24
    );

    // Layer for writing to the terminal
    let is_terminal = std::io::stderr().is_terminal();
    let terminal_layer = fmt::layer()
        .with_writer(std::io::stderr)
        .with_ansi(is_terminal)
        .with_timer(UtcTime::rfc_3339())
        .with_target(true)
        .with_file(true)
        .with_line_number(true);

    // Layer for writing to the Tauri guest. This will be displayed in the GUI.
    // Crates: All crates with libp2p at INFO+ level
    // Level: Passed in for our crates, INFO for libp2p
    let tauri_layer = fmt::layer()
        .with_writer(TauriWriter::new(tauri_handle))
        .with_ansi(false)
        .with_timer(UtcTime::rfc_3339())
        .with_target(true)
        .with_file(true)
        .with_line_number(true)
        .json()
        .with_filter(env_filter_with_all_crates(vec![
            (crates::OUR_CRATES.to_vec(), LevelFilter::TRACE),
            (crates::MONERO_WALLET_CRATES.to_vec(), LevelFilter::INFO),
            (crates::LIBP2P_CRATES.to_vec(), LevelFilter::INFO),
            (crates::TOR_CRATES.to_vec(), LevelFilter::INFO),
        ])?);

    // If trace_stdout is true, we log our crates at TRACE level, others at INFO level
    // Otherwise, we only log our crates at INFO level
    let terminal_layer_env_filter = match trace_stdout {
        true => env_filter_with_all_crates(vec![
            (crates::OUR_CRATES.to_vec(), LevelFilter::TRACE),
            (crates::MONERO_WALLET_CRATES.to_vec(), LevelFilter::INFO),
            (crates::LIBP2P_CRATES.to_vec(), LevelFilter::INFO),
            (crates::TOR_CRATES.to_vec(), LevelFilter::INFO),
        ])?,
        false => {
            env_filter_with_all_crates(vec![(crates::OUR_CRATES.to_vec(), LevelFilter::INFO)])?
        }
    };

    let final_terminal_layer = match format {
        Format::Json => terminal_layer
            .json()
            .with_filter(terminal_layer_env_filter)
            .boxed(),
        Format::Raw => terminal_layer
            .with_filter(terminal_layer_env_filter)
            .boxed(),
    };

    let subscriber = tracing_subscriber::registry()
        .with(file_layer)
        .with(tracing_file_layer)
        .with(tor_file_layer)
        .with(libp2p_file_layer)
        .with(monero_wallet_file_layer)
        .with(final_terminal_layer)
        .with(tauri_layer);

    subscriber.try_init()?;

    // Now we can use the tracing macros to log messages
    tracing::info!(
        logs_dir = %dir.as_ref().display(),
        "Initialized tracing. General logs go to swap-all.log; verbose logs: tracing*.log (ours), tracing-tor*.log (tor), tracing-libp2p*.log (libp2p)"
    );

    Ok(())
}

/// This function controls which crate's logs actually get logged and from which level, including all crate categories.
fn env_filter_with_all_crates(crates: Vec<(Vec<&str>, LevelFilter)>) -> Result<EnvFilter> {
    let mut filter = EnvFilter::builder()
        .with_default_directive(LevelFilter::OFF.into())
        .from_env_lossy();

    // Add directives for each group of crates with their specified level filter
    for (crate_names, level_filter) in crates {
        for crate_name in crate_names {
            filter = filter.add_directive(Directive::from_str(&format!(
                "{}={}",
                crate_name, &level_filter
            ))?);
        }
    }

    Ok(filter)
}

mod crates {
    pub const TOR_CRATES: &[&str] = &["arti", "arti_client"];

    pub const LIBP2P_CRATES: &[&str] = &[
        "libp2p",
        "libp2p_swarm",
        "libp2p_core",
        // Protocols
        "libp2p_identify",
        "libp2p_ping",
        "libp2p_request_response",
        "libp2p_rendezvous",
        // Transports
        "libp2p_dns",
        "libp2p_yamux",
        "libp2p_tor",
        "libp2p_tcp",
    ];

    pub const OUR_CRATES: &[&str] = &[
        "swap",
        "swap_p2p",
        "asb",
        "swap_env",
        "swap_fs",
        "swap_serde",
        "monero_sys",
        "unstoppableswap_gui_rs",
    ];

    pub const MONERO_WALLET_CRATES: &[&str] = &["monero_cpp", "monero_rpc_pool"];
}

/// A writer that forwards tracing log messages to the tauri guest.
#[derive(Clone)]
pub struct TauriWriter {
    tauri_handle: Option<TauriHandle>,
}

impl TauriWriter {
    /// Create a new Tauri writer that sends log messages to the tauri guest.
    pub fn new(tauri_handle: Option<TauriHandle>) -> Self {
        Self { tauri_handle }
    }
}

/// This is needed for tracing to accept this as a writer.
impl<'a> MakeWriter<'a> for TauriWriter {
    type Writer = TauriWriter;

    fn make_writer(&'a self) -> Self::Writer {
        self.clone()
    }
}

/// For every write issued by tracing we simply pass the string on as an event to the tauri guest.
impl std::io::Write for TauriWriter {
    fn write(&mut self, buf: &[u8]) -> std::io::Result<usize> {
        // Since this function accepts bytes, we need to pass to utf8 first
        let owned_buf = buf.to_owned();
        let utf8_string = String::from_utf8(owned_buf)
            .map_err(|err| io::Error::new(io::ErrorKind::InvalidInput, err))?;

        // Then send to tauri
        self.tauri_handle.emit_cli_log_event(TauriLogEvent {
            buffer: utf8_string,
        });

        Ok(buf.len())
    }

    fn flush(&mut self) -> std::io::Result<()> {
        // No-op, we don't need to flush anything
        Ok(())
    }
}<|MERGE_RESOLUTION|>--- conflicted
+++ resolved
@@ -13,94 +13,6 @@
 
 use crate::cli::api::tauri_bindings::{TauriEmitter, TauriHandle, TauriLogEvent};
 
-<<<<<<< HEAD
-const TOR_CRATES: &[&str] = &["arti", "arti_client"];
-
-#[allow(dead_code)] // might be useful later
-const TOR_SUBCRATES: &[&str] = &[
-    "arti_fork",
-    "tor_api2",
-    "tor_async_utils",
-    "tor_basic_utils",
-    "tor_bytes",
-    "tor_cell",
-    "tor_cert",
-    "tor_chanmgr",
-    "tor_checkable",
-    "tor_circmgr",
-    "tor_config",
-    "tor_config_path",
-    "tor_consdiff",
-    "tor_dirclient",
-    "tor_dirmgr",
-    "tor_error",
-    "tor_general_addr",
-    "tor_guardmgr",
-    "tor_hsclient",
-    "tor_hscrypto",
-    "tor_hsservice",
-    "tor_key_forge",
-    "tor_keymgr",
-    "tor_linkspec",
-    "tor_llcrypto",
-    "tor_log_ratelim",
-    "tor_memquota",
-    "tor_netdir",
-    "tor_netdoc",
-    "tor_persist",
-    "tor_proto",
-    "tor_protover",
-    "tor_relay_selection",
-    "tor_rtcompat",
-    "tor_rtmock",
-    "tor_socksproto",
-    "tor_units",
-];
-
-const LIBP2P_CRATES: &[&str] = &[
-    "libp2p",
-    "libp2p_swarm",
-    "libp2p_core",
-    "libp2p_tcp",
-    "libp2p_noise",
-    "libp2p_tor",
-    "libp2p_core::transport",
-    "libp2p_core::transport::choice",
-    "libp2p_core::transport::dummy",
-    "libp2p_swarm::connection",
-    "libp2p_swarm::dial",
-    "libp2p_tcp::transport",
-    "libp2p_noise::protocol",
-    "libp2p_identify",
-    "libp2p_ping",
-    "libp2p_request_response",
-    "libp2p_kad",
-    "libp2p_dns",
-    "libp2p_yamux",
-    "libp2p_quic",
-    "libp2p_websocket",
-    "libp2p_relay",
-    "libp2p_autonat",
-    "libp2p_mdns",
-    "libp2p_gossipsub",
-    "libp2p_rendezvous",
-    "libp2p_dcutr",
-];
-
-const OUR_CRATES: &[&str] = &[
-    "swap",
-    "asb",
-    "monero_sys",
-    "unstoppableswap_gui_rs",
-    "seed",
-    "swap_env",
-    "swap_fs",
-    "swap_p2p",
-    "swap_serde",
-    "monero_rpc_pool",
-    "monero_cpp",
-];
-=======
 /// Creates a tracing layer that writes to a rolling file appender.
 macro_rules! json_rolling_layer {
     ($dir:expr, $prefix:expr, $env_filter:expr, $max_files:expr) => {{
@@ -123,7 +35,6 @@
             .with_filter($env_filter?)
     }};
 }
->>>>>>> 4a9e90f9
 
 /// Output formats for logging messages.
 pub enum Format {
@@ -309,13 +220,17 @@
     ];
 
     pub const OUR_CRATES: &[&str] = &[
-        "swap",
+        // Library crates
         "swap_p2p",
-        "asb",
         "swap_env",
+        "swap_core",
         "swap_fs",
         "swap_serde",
         "monero_sys",
+
+        // Binary crates
+        "swap",
+        "asb",
         "unstoppableswap_gui_rs",
     ];
 
