//! Run an XMR/BTC swap in the role of Alice.
//! Alice holds XMR and wishes receive BTC.
pub use crate::protocol::alice::swap::*;
use crate::protocol::Database;
<<<<<<< HEAD
use crate::{asb, monero};
=======
use crate::{asb, bitcoin, monero};
use rust_decimal::Decimal;
>>>>>>> 90830836
use std::sync::Arc;
use swap_env::env::Config;
pub use swap_machine::alice::*;
use uuid::Uuid;

pub mod swap;

pub struct Swap {
    pub state: AliceState,
    pub event_loop_handle: asb::EventLoopHandle,
    pub bitcoin_wallet: Arc<crate::bitcoin::Wallet>,
    pub monero_wallet: Arc<monero::Wallets>,
    pub env_config: Config,
    pub developer_tip: TipConfig,
    pub swap_id: Uuid,
    pub db: Arc<dyn Database + Send + Sync>,
}

/// Configures how much the and where the user wants to send tips to
///
/// The ratio is a number between 0 and 1
///
/// ratio = 0 means that no tip will be sent
/// ratio = 0.5 means that for a swap of 1 XMR, 0.5 XMR will be tipped
#[derive(Clone)]
pub struct TipConfig {
    pub ratio: Decimal,
    pub address: ::monero::Address,
}<|MERGE_RESOLUTION|>--- conflicted
+++ resolved
@@ -2,12 +2,8 @@
 //! Alice holds XMR and wishes receive BTC.
 pub use crate::protocol::alice::swap::*;
 use crate::protocol::Database;
-<<<<<<< HEAD
-use crate::{asb, monero};
-=======
 use crate::{asb, bitcoin, monero};
 use rust_decimal::Decimal;
->>>>>>> 90830836
 use std::sync::Arc;
 use swap_env::env::Config;
 pub use swap_machine::alice::*;
