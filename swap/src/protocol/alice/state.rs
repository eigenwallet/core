--- conflicted
+++ resolved
@@ -384,15 +384,9 @@
     S_b_monero: monero::PublicKey,
     S_b_bitcoin: bitcoin::PublicKey,
     pub v: monero::PrivateViewKey,
-<<<<<<< HEAD
     #[serde(with = "::bitcoin::amount::serde::as_sat")]
-    btc: bitcoin::Amount,
-    xmr: monero::Amount,
-=======
-    #[serde(with = "::bitcoin::util::amount::serde::as_sat")]
     pub btc: bitcoin::Amount,
     pub xmr: monero::Amount,
->>>>>>> a138f29d
     pub cancel_timelock: CancelTimelock,
     pub punish_timelock: PunishTimelock,
     #[serde(with = "crate::bitcoin::address_serde")]
