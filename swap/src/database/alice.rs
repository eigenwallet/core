use crate::bitcoin::EncryptedSignature;
use crate::monero;
use crate::monero::BlockHeight;
use crate::monero::{monero_private_key, TransferProof};
use crate::protocol::alice;
use crate::protocol::alice::AliceState;
use serde::{Deserialize, Serialize};
use std::fmt;

// Large enum variant is fine because this is only used for database
// and is dropped once written in DB.
#[allow(clippy::large_enum_variant)]
#[derive(Clone, Debug, Deserialize, Serialize, PartialEq)]
pub enum Alice {
    Started {
        state3: alice::State3,
    },
    BtcLockTransactionSeen {
        state3: alice::State3,
    },
    BtcLocked {
        state3: alice::State3,
    },
    XmrLockTransactionSent {
        monero_wallet_restore_blockheight: BlockHeight,
        transfer_proof: TransferProof,
        state3: alice::State3,
    },
    XmrLocked {
        monero_wallet_restore_blockheight: BlockHeight,
        transfer_proof: TransferProof,
        state3: alice::State3,
    },
    XmrLockTransferProofSent {
        monero_wallet_restore_blockheight: BlockHeight,
        transfer_proof: TransferProof,
        state3: alice::State3,
    },
    EncSigLearned {
        monero_wallet_restore_blockheight: BlockHeight,
        transfer_proof: TransferProof,
        encrypted_signature: EncryptedSignature,
        state3: alice::State3,
    },
    BtcRedeemTransactionPublished {
        state3: alice::State3,
        transfer_proof: TransferProof,
    },
    CancelTimelockExpired {
        monero_wallet_restore_blockheight: BlockHeight,
        transfer_proof: TransferProof,
        state3: alice::State3,
    },
    BtcCancelled {
        monero_wallet_restore_blockheight: BlockHeight,
        transfer_proof: TransferProof,
        state3: alice::State3,
    },
    BtcPunishable {
        monero_wallet_restore_blockheight: BlockHeight,
        transfer_proof: TransferProof,
        state3: alice::State3,
    },
    BtcEarlyRefundable {
        state3: alice::State3,
    },
    BtcRefunded {
        monero_wallet_restore_blockheight: BlockHeight,
        transfer_proof: TransferProof,
        state3: alice::State3,
        #[serde(with = "monero_private_key")]
        spend_key: monero::PrivateKey,
    },
    Done(AliceEndState),
}

#[derive(Clone, strum::Display, Debug, Deserialize, Serialize, PartialEq)]
pub enum AliceEndState {
    SafelyAborted,
    BtcRedeemed,
    XmrRefunded,
<<<<<<< HEAD
    BtcPunished {
        state3: alice::State3,
        transfer_proof: TransferProof,
    },
=======
    BtcEarlyRefunded { state3: alice::State3 },
    BtcPunished { state3: alice::State3 },
>>>>>>> 43d1a08a
}

impl From<AliceState> for Alice {
    fn from(alice_state: AliceState) -> Self {
        match alice_state {
            AliceState::Started { state3 } => Alice::Started {
                state3: state3.as_ref().clone(),
            },
            AliceState::BtcLockTransactionSeen { state3 } => Alice::BtcLockTransactionSeen {
                state3: state3.as_ref().clone(),
            },
            AliceState::BtcLocked { state3 } => Alice::BtcLocked {
                state3: state3.as_ref().clone(),
            },
            AliceState::XmrLockTransactionSent {
                monero_wallet_restore_blockheight,
                transfer_proof,
                state3,
            } => Alice::XmrLockTransactionSent {
                monero_wallet_restore_blockheight,
                transfer_proof,
                state3: state3.as_ref().clone(),
            },
            AliceState::XmrLocked {
                monero_wallet_restore_blockheight,
                transfer_proof,
                state3,
            } => Alice::XmrLocked {
                monero_wallet_restore_blockheight,
                transfer_proof,
                state3: state3.as_ref().clone(),
            },
            AliceState::XmrLockTransferProofSent {
                monero_wallet_restore_blockheight,
                transfer_proof,
                state3,
            } => Alice::XmrLockTransferProofSent {
                monero_wallet_restore_blockheight,
                transfer_proof,
                state3: state3.as_ref().clone(),
            },
            AliceState::EncSigLearned {
                monero_wallet_restore_blockheight,
                transfer_proof,
                state3,
                encrypted_signature,
            } => Alice::EncSigLearned {
                monero_wallet_restore_blockheight,
                transfer_proof,
                state3: state3.as_ref().clone(),
                encrypted_signature: encrypted_signature.as_ref().clone(),
            },
            AliceState::BtcRedeemTransactionPublished {
                state3,
                transfer_proof,
            } => Alice::BtcRedeemTransactionPublished {
                state3: state3.as_ref().clone(),
                transfer_proof,
            },
            AliceState::BtcRedeemed => Alice::Done(AliceEndState::BtcRedeemed),
            AliceState::BtcCancelled {
                monero_wallet_restore_blockheight,
                transfer_proof,
                state3,
            } => Alice::BtcCancelled {
                monero_wallet_restore_blockheight,
                transfer_proof,
                state3: state3.as_ref().clone(),
            },
            AliceState::BtcRefunded {
                monero_wallet_restore_blockheight,
                transfer_proof,
                spend_key,
                state3,
            } => Alice::BtcRefunded {
                monero_wallet_restore_blockheight,
                transfer_proof,
                spend_key,
                state3: state3.as_ref().clone(),
            },
            AliceState::BtcEarlyRefundable { state3 } => Alice::BtcEarlyRefundable {
                state3: state3.as_ref().clone(),
            },
            AliceState::BtcEarlyRefunded(state3) => Alice::Done(AliceEndState::BtcEarlyRefunded {
                state3: state3.as_ref().clone(),
            }),
            AliceState::BtcPunishable {
                monero_wallet_restore_blockheight,
                transfer_proof,
                state3,
            } => Alice::BtcPunishable {
                monero_wallet_restore_blockheight,
                transfer_proof,
                state3: state3.as_ref().clone(),
            },
            AliceState::XmrRefunded => Alice::Done(AliceEndState::XmrRefunded),
            AliceState::CancelTimelockExpired {
                monero_wallet_restore_blockheight,
                transfer_proof,
                state3,
            } => Alice::CancelTimelockExpired {
                monero_wallet_restore_blockheight,
                transfer_proof,
                state3: state3.as_ref().clone(),
            },
            AliceState::BtcPunished {
                state3,
                transfer_proof,
            } => Alice::Done(AliceEndState::BtcPunished {
                state3: state3.as_ref().clone(),
                transfer_proof,
            }),
            AliceState::SafelyAborted => Alice::Done(AliceEndState::SafelyAborted),
        }
    }
}

impl From<Alice> for AliceState {
    fn from(db_state: Alice) -> Self {
        match db_state {
            Alice::Started { state3 } => AliceState::Started {
                state3: Box::new(state3),
            },
            Alice::BtcLockTransactionSeen { state3 } => AliceState::BtcLockTransactionSeen {
                state3: Box::new(state3),
            },
            Alice::BtcLocked { state3 } => AliceState::BtcLocked {
                state3: Box::new(state3),
            },
            Alice::XmrLockTransactionSent {
                monero_wallet_restore_blockheight,
                transfer_proof,
                state3,
            } => AliceState::XmrLockTransactionSent {
                monero_wallet_restore_blockheight,
                transfer_proof,
                state3: Box::new(state3),
            },
            Alice::XmrLocked {
                monero_wallet_restore_blockheight,
                transfer_proof,
                state3,
            } => AliceState::XmrLocked {
                monero_wallet_restore_blockheight,
                transfer_proof,
                state3: Box::new(state3),
            },
            Alice::XmrLockTransferProofSent {
                monero_wallet_restore_blockheight,
                transfer_proof,
                state3,
            } => AliceState::XmrLockTransferProofSent {
                monero_wallet_restore_blockheight,
                transfer_proof,
                state3: Box::new(state3),
            },
            Alice::EncSigLearned {
                monero_wallet_restore_blockheight,
                transfer_proof,
                state3: state,
                encrypted_signature,
            } => AliceState::EncSigLearned {
                monero_wallet_restore_blockheight,
                transfer_proof,
                state3: Box::new(state),
                encrypted_signature: Box::new(encrypted_signature),
            },
            Alice::BtcRedeemTransactionPublished {
                state3,
                transfer_proof,
            } => AliceState::BtcRedeemTransactionPublished {
                state3: Box::new(state3),
                transfer_proof,
            },
            Alice::CancelTimelockExpired {
                monero_wallet_restore_blockheight,
                transfer_proof,
                state3,
            } => AliceState::CancelTimelockExpired {
                monero_wallet_restore_blockheight,
                transfer_proof,
                state3: Box::new(state3),
            },
            Alice::BtcCancelled {
                monero_wallet_restore_blockheight,
                transfer_proof,
                state3,
            } => AliceState::BtcCancelled {
                monero_wallet_restore_blockheight,
                transfer_proof,
                state3: Box::new(state3),
            },
            Alice::BtcPunishable {
                monero_wallet_restore_blockheight,
                transfer_proof,
                state3,
            } => AliceState::BtcPunishable {
                monero_wallet_restore_blockheight,
                transfer_proof,
                state3: Box::new(state3),
            },
            Alice::BtcRefunded {
                monero_wallet_restore_blockheight,
                transfer_proof,
                spend_key,
                state3,
            } => AliceState::BtcRefunded {
                monero_wallet_restore_blockheight,
                transfer_proof,
                spend_key,
                state3: Box::new(state3),
            },
            Alice::BtcEarlyRefundable { state3 } => AliceState::BtcEarlyRefundable {
                state3: Box::new(state3),
            },
            Alice::Done(end_state) => match end_state {
                AliceEndState::SafelyAborted => AliceState::SafelyAborted,
                AliceEndState::BtcRedeemed => AliceState::BtcRedeemed,
                AliceEndState::XmrRefunded => AliceState::XmrRefunded,
                AliceEndState::BtcPunished {
                    state3,
                    transfer_proof,
                } => AliceState::BtcPunished {
                    state3: Box::new(state3),
                    transfer_proof,
                },
                AliceEndState::BtcEarlyRefunded { state3 } => {
                    AliceState::BtcEarlyRefunded(Box::new(state3))
                }
            },
        }
    }
}

impl fmt::Display for Alice {
    fn fmt(&self, f: &mut fmt::Formatter<'_>) -> fmt::Result {
        match self {
            Alice::Started { .. } => write!(f, "Started"),
            Alice::BtcLockTransactionSeen { .. } => {
                write!(f, "Bitcoin lock transaction in mempool")
            }
            Alice::BtcLocked { .. } => f.write_str("Bitcoin locked"),
            Alice::XmrLockTransactionSent { .. } => f.write_str("Monero lock transaction sent"),
            Alice::XmrLocked { .. } => f.write_str("Monero locked"),
            Alice::XmrLockTransferProofSent { .. } => {
                f.write_str("Monero lock transfer proof sent")
            }
            Alice::EncSigLearned { .. } => f.write_str("Encrypted signature learned"),
            Alice::BtcRedeemTransactionPublished { .. } => {
                f.write_str("Bitcoin redeem transaction published")
            }
            Alice::CancelTimelockExpired { .. } => f.write_str("Cancel timelock is expired"),
            Alice::BtcCancelled { .. } => f.write_str("Bitcoin cancel transaction published"),
            Alice::BtcPunishable { .. } => f.write_str("Bitcoin punishable"),
            Alice::BtcRefunded { .. } => f.write_str("Monero refundable"),
            Alice::BtcEarlyRefundable { .. } => f.write_str("Bitcoin early refundable"),
            Alice::Done(end_state) => write!(f, "Done: {}", end_state),
        }
    }
}<|MERGE_RESOLUTION|>--- conflicted
+++ resolved
@@ -79,15 +79,11 @@
     SafelyAborted,
     BtcRedeemed,
     XmrRefunded,
-<<<<<<< HEAD
+    BtcEarlyRefunded { state3: alice::State3 },
     BtcPunished {
         state3: alice::State3,
         transfer_proof: TransferProof,
     },
-=======
-    BtcEarlyRefunded { state3: alice::State3 },
-    BtcPunished { state3: alice::State3 },
->>>>>>> 43d1a08a
 }
 
 impl From<AliceState> for Alice {
