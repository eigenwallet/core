//! This module contains the [`Wallets`] struct, which we use to manage and access the
//! Monero blockchain and wallets.
//!
//! Mostly we do two things:
//!  - wait for transactions to be confirmed
//!  - send money from one wallet to another.

use std::{collections::HashMap, path::PathBuf, sync::Arc};

use anyhow::{Context, Result};
use monero::{Address, Network};

pub use monero_sys::{Daemon, WalletHandle as Wallet};
use uuid::Uuid;

use super::{BlockHeight, TransferProof, TxHash};

/// Entrance point to the Monero blockchain.
/// You can use this struct to open specific wallets and monitor the blockchain.
pub struct Wallets {
    wallet_dir: PathBuf,
    network: Network,
    daemon: Daemon,
    main_wallet: Arc<Wallet>,
    /// Whether we're running in regtest mode.
    /// Since Network::Regtest isn't a thing we have to use an extra flag.
    /// When we're in regtest mode, we need to unplug some safty nets to make the Wallet work.
    regtest: bool,
}

/// A request to watch for a transfer.
pub struct WatchRequest {
    pub public_view_key: super::PublicViewKey,
    pub public_spend_key: monero::PublicKey,
    /// The proof of the transfer.
    pub transfer_proof: TransferProof,
    /// The expected amount of the transfer.
    pub expected_amount: monero::Amount,
    /// The number of confirmations required for the transfer to be considered confirmed.
    pub confirmation_target: u64,
}

/// Transfer a specified amount of money to a specified address.
pub struct TransferRequest {
    pub public_spend_key: monero::PublicKey,
    pub public_view_key: super::PublicViewKey,
    pub amount: monero::Amount,
}

impl Wallets {
    /// Create a new `Wallets` instance.
    /// Wallets will be opened on the specified network, connected to the specified daemon
    /// and stored in the specified directory.
    ///
    /// The main wallet will be kept alive and synced, other wallets are
    /// opened and closed on demand.
    pub async fn new(
        wallet_dir: PathBuf,
        main_wallet_name: String,
        daemon: Daemon,
        network: Network,
        regtest: bool,
    ) -> Result<Self> {
        let main_wallet = Wallet::open_or_create(
            wallet_dir.join(&main_wallet_name).display().to_string(),
            daemon.clone(),
            network,
            true,
        )
        .await
        .context("Failed to open main wallet")?;

        if regtest {
            main_wallet.unsafe_prepare_for_regtest().await;
        }

        let mut wallets = HashMap::new();
        let main_wallet = Arc::new(main_wallet);
        wallets.insert(main_wallet_name.clone(), Arc::downgrade(&main_wallet));

        let wallets = Self {
            wallet_dir,
            network,
            daemon,
            main_wallet,
            regtest,
        };

        Ok(wallets)
    }

    /// Open the lock wallet of a specific swap.
    /// Used to redeem (Bob) or refund (Alice) the Monero.
    pub async fn swap_wallet(
        &self,
        swap_id: Uuid,
        spend_key: monero::PrivateKey,
        view_key: super::PrivateViewKey,
        tx_lock_id: TxHash,
    ) -> Result<Arc<Wallet>> {
        // Derive wallet address from the keys
        let address = {
            let public_spend_key = monero::PublicKey::from_private_key(&spend_key);
            let public_view_key = monero::PublicKey::from_private_key(&view_key.into());

            monero::Address::standard(self.network, public_spend_key, public_view_key)
        };

        // The wallet's filename is just the swap's uuid as a string
        let filename = swap_id.to_string();
        let wallet_path = self.wallet_dir.join(&filename).display().to_string();

        let blockheight = self
            .main_wallet
            .blockchain_height()
            .await
            .context("Couldn't fetch blockchain height")?;

        let wallet = Wallet::open_or_create_from_keys(
            wallet_path.clone(),
            None,
            self.network,
            address,
            view_key.into(),
            spend_key,
            blockheight,
            false, // We don't sync the swap wallet, just import the transaction
            self.daemon.clone(),
        )
        .await
        .context(format!(
            "Failed to open or create wallet `{}` from the specified keys",
            wallet_path
        ))?;

        if self.regtest {
            wallet.unsafe_prepare_for_regtest().await;
        }

        tracing::debug!(
            %swap_id,
            "Opened temporary Monero wallet, loading lock transaction"
        );

        wallet
            .scan_transaction(tx_lock_id.0.clone())
            .await
            .context("Couldn't import Monero lock transaction")?;

        Ok(Arc::new(wallet))
    }

    /// Get the main wallet (specified when initializing the `Wallets` instance).
    pub async fn main_wallet(&self) -> Arc<Wallet> {
        self.main_wallet.clone()
    }

<<<<<<< HEAD
    /// Get the current blockchain height.
    /// May fail if not connected to a daemon.
    pub async fn blockchain_height(&self) -> Result<BlockHeight> {
        let wallet = self.main_wallet().await;
=======
    /// Checks if the wallet-rpc is alive by checking if the version is available
    pub async fn is_alive(&self) -> Result<bool> {
        Ok(self.inner.get_version().await.is_ok())
    }

    pub fn get_main_address(&self) -> Address {
        self.main_address
    }
>>>>>>> 43d1a08a

        Ok(BlockHeight {
            height: wallet.blockchain_height().await.context(
                "Failed to get blockchain height: wallet manager not connected to daemon",
            )?,
        })
    }
<<<<<<< HEAD
=======

    pub async fn stop(&self) -> Result<()> {
        self.inner.stop_wallet().await?;

        Ok(())
    }
}

/// Wait until the specified transfer has been completed or failed.
pub async fn watch_for_transfer(
    wallet: Arc<Mutex<Wallet>>,
    request: WatchRequest,
) -> Result<(), InsufficientFunds> {
    watch_for_transfer_with(wallet, request, None).await
}

/// Wait until the specified transfer has been completed or failed and listen to each new confirmation.
#[allow(clippy::too_many_arguments)]
pub async fn watch_for_transfer_with(
    wallet: Arc<Mutex<Wallet>>,
    request: WatchRequest,
    listener: Option<ConfirmationListener>,
) -> Result<(), InsufficientFunds> {
    let WatchRequest {
        conf_target,
        public_view_key,
        public_spend_key,
        transfer_proof,
        expected,
    } = request;

    let txid = transfer_proof.tx_hash();

    tracing::info!(
        %txid,
        target_confirmations = %conf_target,
        "Waiting for Monero transaction finality"
    );

    let address = Address::standard(
        wallet.lock().await.network,
        public_spend_key,
        public_view_key.into(),
    );

    let check_interval = tokio::time::interval(wallet.lock().await.sync_interval.div(10));
    let wallet_name = wallet.lock().await.main_wallet.clone();

    wait_for_confirmations_with(
        wallet.clone(),
        transfer_proof,
        address,
        expected,
        conf_target,
        check_interval,
        wallet_name,
        listener,
    )
    .await?;

    Ok(())
}
>>>>>>> 43d1a08a

    /// Wait until a transfer is detected and confirmed.
    ///
    /// You can pass a listener function that will be called with
    /// the current number of confirmations every time we check the blockchain.
    /// This means that it may be called multiple times with the same number of confirmations.
    pub async fn wait_until_confirmed(
        &self,
        watch_request: WatchRequest,
        listener: Option<impl Fn(u64) + Send + 'static>,
    ) -> Result<()> {
        let wallet = self.main_wallet().await;

        let address = Address::standard(
            self.network,
            watch_request.public_spend_key,
            watch_request.public_view_key.0,
        );

        wallet
            .wait_until_confirmed(
                watch_request.transfer_proof.tx_hash.0.clone(),
                watch_request.transfer_proof.tx_key,
                &address,
                watch_request.expected_amount,
                watch_request.confirmation_target,
                listener,
            )
            .await
    }
}

impl TransferRequest {
    pub fn address_and_amount(&self, network: Network) -> (Address, monero::Amount) {
        (
            Address::standard(network, self.public_spend_key, self.public_view_key.0),
            self.amount,
        )
    }
}

/// Pass this to [`Wallet::wait_until_confirmed`] or [`Wallet::wait_until_synced`]
/// to not receive any confirmation callbacks.
pub fn no_listener<T>() -> Option<impl Fn(T) + Send + 'static> {
    Some(|_| {})
}

// use crate::env::Config;
// use crate::monero::{
//     Amount, InsufficientFunds, PrivateViewKey, PublicViewKey, TransferProof, TxHash,
// };
// use ::monero::{Address, Network, PrivateKey, PublicKey};
// use anyhow::{Context, Result};
// use monero_rpc::wallet::{BlockHeight, MoneroWalletRpc as _, Refreshed};
// use monero_rpc::{jsonrpc, wallet};
// use std::future::Future;
// use std::ops::Div;
// use std::pin::Pin;
// use std::str::FromStr;
// use std::sync::Arc;
// use std::time::Duration;
// use tokio::sync::Mutex;
// use tokio::time::Interval;
// use url::Url;

// /// This is our connection to the monero blockchain which we use
// /// all over the codebase, mostly as `Arc<Mutex<Wallet>>`.
// ///
// /// It represents a connection to a monero-wallet-rpc daemon,
// /// which can load a (single) wallet at a time.
// /// This struct contains methods for opening, closing, creating
// /// wallet and for sending funds from the loaded wallet.
// #[derive(Debug)]
// pub struct Wallet<C = wallet::Client> {
//     inner: C,
//     network: Network,
//     /// The file name of the main wallet (the first wallet loaded)
//     main_wallet: String,
//     /// The first address of the main wallet
//     main_address: monero::Address,
//     sync_interval: Duration,
// }

// impl Wallet {
//     /// Connect to a wallet RPC and load the given wallet by name.
//     pub async fn open_or_create(url: Url, name: String, env_config: Config) -> Result<Self> {
//         let client = wallet::Client::new(url)?;

//         match client.open_wallet(name.clone()).await {
//             Err(error) => {
//                 tracing::debug!(%error, "Failed to open wallet, trying to create instead");

//                 client.create_wallet(name.clone(), "English".to_owned()).await.context(
//                     "Unable to create Monero wallet, please ensure that the monero-wallet-rpc is available",
//                 )?;

//                 tracing::debug!(monero_wallet_name = %name, "Created Monero wallet");
//             }
//             Ok(_) => tracing::debug!(monero_wallet_name = %name, "Opened Monero wallet"),
//         }

//         Self::connect(client, name, env_config).await
//     }

//     /// Connects to a wallet RPC where a wallet is already loaded.
//     pub async fn connect(client: wallet::Client, name: String, env_config: Config) -> Result<Self> {
//         let main_address =
//             monero::Address::from_str(client.get_address(0).await?.address.as_str())?;

//         Ok(Self {
//             inner: client,
//             network: env_config.monero_network,
//             main_wallet: name,
//             main_address,
//             sync_interval: env_config.monero_sync_interval(),
//         })
//     }

//     /// This can be used to create dummy wallet for testing purposes.
//     /// Warning: filled with non-sense values, don't use for anything
//     /// but as a wrapper around your dummy client.
//     #[cfg(test)]
//     fn from_dummy<T: monero_rpc::wallet::MoneroWalletRpc<reqwest::Client> + Sync>(
//         client: T,
//         network: Network,
//     ) -> Wallet<T> {
//         // Here we make up some values just so we can use the wallet in tests
//         // Todo: verify this works
//         use curve25519_dalek::scalar::Scalar;

//         let privkey = PrivateKey::from_scalar(Scalar::one());
//         let pubkey = PublicKey::from_private_key(&privkey);

//         Wallet {
//             inner: client,
//             network,
//             sync_interval: Duration::from_secs(100),
//             main_wallet: "foo".into(),
//             main_address: Address::standard(network, pubkey, pubkey),
//         }
//     }

//     /// Re-open the internally stored wallet from it's file.
//     pub async fn re_open(&self) -> Result<()> {
//         self.open(self.main_wallet.clone())
//             .await
//             .context("Failed to re-open main wallet")?;

//         Ok(())
//     }

//     /// Open a monero wallet from a file.
//     pub async fn open(&self, filename: String) -> Result<()> {
//         self.inner
//             .open_wallet(filename)
//             .await
//             .context("Failed to open ")?;
//         Ok(())
//     }

//     /// Close the wallet and open (load) another wallet by generating it from
//     /// keys. The generated wallet will remain loaded.
//     ///
//     /// If the wallet already exists, it will just be loaded instead.
//     pub async fn open_or_create_from_keys(
//         &self,
//         file_name: String,
//         private_spend_key: PrivateKey,
//         private_view_key: PrivateViewKey,
//         restore_height: BlockHeight,
//     ) -> Result<()> {
//         let public_spend_key = PublicKey::from_private_key(&private_spend_key);
//         let public_view_key = PublicKey::from_private_key(&private_view_key.into());

//         let address = Address::standard(self.network, public_spend_key, public_view_key);

//         // Properly close the wallet before generating the other wallet to ensure that
//         // it saves its state correctly
//         let _ = self
//             .inner
//             .close_wallet()
//             .await
//             .context("Failed to close wallet")?;

//         let result = self
//             .inner
//             .generate_from_keys(
//                 file_name.clone(),
//                 address.to_string(),
//                 private_spend_key.to_string(),
//                 PrivateKey::from(private_view_key).to_string(),
//                 restore_height.height,
//                 String::from(""),
//                 true,
//             )
//             .await;

//         // If we failed to create the wallet because it already exists,
//         // we just try to open it instead
//         match result {
//             Ok(_) => Ok(()),
//             Err(error) if error.to_string().contains("Wallet already exists") => {
//                 tracing::debug!(
//                     monero_wallet_name = &file_name,
//                     "Cannot create wallet because it already exists, loading instead"
//                 );

//                 self.open(file_name)
//                     .await
//                     .context("Failed to create wallet from keys ('Wallet already exists'), subsequent attempt to open failed, too")
//             }
//             Err(error) => Err(error).context("Failed to create wallet from keys"),
//         }
//     }

//     /// A wrapper around [`create_from_keys_and_sweep_to`] that sweeps all funds to the
//     /// main address of the wallet.
//     /// For the ASB this is the main wallet.
//     /// For the CLI, I don't know which wallet it is.
//     ///
//     /// Returns the tx hashes of the sweep.
//     pub async fn create_from_keys_and_sweep(
//         &self,
//         file_name: String,
//         private_spend_key: PrivateKey,
//         private_view_key: PrivateViewKey,
//         restore_height: BlockHeight,
//     ) -> Result<Vec<TxHash>> {
//         self.create_from_keys_and_sweep_to(
//             file_name,
//             private_spend_key,
//             private_view_key,
//             restore_height,
//             self.main_address,
//         )
//         .await
//     }

//     /// Close the wallet and open (load) another wallet by generating it from
//     /// keys. The generated wallet will be opened, all funds sweeped to the
//     /// specified destination address and then the original wallet will be re-loaded using the internally
//     /// stored name.
//     ///
//     /// Returns the tx hashes of the sweep.
//     pub async fn create_from_keys_and_sweep_to(
//         &self,
//         file_name: String,
//         private_spend_key: PrivateKey,
//         private_view_key: PrivateViewKey,
//         restore_height: BlockHeight,
//         destination_address: Address,
//     ) -> Result<Vec<TxHash>> {
//         // Close the default wallet, generate the new wallet from the keys and load it
//         self.open_or_create_from_keys(
//             file_name,
//             private_spend_key,
//             private_view_key,
//             restore_height,
//         )
//         .await?;

//         // Refresh the generated wallet
//         self.refresh(20)
//             .await
//             .context("Failed to refresh generated wallet for sweeping to destination address")?;

//         // Sweep all the funds from the generated wallet to the specified destination address
//         let sweep_result = self
//             .sweep_all(destination_address)
//             .await
//             .context("Failed to transfer Monero to destination address")?;

//         for tx in &sweep_result {
//             tracing::info!(
//                 %tx,
//                 monero_address = %destination_address,
//                 "Monero transferred to destination address");
//         }

//         self.re_open().await?;

//         Ok(sweep_result)
//     }

//     /// Transfer a specified amount of monero to a specified address.
//     pub async fn transfer(&self, request: TransferRequest) -> Result<TransferProof> {
//         let TransferRequest {
//             public_spend_key,
//             public_view_key,
//             amount,
//         } = request;

//         let destination_address =
//             Address::standard(self.network, public_spend_key, public_view_key.into());

//         let res = self
//             .inner
//             .transfer_single(0, amount.as_piconero(), &destination_address.to_string())
//             .await?;

//         tracing::debug!(
//             %amount,
//             to = %public_spend_key,
//             tx_id = %res.tx_hash,
//             "Successfully initiated Monero transfer"
//         );

//         Ok(TransferProof::new(
//             TxHash(res.tx_hash),
//             res.tx_key
//                 .context("Missing tx_key in `transfer` response")?,
//         ))
//     }

//     /// Send all funds from the currently loaded wallet to a specified address.
//     pub async fn sweep_all(&self, address: Address) -> Result<Vec<TxHash>> {
//         let sweep_all = self.inner.sweep_all(address.to_string()).await?;

//         let tx_hashes = sweep_all.tx_hash_list.into_iter().map(TxHash).collect();
//         Ok(tx_hashes)
//     }

//     /// Get the balance of the primary account.
//     pub async fn get_balance(&self) -> Result<wallet::GetBalance> {
//         Ok(self.inner.get_balance(0).await?)
//     }

//     pub async fn block_height(&self) -> Result<BlockHeight> {
//         Ok(self.inner.get_height().await?)
//     }

//     pub fn get_main_address(&self) -> Address {
//         self.main_address
//     }

//     pub async fn refresh(&self, max_attempts: usize) -> Result<Refreshed> {
//         const RETRY_INTERVAL: Duration = Duration::from_secs(1);

//         for i in 1..=max_attempts {
//             tracing::info!(name = %self.main_wallet, attempt=i, "Syncing Monero wallet");

//             let result = self.inner.refresh().await;

//             match result {
//                 Ok(refreshed) => {
//                     tracing::info!(name = %self.main_wallet, "Monero wallet synced");
//                     return Ok(refreshed);
//                 }
//                 Err(error) => {
//                     let attempts_left = max_attempts - i;

//                     // We would not want to fail here if the height is not available
//                     // as it is not critical for the operation of the wallet.
//                     // We can just log a warning and continue.
//                     let height = match self.inner.get_height().await {
//                         Ok(height) => height.to_string(),
//                         Err(_) => {
//                             tracing::warn!(name = %self.main_wallet, "Failed to fetch Monero wallet height during sync");
//                             "unknown".to_string()
//                         }
//                     };

//                     tracing::warn!(attempt=i, %height, %attempts_left, name = %self.main_wallet, %error, "Failed to sync Monero wallet");

//                     if attempts_left == 0 {
//                         return Err(error.into());
//                     }
//                 }
//             }

//             tokio::time::sleep(RETRY_INTERVAL).await;
//         }
//         unreachable!("Loop should have returned by now");
//     }
// }

// /// Wait until the specified transfer has been completed or failed.
// pub async fn watch_for_transfer(
//     wallet: Arc<Mutex<Wallet>>,
//     request: WatchRequest,
// ) -> Result<(), InsufficientFunds> {
//     watch_for_transfer_with(wallet, request, None).await
// }

// /// Wait until the specified transfer has been completed or failed and listen to each new confirmation.
// #[allow(clippy::too_many_arguments)]
// pub async fn watch_for_transfer_with(
//     wallet: Arc<Mutex<Wallet>>,
//     request: WatchRequest,
//     listener: Option<ConfirmationListener>,
// ) -> Result<(), InsufficientFunds> {
//     let WatchRequest {
//         conf_target,
//         public_view_key,
//         public_spend_key,
//         transfer_proof,
//         expected,
//     } = request;

//     let txid = transfer_proof.tx_hash();

//     tracing::info!(
//         %txid,
//         target_confirmations = %conf_target,
//         "Waiting for Monero transaction finality"
//     );

//     let address = Address::standard(
//         wallet.lock().await.network,
//         public_spend_key,
//         public_view_key.into(),
//     );

//     let check_interval = tokio::time::interval(wallet.lock().await.sync_interval.div(10));
//     let wallet_name = wallet.lock().await.main_wallet.clone();

//     wait_for_confirmations_with(
//         wallet.clone(),
//         transfer_proof,
//         address,
//         expected,
//         conf_target,
//         check_interval,
//         wallet_name,
//         listener,
//     )
//     .await?;

//     Ok(())
// }

// #[derive(Debug)]
// pub struct TransferRequest {
//     pub public_spend_key: PublicKey,
//     pub public_view_key: PublicViewKey,
//     pub amount: Amount,
// }

// #[derive(Debug)]
// pub struct WatchRequest {
//     pub public_spend_key: PublicKey,
//     pub public_view_key: PublicViewKey,
//     pub transfer_proof: TransferProof,
//     pub conf_target: u64,
//     pub expected: Amount,
// }

// /// This is a shorthand for the dynamic type we use to pass listeners to
// /// i.e. the `wait_for_confirmations` function. It is basically
// /// an `async fn` which takes a `u64` and returns nothing, but in dynamic.
// ///
// /// We use this to pass a listener that sends events to the tauri
// /// frontend to show upates to the number of confirmations that
// /// a tx has.
// type ConfirmationListener =
//     Box<dyn Fn(u64) -> Pin<Box<dyn Future<Output = ()> + Send + 'static>> + Send + 'static>;

// #[allow(clippy::too_many_arguments)]
// async fn wait_for_confirmations_with<
//     C: monero_rpc::wallet::MoneroWalletRpc<reqwest::Client> + Sync,
// >(
//     wallet: Arc<Mutex<Wallet<C>>>,
//     transfer_proof: TransferProof,
//     to_address: Address,
//     expected: Amount,
//     conf_target: u64,
//     mut check_interval: Interval,
//     wallet_name: String,
//     listener: Option<ConfirmationListener>,
// ) -> Result<(), InsufficientFunds> {
//     let mut seen_confirmations = 0u64;

//     while seen_confirmations < conf_target {
//         check_interval.tick().await; // tick() at the beginning of the loop so every `continue` tick()s as well

//         let txid = transfer_proof.tx_hash().to_string();

//         // Make sure to drop the lock before matching on the result
//         // otherwise it will deadlock on the error code -13 case
//         let result = wallet
//             .lock()
//             .await
//             .inner
//             .check_tx_key(
//                 txid.clone(),
//                 transfer_proof.tx_key.to_string(),
//                 to_address.to_string(),
//             )
//             .await;

//         let tx = match result {
//             Ok(proof) => proof,
//             Err(jsonrpc::Error::JsonRpc(jsonrpc::JsonRpcError {
//                 code: -1,
//                 message,
//                 data,
//             })) => {
//                 tracing::debug!(message, ?data);
//                 tracing::warn!(%txid, message, "`monero-wallet-rpc` failed to fetch transaction, may need to be restarted");
//                 continue;
//             }
//             // TODO: Implement this using a generic proxy for each function call once https://github.com/thomaseizinger/rust-jsonrpc-client/issues/47 is fixed.
//             Err(jsonrpc::Error::JsonRpc(jsonrpc::JsonRpcError { code: -13, .. })) => {
//                 tracing::debug!(
//                     "No wallet loaded. Opening wallet `{}` to continue monitoring of Monero transaction {}",
//                     wallet_name,
//                     txid
//                 );

//                 if let Err(err) = wallet
//                     .lock()
//                     .await
//                     .inner
//                     .open_wallet(wallet_name.clone())
//                     .await
//                 {
//                     tracing::warn!(
//                         %err,
//                         "Failed to open wallet `{}` to continue monitoring of Monero transaction {}",
//                         wallet_name,
//                         txid
//                     );
//                 }
//                 continue;
//             }
//             Err(other) => {
//                 tracing::debug!(
//                     %txid,
//                     "Failed to retrieve tx from blockchain: {:#}", other
//                 );
//                 continue; // treating every error as transient and retrying
//                           // is obviously wrong but the jsonrpc client is
//                           // too primitive to differentiate between all the
//                           // cases
//             }
//         };

//         let received = Amount::from_piconero(tx.received);

//         if received != expected {
//             return Err(InsufficientFunds {
//                 expected,
//                 actual: received,
//             });
//         }

//         if tx.confirmations > seen_confirmations {
//             seen_confirmations = tx.confirmations;
//             tracing::info!(
//                 %txid,
//                 %seen_confirmations,
//                 needed_confirmations = %conf_target,
//                 "Received new confirmation for Monero lock tx"
//             );

//             // notify the listener we received new confirmations
//             if let Some(listener) = &listener {
//                 listener(seen_confirmations).await;
//             }
//         }
//     }

//     Ok(())
// }

// #[cfg(test)]
// mod tests {
//     use super::*;
//     use crate::tracing_ext::capture_logs;
//     use monero_rpc::wallet::CheckTxKey;
//     use std::sync::atomic::{AtomicU32, Ordering};
//     use tokio::sync::Mutex;
//     use tracing::metadata::LevelFilter;

//     async fn wait_for_confirmations<
//         C: monero_rpc::wallet::MoneroWalletRpc<reqwest::Client> + Sync,
//     >(
//         client: Arc<Mutex<Wallet<C>>>,
//         transfer_proof: TransferProof,
//         to_address: Address,
//         expected: Amount,
//         conf_target: u64,
//         check_interval: Interval,
//         wallet_name: String,
//     ) -> Result<(), InsufficientFunds> {
//         wait_for_confirmations_with(
//             client,
//             transfer_proof,
//             to_address,
//             expected,
//             conf_target,
//             check_interval,
//             wallet_name,
//             None,
//         )
//         .await
//     }

//     #[tokio::test]
//     async fn given_exact_confirmations_does_not_fetch_tx_again() {
//         let wallet = Arc::new(Mutex::new(Wallet::from_dummy(
//             DummyClient::new(vec![Ok(CheckTxKey {
//                 confirmations: 10,
//                 received: 100,
//             })]),
//             Network::Testnet,
//         )));

//         let result = wait_for_confirmations(
//             wallet.clone(),
//             TransferProof::new(TxHash("<FOO>".to_owned()), PrivateKey {
//                 scalar: crate::monero::Scalar::random(&mut rand::thread_rng())
//             }),
//             "53H3QthYLckeCXh9u38vohb2gZ4QgEG3FMWHNxccR6MqV1LdDVYwF1FKsRJPj4tTupWLf9JtGPBcn2MVN6c9oR7p5Uf7JdJ".parse().unwrap(),
//             Amount::from_piconero(100),
//             10,
//             tokio::time::interval(Duration::from_millis(10)),
//             "foo-wallet".to_owned(),
//         )
//         .await;

//         assert!(result.is_ok());
//         assert_eq!(
//             wallet
//                 .lock()
//                 .await
//                 .inner
//                 .check_tx_key_invocations
//                 .load(Ordering::SeqCst),
//             1
//         );
//     }

//     #[tokio::test]
//     async fn visual_log_check() {
//         let writer = capture_logs(LevelFilter::INFO);

//         let client = Arc::new(Mutex::new(Wallet::from_dummy(
//             DummyClient::new(vec![
//                 Ok(CheckTxKey {
//                     confirmations: 1,
//                     received: 100,
//                 }),
//                 Ok(CheckTxKey {
//                     confirmations: 1,
//                     received: 100,
//                 }),
//                 Ok(CheckTxKey {
//                     confirmations: 1,
//                     received: 100,
//                 }),
//                 Ok(CheckTxKey {
//                     confirmations: 3,
//                     received: 100,
//                 }),
//                 Ok(CheckTxKey {
//                     confirmations: 5,
//                     received: 100,
//                 }),
//             ]),
//             Network::Testnet,
//         )));

//         wait_for_confirmations(
//             client.clone(),
//             TransferProof::new(TxHash("<FOO>".to_owned()), PrivateKey {
//                 scalar: crate::monero::Scalar::random(&mut rand::thread_rng())
//             }),
//             "53H3QthYLckeCXh9u38vohb2gZ4QgEG3FMWHNxccR6MqV1LdDVYwF1FKsRJPj4tTupWLf9JtGPBcn2MVN6c9oR7p5Uf7JdJ".parse().unwrap(),
//             Amount::from_piconero(100),
//             5,
//             tokio::time::interval(Duration::from_millis(10)),
//             "foo-wallet".to_owned()
//         )
//         .await
//         .unwrap();

//         assert_eq!(
//             writer.captured(),
//             r" INFO swap::monero::wallet: Received new confirmation for Monero lock tx txid=<FOO> seen_confirmations=1 needed_confirmations=5
//  INFO swap::monero::wallet: Received new confirmation for Monero lock tx txid=<FOO> seen_confirmations=3 needed_confirmations=5
//  INFO swap::monero::wallet: Received new confirmation for Monero lock tx txid=<FOO> seen_confirmations=5 needed_confirmations=5
// "
//         );
//     }

//     #[tokio::test]
//     async fn reopens_wallet_in_case_not_available() {
//         let writer = capture_logs(LevelFilter::DEBUG);

//         let client = Arc::new(Mutex::new(Wallet::from_dummy(
//             DummyClient::new(vec![
//                 Ok(CheckTxKey {
//                     confirmations: 1,
//                     received: 100,
//                 }),
//                 Ok(CheckTxKey {
//                     confirmations: 1,
//                     received: 100,
//                 }),
//                 Err((-13, "No wallet file".to_owned())),
//                 Ok(CheckTxKey {
//                     confirmations: 3,
//                     received: 100,
//                 }),
//                 Ok(CheckTxKey {
//                     confirmations: 5,
//                     received: 100,
//                 }),
//             ]),
//             Network::Testnet,
//         )));

//         tokio::time::timeout(Duration::from_secs(30), wait_for_confirmations(
//             client.clone(),
//             TransferProof::new(TxHash("<FOO>".to_owned()), PrivateKey {
//                 scalar: crate::monero::Scalar::random(&mut rand::thread_rng())
//             }),
//             "53H3QthYLckeCXh9u38vohb2gZ4QgEG3FMWHNxccR6MqV1LdDVYwF1FKsRJPj4tTupWLf9JtGPBcn2MVN6c9oR7p5Uf7JdJ".parse().unwrap(),
//             Amount::from_piconero(100),
//             5,
//             tokio::time::interval(Duration::from_millis(10)),
//             "foo-wallet".to_owned(),
//         ))
//         .await
//         .expect("timeout: shouldn't take more than 10 seconds")
//         .unwrap();

//         assert_eq!(
//             writer.captured(),
//             r" INFO swap::monero::wallet: Received new confirmation for Monero lock tx txid=<FOO> seen_confirmations=1 needed_confirmations=5
// DEBUG swap::monero::wallet: No wallet loaded. Opening wallet `foo-wallet` to continue monitoring of Monero transaction <FOO>
//  INFO swap::monero::wallet: Received new confirmation for Monero lock tx txid=<FOO> seen_confirmations=3 needed_confirmations=5
//  INFO swap::monero::wallet: Received new confirmation for Monero lock tx txid=<FOO> seen_confirmations=5 needed_confirmations=5
// "
//         );
//         assert_eq!(
//             client
//                 .lock()
//                 .await
//                 .inner
//                 .open_wallet_invocations
//                 .load(Ordering::SeqCst),
//             1
//         );
//     }

//     type ErrorCode = i64;
//     type ErrorMessage = String;

//     struct DummyClient {
//         check_tx_key_responses: Vec<Result<wallet::CheckTxKey, (ErrorCode, ErrorMessage)>>,

//         check_tx_key_invocations: AtomicU32,
//         open_wallet_invocations: AtomicU32,
//     }

//     impl DummyClient {
//         fn new(
//             check_tx_key_responses: Vec<Result<wallet::CheckTxKey, (ErrorCode, ErrorMessage)>>,
//         ) -> Self {
//             Self {
//                 check_tx_key_responses,
//                 check_tx_key_invocations: Default::default(),
//                 open_wallet_invocations: Default::default(),
//             }
//         }
//     }

//     #[async_trait::async_trait]
//     impl monero_rpc::wallet::MoneroWalletRpc<reqwest::Client> for DummyClient {
//         async fn open_wallet(
//             &self,
//             _: String,
//         ) -> Result<wallet::WalletOpened, monero_rpc::jsonrpc::Error<reqwest::Error>> {
//             self.open_wallet_invocations.fetch_add(1, Ordering::SeqCst);

//             Ok(monero_rpc::wallet::Empty {})
//         }

//         async fn check_tx_key(
//             &self,
//             _: String,
//             _: String,
//             _: String,
//         ) -> Result<wallet::CheckTxKey, monero_rpc::jsonrpc::Error<reqwest::Error>> {
//             let index = self.check_tx_key_invocations.fetch_add(1, Ordering::SeqCst);

//             self.check_tx_key_responses[index as usize]
//                 .clone()
//                 .map_err(|(code, message)| {
//                     monero_rpc::jsonrpc::Error::JsonRpc(monero_rpc::jsonrpc::JsonRpcError {
//                         code,
//                         message,
//                         data: None,
//                     })
//                 })
//         }

//         async fn send_request<P>(
//             &self,
//             _: String,
//         ) -> Result<monero_rpc::jsonrpc::Response<P>, reqwest::Error>
//         where
//             P: serde::de::DeserializeOwned,
//         {
//             todo!()
//         }
//     }
// }<|MERGE_RESOLUTION|>--- conflicted
+++ resolved
@@ -155,21 +155,10 @@
         self.main_wallet.clone()
     }
 
-<<<<<<< HEAD
     /// Get the current blockchain height.
     /// May fail if not connected to a daemon.
     pub async fn blockchain_height(&self) -> Result<BlockHeight> {
         let wallet = self.main_wallet().await;
-=======
-    /// Checks if the wallet-rpc is alive by checking if the version is available
-    pub async fn is_alive(&self) -> Result<bool> {
-        Ok(self.inner.get_version().await.is_ok())
-    }
-
-    pub fn get_main_address(&self) -> Address {
-        self.main_address
-    }
->>>>>>> 43d1a08a
 
         Ok(BlockHeight {
             height: wallet.blockchain_height().await.context(
@@ -177,71 +166,6 @@
             )?,
         })
     }
-<<<<<<< HEAD
-=======
-
-    pub async fn stop(&self) -> Result<()> {
-        self.inner.stop_wallet().await?;
-
-        Ok(())
-    }
-}
-
-/// Wait until the specified transfer has been completed or failed.
-pub async fn watch_for_transfer(
-    wallet: Arc<Mutex<Wallet>>,
-    request: WatchRequest,
-) -> Result<(), InsufficientFunds> {
-    watch_for_transfer_with(wallet, request, None).await
-}
-
-/// Wait until the specified transfer has been completed or failed and listen to each new confirmation.
-#[allow(clippy::too_many_arguments)]
-pub async fn watch_for_transfer_with(
-    wallet: Arc<Mutex<Wallet>>,
-    request: WatchRequest,
-    listener: Option<ConfirmationListener>,
-) -> Result<(), InsufficientFunds> {
-    let WatchRequest {
-        conf_target,
-        public_view_key,
-        public_spend_key,
-        transfer_proof,
-        expected,
-    } = request;
-
-    let txid = transfer_proof.tx_hash();
-
-    tracing::info!(
-        %txid,
-        target_confirmations = %conf_target,
-        "Waiting for Monero transaction finality"
-    );
-
-    let address = Address::standard(
-        wallet.lock().await.network,
-        public_spend_key,
-        public_view_key.into(),
-    );
-
-    let check_interval = tokio::time::interval(wallet.lock().await.sync_interval.div(10));
-    let wallet_name = wallet.lock().await.main_wallet.clone();
-
-    wait_for_confirmations_with(
-        wallet.clone(),
-        transfer_proof,
-        address,
-        expected,
-        conf_target,
-        check_interval,
-        wallet_name,
-        listener,
-    )
-    .await?;
-
-    Ok(())
-}
->>>>>>> 43d1a08a
 
     /// Wait until a transfer is detected and confirmed.
     ///
@@ -271,6 +195,126 @@
                 listener,
             )
             .await
+            .context("Failed to refresh generated wallet for sweeping to destination address")?;
+
+        // Sweep all the funds from the generated wallet to the specified destination address
+        let sweep_result = self
+            .sweep_all(destination_address)
+            .await
+            .context("Failed to transfer Monero to destination address")?;
+
+        for tx in &sweep_result {
+            tracing::info!(
+                %tx,
+                monero_address = %destination_address,
+                "Monero transferred to destination address");
+        }
+
+        self.re_open().await?;
+
+        Ok(sweep_result)
+    }
+
+    /// Transfer a specified amount of monero to a specified address.
+    pub async fn transfer(&self, request: TransferRequest) -> Result<TransferProof> {
+        let TransferRequest {
+            public_spend_key,
+            public_view_key,
+            amount,
+        } = request;
+
+        let destination_address =
+            Address::standard(self.network, public_spend_key, public_view_key.into());
+
+        let res = self
+            .inner
+            .transfer_single(0, amount.as_piconero(), &destination_address.to_string())
+            .await?;
+
+        tracing::debug!(
+            %amount,
+            to = %public_spend_key,
+            tx_id = %res.tx_hash,
+            "Successfully initiated Monero transfer"
+        );
+
+        Ok(TransferProof::new(
+            TxHash(res.tx_hash),
+            res.tx_key
+                .context("Missing tx_key in `transfer` response")?,
+        ))
+    }
+
+    /// Send all funds from the currently loaded wallet to a specified address.
+    pub async fn sweep_all(&self, address: Address) -> Result<Vec<TxHash>> {
+        let sweep_all = self.inner.sweep_all(address.to_string()).await?;
+
+        let tx_hashes = sweep_all.tx_hash_list.into_iter().map(TxHash).collect();
+        Ok(tx_hashes)
+    }
+
+    /// Get the balance of the primary account.
+    pub async fn get_balance(&self) -> Result<wallet::GetBalance> {
+        Ok(self.inner.get_balance(0).await?)
+    }
+
+    pub async fn block_height(&self) -> Result<BlockHeight> {
+        Ok(self.inner.get_height().await?)
+    }
+
+    /// Checks if the wallet-rpc is alive by checking if the version is available
+    pub async fn is_alive(&self) -> Result<bool> {
+        Ok(self.inner.get_version().await.is_ok())
+    }
+
+    pub fn get_main_address(&self) -> Address {
+        self.main_address
+    }
+
+    pub async fn refresh(&self, max_attempts: usize) -> Result<Refreshed> {
+        const RETRY_INTERVAL: Duration = Duration::from_secs(1);
+
+        for i in 1..=max_attempts {
+            tracing::info!(name = %self.main_wallet, attempt=i, "Syncing Monero wallet");
+
+            let result = self.inner.refresh().await;
+
+            match result {
+                Ok(refreshed) => {
+                    tracing::info!(name = %self.main_wallet, "Monero wallet synced");
+                    return Ok(refreshed);
+                }
+                Err(error) => {
+                    let attempts_left = max_attempts - i;
+
+                    // We would not want to fail here if the height is not available
+                    // as it is not critical for the operation of the wallet.
+                    // We can just log a warning and continue.
+                    let height = match self.inner.get_height().await {
+                        Ok(height) => height.to_string(),
+                        Err(_) => {
+                            tracing::warn!(name = %self.main_wallet, "Failed to fetch Monero wallet height during sync");
+                            "unknown".to_string()
+                        }
+                    };
+
+                    tracing::warn!(attempt=i, %height, %attempts_left, name = %self.main_wallet, %error, "Failed to sync Monero wallet");
+
+                    if attempts_left == 0 {
+                        return Err(error.into());
+                    }
+                }
+            }
+
+            tokio::time::sleep(RETRY_INTERVAL).await;
+        }
+        unreachable!("Loop should have returned by now");
+    }
+
+    pub async fn stop(&self) -> Result<()> {
+        self.inner.stop_wallet().await?;
+
+        Ok(())
     }
 }
 
