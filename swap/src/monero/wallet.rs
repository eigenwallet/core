//! This module contains the [`Wallets`] struct, which we use to manage and access the
//! Monero blockchain and wallets.
//!
//! Mostly we do two things:
//!  - wait for transactions to be confirmed
//!  - send money from one wallet to another.

use std::{path::PathBuf, sync::Arc};

use anyhow::{Context, Result};
use monero::{Address, Network};
use monero_sys::WalletManager;
use tokio::sync::Mutex;

pub use monero_sys::{Daemon, Wallet};
use uuid::Uuid;

use super::{BlockHeight, TransferProof};

/// Entrance point to the Monero blockchain.
/// You can use this struct to open specific wallets and monitor the blockchain.
pub struct Wallets {
    wallet_dir: PathBuf,
    wallet_manager: Arc<Mutex<WalletManager>>,
    network: Network,
    /// Filename of the main wallet.
    /// Will be used for monitoring.
    /// Will also be continuously synced in background.
    main_wallet: String,
}

/// A request to watch for a transfer.
pub struct WatchRequest {
    pub public_view_key: super::PublicViewKey,
    pub public_spend_key: monero::PublicKey,
    /// The proof of the transfer.
    pub transfer_proof: TransferProof,
    /// The expected amount of the transfer.
    pub expected_amount: monero::Amount,
    /// The number of confirmations required for the transfer to be considered confirmed.
    pub confirmation_target: u64,
}

<<<<<<< HEAD
    /// Connects to a wallet RPC where a wallet is already loaded.
    pub async fn connect(client: wallet::Client, name: String, env_config: Config) -> Result<Self> {
        tracing::info!(monero_wallet_name = %name, "Connecting to Monero wallet");

        let main_address =
            monero::Address::from_str(client.get_address(0).await?.address.as_str())?;

        Ok(Self {
            inner: client,
            network: env_config.monero_network,
            main_wallet: name,
            main_address,
            sync_interval: env_config.monero_sync_interval(),
        })
    }
=======
/// Transfer a specified amount of money to a specified address.
pub struct TransferRequest {
    pub public_spend_key: monero::PublicKey,
    pub public_view_key: super::PublicViewKey,
    pub amount: monero::Amount,
}
>>>>>>> d5369c4f

/// Pass this to [`Wallet::wait_until_confirmed`] to not receive any confirmation callbacks.
/// Necessary because just passing `None` leads to a compile error
/// since rust can't infer what the excact type is because of the `impl Fn(u64)`.
pub const NO_LISTENER: Option<fn(u64)> = Some(|_| {});

impl Wallets {
    /// Create a new `Wallets` instance.
    /// Wallets will be opened on the specified network, connected to the specified daemon
    /// and stored in the specified directory.
    pub async fn new(
        wallet_dir: PathBuf,
        main_wallet: String,
        daemon: Daemon,
        network: Network,
    ) -> Result<Self> {
        let wallet_manager = WalletManager::get(Some(daemon))
            .await
            .context("Failed to initialize Monero wallet manager")?;

        let wallets = Self {
            wallet_dir,
            wallet_manager,
            network,
            main_wallet: main_wallet.clone(),
        };

        // Open the monitoring wallet -- we will use this for monitoring
        // tasks that don't require a specific wallet.
        wallets.open(&main_wallet).await?;

        Ok(wallets)
    }

    /// Try to open a wallet by name (creates if it doesn't exist).
    async fn open(&self, wallet_name: &str) -> Result<Arc<Wallet>> {
        let mut manager = self.wallet_manager.lock().await;
        let wallet_path = self.wallet_dir.join(wallet_name).display().to_string();

        manager
            .open_or_create_wallet(&wallet_path, None, self.network)
            .await
            .context(format!("Failed to open or create wallet `{}`", wallet_name))
    }

    /// Open the lock wallet of a specific swap.
    /// Used to redeem (Bob) or refund (Alice) the Monero.
    pub async fn open_swap_wallet(
        &self,
        swap_id: Uuid,
        spend_key: monero::PrivateKey,
        view_key: super::PrivateViewKey,
        restore_height: super::BlockHeight,
    ) -> Result<Arc<Wallet>> {
        // Derive wallet address from the keys
        let address = {
            let pubkey = monero::PublicKey::from_private_key(&view_key.into());
            let view_key = monero::PublicKey::from_private_key(&spend_key);

            monero::Address::standard(self.network, pubkey, view_key)
        };
        // The wallet's filename is just the swap's uuid as a string
        let filename = swap_id.to_string();
        let wallet_path = self.wallet_dir.join(filename).display().to_string();

        self.wallet_manager
            .lock()
            .await
            .open_or_create_wallet_from_keys(
                &wallet_path,
                None,
                self.network,
                &address,
                view_key.into(),
                spend_key,
                restore_height.height,
            )
            .await
            .context(format!(
                "Failed to open or create wallet `{}` from the specified keys",
                wallet_path
            ))
    }

    /// Get the main wallet (specified when initializing the `Wallets` instance).
    pub async fn open_main_wallet(&self) -> Result<Arc<Wallet>> {
        self.open(&self.main_wallet)
            .await
            .context(format!("Failed to open main wallet `{}`", self.main_wallet))
    }

    /// Get the current blockchain height.
    /// May fail if not connected to a daemon.
    pub async fn blockchain_height(&self) -> Result<BlockHeight> {
        let mut manager = self.wallet_manager.lock().await;

        Ok(BlockHeight {
            height: manager.blockchain_height().await.context(
                "Failed to get blockchain height: wallet manager not connected to daemon",
            )?,
        })
    }

    /// Wait until a transfer is detected and confirmed.
    ///
    /// You can pass a listener function that will be called with
    /// the current number of confirmations every time we check the blockchain.
    /// This means that it may be called multiple times with the same number of confirmations.
    pub async fn wait_until_confirmed(
        &self,
        watch_request: WatchRequest,
        listener: Option<impl Fn(u64)>,
    ) -> Result<()> {
        let wallet = self.open_main_wallet().await?;

        let address = Address::standard(
            self.network,
            watch_request.public_spend_key,
            watch_request.public_view_key.0,
        );

        wallet
            .wait_until_confirmed(
                &watch_request.transfer_proof.tx_hash.0,
                watch_request.transfer_proof.tx_key,
                &address,
                watch_request.expected_amount,
                watch_request.confirmation_target,
                listener,
            )
            .await
    }

    /// Close all open wallets.
    pub async fn close_all_wallets(&self) -> Result<()> {
        let mut manager = self.wallet_manager.lock().await;
        manager
            .close_all_wallets()
            .await
            .context("Failed to close all open wallets")
    }
}

impl TransferRequest {
    pub fn address_and_amount(&self, network: Network) -> (Address, monero::Amount) {
        (
            Address::standard(network, self.public_spend_key, self.public_view_key.0),
            self.amount,
        )
    }
}

// use crate::env::Config;
// use crate::monero::{
//     Amount, InsufficientFunds, PrivateViewKey, PublicViewKey, TransferProof, TxHash,
// };
// use ::monero::{Address, Network, PrivateKey, PublicKey};
// use anyhow::{Context, Result};
// use monero_rpc::wallet::{BlockHeight, MoneroWalletRpc as _, Refreshed};
// use monero_rpc::{jsonrpc, wallet};
// use std::future::Future;
// use std::ops::Div;
// use std::pin::Pin;
// use std::str::FromStr;
// use std::sync::Arc;
// use std::time::Duration;
// use tokio::sync::Mutex;
// use tokio::time::Interval;
// use url::Url;

// /// This is our connection to the monero blockchain which we use
// /// all over the codebase, mostly as `Arc<Mutex<Wallet>>`.
// ///
// /// It represents a connection to a monero-wallet-rpc daemon,
// /// which can load a (single) wallet at a time.
// /// This struct contains methods for opening, closing, creating
// /// wallet and for sending funds from the loaded wallet.
// #[derive(Debug)]
// pub struct Wallet<C = wallet::Client> {
//     inner: C,
//     network: Network,
//     /// The file name of the main wallet (the first wallet loaded)
//     main_wallet: String,
//     /// The first address of the main wallet
//     main_address: monero::Address,
//     sync_interval: Duration,
// }

// impl Wallet {
//     /// Connect to a wallet RPC and load the given wallet by name.
//     pub async fn open_or_create(url: Url, name: String, env_config: Config) -> Result<Self> {
//         let client = wallet::Client::new(url)?;

//         match client.open_wallet(name.clone()).await {
//             Err(error) => {
//                 tracing::debug!(%error, "Failed to open wallet, trying to create instead");

//                 client.create_wallet(name.clone(), "English".to_owned()).await.context(
//                     "Unable to create Monero wallet, please ensure that the monero-wallet-rpc is available",
//                 )?;

//                 tracing::debug!(monero_wallet_name = %name, "Created Monero wallet");
//             }
//             Ok(_) => tracing::debug!(monero_wallet_name = %name, "Opened Monero wallet"),
//         }

//         Self::connect(client, name, env_config).await
//     }

//     /// Connects to a wallet RPC where a wallet is already loaded.
//     pub async fn connect(client: wallet::Client, name: String, env_config: Config) -> Result<Self> {
//         let main_address =
//             monero::Address::from_str(client.get_address(0).await?.address.as_str())?;

//         Ok(Self {
//             inner: client,
//             network: env_config.monero_network,
//             main_wallet: name,
//             main_address,
//             sync_interval: env_config.monero_sync_interval(),
//         })
//     }

//     /// This can be used to create dummy wallet for testing purposes.
//     /// Warning: filled with non-sense values, don't use for anything
//     /// but as a wrapper around your dummy client.
//     #[cfg(test)]
//     fn from_dummy<T: monero_rpc::wallet::MoneroWalletRpc<reqwest::Client> + Sync>(
//         client: T,
//         network: Network,
//     ) -> Wallet<T> {
//         // Here we make up some values just so we can use the wallet in tests
//         // Todo: verify this works
//         use curve25519_dalek::scalar::Scalar;

//         let privkey = PrivateKey::from_scalar(Scalar::one());
//         let pubkey = PublicKey::from_private_key(&privkey);

//         Wallet {
//             inner: client,
//             network,
//             sync_interval: Duration::from_secs(100),
//             main_wallet: "foo".into(),
//             main_address: Address::standard(network, pubkey, pubkey),
//         }
//     }

//     /// Re-open the internally stored wallet from it's file.
//     pub async fn re_open(&self) -> Result<()> {
//         self.open(self.main_wallet.clone())
//             .await
//             .context("Failed to re-open main wallet")?;

//         Ok(())
//     }

//     /// Open a monero wallet from a file.
//     pub async fn open(&self, filename: String) -> Result<()> {
//         self.inner
//             .open_wallet(filename)
//             .await
//             .context("Failed to open ")?;
//         Ok(())
//     }

//     /// Close the wallet and open (load) another wallet by generating it from
//     /// keys. The generated wallet will remain loaded.
//     ///
//     /// If the wallet already exists, it will just be loaded instead.
//     pub async fn open_or_create_from_keys(
//         &self,
//         file_name: String,
//         private_spend_key: PrivateKey,
//         private_view_key: PrivateViewKey,
//         restore_height: BlockHeight,
//     ) -> Result<()> {
//         let public_spend_key = PublicKey::from_private_key(&private_spend_key);
//         let public_view_key = PublicKey::from_private_key(&private_view_key.into());

//         let address = Address::standard(self.network, public_spend_key, public_view_key);

//         // Properly close the wallet before generating the other wallet to ensure that
//         // it saves its state correctly
//         let _ = self
//             .inner
//             .close_wallet()
//             .await
//             .context("Failed to close wallet")?;

//         let result = self
//             .inner
//             .generate_from_keys(
//                 file_name.clone(),
//                 address.to_string(),
//                 private_spend_key.to_string(),
//                 PrivateKey::from(private_view_key).to_string(),
//                 restore_height.height,
//                 String::from(""),
//                 true,
//             )
//             .await;

//         // If we failed to create the wallet because it already exists,
//         // we just try to open it instead
//         match result {
//             Ok(_) => Ok(()),
//             Err(error) if error.to_string().contains("Wallet already exists") => {
//                 tracing::debug!(
//                     monero_wallet_name = &file_name,
//                     "Cannot create wallet because it already exists, loading instead"
//                 );

//                 self.open(file_name)
//                     .await
//                     .context("Failed to create wallet from keys ('Wallet already exists'), subsequent attempt to open failed, too")
//             }
//             Err(error) => Err(error).context("Failed to create wallet from keys"),
//         }
//     }

//     /// A wrapper around [`create_from_keys_and_sweep_to`] that sweeps all funds to the
//     /// main address of the wallet.
//     /// For the ASB this is the main wallet.
//     /// For the CLI, I don't know which wallet it is.
//     ///
//     /// Returns the tx hashes of the sweep.
//     pub async fn create_from_keys_and_sweep(
//         &self,
//         file_name: String,
//         private_spend_key: PrivateKey,
//         private_view_key: PrivateViewKey,
//         restore_height: BlockHeight,
//     ) -> Result<Vec<TxHash>> {
//         self.create_from_keys_and_sweep_to(
//             file_name,
//             private_spend_key,
//             private_view_key,
//             restore_height,
//             self.main_address,
//         )
//         .await
//     }

//     /// Close the wallet and open (load) another wallet by generating it from
//     /// keys. The generated wallet will be opened, all funds sweeped to the
//     /// specified destination address and then the original wallet will be re-loaded using the internally
//     /// stored name.
//     ///
//     /// Returns the tx hashes of the sweep.
//     pub async fn create_from_keys_and_sweep_to(
//         &self,
//         file_name: String,
//         private_spend_key: PrivateKey,
//         private_view_key: PrivateViewKey,
//         restore_height: BlockHeight,
//         destination_address: Address,
//     ) -> Result<Vec<TxHash>> {
//         // Close the default wallet, generate the new wallet from the keys and load it
//         self.open_or_create_from_keys(
//             file_name,
//             private_spend_key,
//             private_view_key,
//             restore_height,
//         )
//         .await?;

//         // Refresh the generated wallet
//         self.refresh(20)
//             .await
//             .context("Failed to refresh generated wallet for sweeping to destination address")?;

//         // Sweep all the funds from the generated wallet to the specified destination address
//         let sweep_result = self
//             .sweep_all(destination_address)
//             .await
//             .context("Failed to transfer Monero to destination address")?;

//         for tx in &sweep_result {
//             tracing::info!(
//                 %tx,
//                 monero_address = %destination_address,
//                 "Monero transferred to destination address");
//         }

//         self.re_open().await?;

//         Ok(sweep_result)
//     }

//     /// Transfer a specified amount of monero to a specified address.
//     pub async fn transfer(&self, request: TransferRequest) -> Result<TransferProof> {
//         let TransferRequest {
//             public_spend_key,
//             public_view_key,
//             amount,
//         } = request;

//         let destination_address =
//             Address::standard(self.network, public_spend_key, public_view_key.into());

//         let res = self
//             .inner
//             .transfer_single(0, amount.as_piconero(), &destination_address.to_string())
//             .await?;

//         tracing::debug!(
//             %amount,
//             to = %public_spend_key,
//             tx_id = %res.tx_hash,
//             "Successfully initiated Monero transfer"
//         );

//         Ok(TransferProof::new(
//             TxHash(res.tx_hash),
//             res.tx_key
//                 .context("Missing tx_key in `transfer` response")?,
//         ))
//     }

//     /// Send all funds from the currently loaded wallet to a specified address.
//     pub async fn sweep_all(&self, address: Address) -> Result<Vec<TxHash>> {
//         let sweep_all = self.inner.sweep_all(address.to_string()).await?;

//         let tx_hashes = sweep_all.tx_hash_list.into_iter().map(TxHash).collect();
//         Ok(tx_hashes)
//     }

//     /// Get the balance of the primary account.
//     pub async fn get_balance(&self) -> Result<wallet::GetBalance> {
//         Ok(self.inner.get_balance(0).await?)
//     }

//     pub async fn block_height(&self) -> Result<BlockHeight> {
//         Ok(self.inner.get_height().await?)
//     }

//     pub fn get_main_address(&self) -> Address {
//         self.main_address
//     }

//     pub async fn refresh(&self, max_attempts: usize) -> Result<Refreshed> {
//         const RETRY_INTERVAL: Duration = Duration::from_secs(1);

//         for i in 1..=max_attempts {
//             tracing::info!(name = %self.main_wallet, attempt=i, "Syncing Monero wallet");

//             let result = self.inner.refresh().await;

//             match result {
//                 Ok(refreshed) => {
//                     tracing::info!(name = %self.main_wallet, "Monero wallet synced");
//                     return Ok(refreshed);
//                 }
//                 Err(error) => {
//                     let attempts_left = max_attempts - i;

//                     // We would not want to fail here if the height is not available
//                     // as it is not critical for the operation of the wallet.
//                     // We can just log a warning and continue.
//                     let height = match self.inner.get_height().await {
//                         Ok(height) => height.to_string(),
//                         Err(_) => {
//                             tracing::warn!(name = %self.main_wallet, "Failed to fetch Monero wallet height during sync");
//                             "unknown".to_string()
//                         }
//                     };

//                     tracing::warn!(attempt=i, %height, %attempts_left, name = %self.main_wallet, %error, "Failed to sync Monero wallet");

//                     if attempts_left == 0 {
//                         return Err(error.into());
//                     }
//                 }
//             }

//             tokio::time::sleep(RETRY_INTERVAL).await;
//         }
//         unreachable!("Loop should have returned by now");
//     }
// }

// /// Wait until the specified transfer has been completed or failed.
// pub async fn watch_for_transfer(
//     wallet: Arc<Mutex<Wallet>>,
//     request: WatchRequest,
// ) -> Result<(), InsufficientFunds> {
//     watch_for_transfer_with(wallet, request, None).await
// }

// /// Wait until the specified transfer has been completed or failed and listen to each new confirmation.
// #[allow(clippy::too_many_arguments)]
// pub async fn watch_for_transfer_with(
//     wallet: Arc<Mutex<Wallet>>,
//     request: WatchRequest,
//     listener: Option<ConfirmationListener>,
// ) -> Result<(), InsufficientFunds> {
//     let WatchRequest {
//         conf_target,
//         public_view_key,
//         public_spend_key,
//         transfer_proof,
//         expected,
//     } = request;

//     let txid = transfer_proof.tx_hash();

//     tracing::info!(
//         %txid,
//         target_confirmations = %conf_target,
//         "Waiting for Monero transaction finality"
//     );

//     let address = Address::standard(
//         wallet.lock().await.network,
//         public_spend_key,
//         public_view_key.into(),
//     );

//     let check_interval = tokio::time::interval(wallet.lock().await.sync_interval.div(10));
//     let wallet_name = wallet.lock().await.main_wallet.clone();

//     wait_for_confirmations_with(
//         wallet.clone(),
//         transfer_proof,
//         address,
//         expected,
//         conf_target,
//         check_interval,
//         wallet_name,
//         listener,
//     )
//     .await?;

//     Ok(())
// }

// #[derive(Debug)]
// pub struct TransferRequest {
//     pub public_spend_key: PublicKey,
//     pub public_view_key: PublicViewKey,
//     pub amount: Amount,
// }

// #[derive(Debug)]
// pub struct WatchRequest {
//     pub public_spend_key: PublicKey,
//     pub public_view_key: PublicViewKey,
//     pub transfer_proof: TransferProof,
//     pub conf_target: u64,
//     pub expected: Amount,
// }

// /// This is a shorthand for the dynamic type we use to pass listeners to
// /// i.e. the `wait_for_confirmations` function. It is basically
// /// an `async fn` which takes a `u64` and returns nothing, but in dynamic.
// ///
// /// We use this to pass a listener that sends events to the tauri
// /// frontend to show upates to the number of confirmations that
// /// a tx has.
// type ConfirmationListener =
//     Box<dyn Fn(u64) -> Pin<Box<dyn Future<Output = ()> + Send + 'static>> + Send + 'static>;

// #[allow(clippy::too_many_arguments)]
// async fn wait_for_confirmations_with<
//     C: monero_rpc::wallet::MoneroWalletRpc<reqwest::Client> + Sync,
// >(
//     wallet: Arc<Mutex<Wallet<C>>>,
//     transfer_proof: TransferProof,
//     to_address: Address,
//     expected: Amount,
//     conf_target: u64,
//     mut check_interval: Interval,
//     wallet_name: String,
//     listener: Option<ConfirmationListener>,
// ) -> Result<(), InsufficientFunds> {
//     let mut seen_confirmations = 0u64;

//     while seen_confirmations < conf_target {
//         check_interval.tick().await; // tick() at the beginning of the loop so every `continue` tick()s as well

//         let txid = transfer_proof.tx_hash().to_string();

//         // Make sure to drop the lock before matching on the result
//         // otherwise it will deadlock on the error code -13 case
//         let result = wallet
//             .lock()
//             .await
//             .inner
//             .check_tx_key(
//                 txid.clone(),
//                 transfer_proof.tx_key.to_string(),
//                 to_address.to_string(),
//             )
//             .await;

//         let tx = match result {
//             Ok(proof) => proof,
//             Err(jsonrpc::Error::JsonRpc(jsonrpc::JsonRpcError {
//                 code: -1,
//                 message,
//                 data,
//             })) => {
//                 tracing::debug!(message, ?data);
//                 tracing::warn!(%txid, message, "`monero-wallet-rpc` failed to fetch transaction, may need to be restarted");
//                 continue;
//             }
//             // TODO: Implement this using a generic proxy for each function call once https://github.com/thomaseizinger/rust-jsonrpc-client/issues/47 is fixed.
//             Err(jsonrpc::Error::JsonRpc(jsonrpc::JsonRpcError { code: -13, .. })) => {
//                 tracing::debug!(
//                     "No wallet loaded. Opening wallet `{}` to continue monitoring of Monero transaction {}",
//                     wallet_name,
//                     txid
//                 );

//                 if let Err(err) = wallet
//                     .lock()
//                     .await
//                     .inner
//                     .open_wallet(wallet_name.clone())
//                     .await
//                 {
//                     tracing::warn!(
//                         %err,
//                         "Failed to open wallet `{}` to continue monitoring of Monero transaction {}",
//                         wallet_name,
//                         txid
//                     );
//                 }
//                 continue;
//             }
//             Err(other) => {
//                 tracing::debug!(
//                     %txid,
//                     "Failed to retrieve tx from blockchain: {:#}", other
//                 );
//                 continue; // treating every error as transient and retrying
//                           // is obviously wrong but the jsonrpc client is
//                           // too primitive to differentiate between all the
//                           // cases
//             }
//         };

//         let received = Amount::from_piconero(tx.received);

//         if received != expected {
//             return Err(InsufficientFunds {
//                 expected,
//                 actual: received,
//             });
//         }

//         if tx.confirmations > seen_confirmations {
//             seen_confirmations = tx.confirmations;
//             tracing::info!(
//                 %txid,
//                 %seen_confirmations,
//                 needed_confirmations = %conf_target,
//                 "Received new confirmation for Monero lock tx"
//             );

//             // notify the listener we received new confirmations
//             if let Some(listener) = &listener {
//                 listener(seen_confirmations).await;
//             }
//         }
//     }

//     Ok(())
// }

// #[cfg(test)]
// mod tests {
//     use super::*;
//     use crate::tracing_ext::capture_logs;
//     use monero_rpc::wallet::CheckTxKey;
//     use std::sync::atomic::{AtomicU32, Ordering};
//     use tokio::sync::Mutex;
//     use tracing::metadata::LevelFilter;

//     async fn wait_for_confirmations<
//         C: monero_rpc::wallet::MoneroWalletRpc<reqwest::Client> + Sync,
//     >(
//         client: Arc<Mutex<Wallet<C>>>,
//         transfer_proof: TransferProof,
//         to_address: Address,
//         expected: Amount,
//         conf_target: u64,
//         check_interval: Interval,
//         wallet_name: String,
//     ) -> Result<(), InsufficientFunds> {
//         wait_for_confirmations_with(
//             client,
//             transfer_proof,
//             to_address,
//             expected,
//             conf_target,
//             check_interval,
//             wallet_name,
//             None,
//         )
//         .await
//     }

//     #[tokio::test]
//     async fn given_exact_confirmations_does_not_fetch_tx_again() {
//         let wallet = Arc::new(Mutex::new(Wallet::from_dummy(
//             DummyClient::new(vec![Ok(CheckTxKey {
//                 confirmations: 10,
//                 received: 100,
//             })]),
//             Network::Testnet,
//         )));

//         let result = wait_for_confirmations(
//             wallet.clone(),
//             TransferProof::new(TxHash("<FOO>".to_owned()), PrivateKey {
//                 scalar: crate::monero::Scalar::random(&mut rand::thread_rng())
//             }),
//             "53H3QthYLckeCXh9u38vohb2gZ4QgEG3FMWHNxccR6MqV1LdDVYwF1FKsRJPj4tTupWLf9JtGPBcn2MVN6c9oR7p5Uf7JdJ".parse().unwrap(),
//             Amount::from_piconero(100),
//             10,
//             tokio::time::interval(Duration::from_millis(10)),
//             "foo-wallet".to_owned(),
//         )
//         .await;

//         assert!(result.is_ok());
//         assert_eq!(
//             wallet
//                 .lock()
//                 .await
//                 .inner
//                 .check_tx_key_invocations
//                 .load(Ordering::SeqCst),
//             1
//         );
//     }

//     #[tokio::test]
//     async fn visual_log_check() {
//         let writer = capture_logs(LevelFilter::INFO);

//         let client = Arc::new(Mutex::new(Wallet::from_dummy(
//             DummyClient::new(vec![
//                 Ok(CheckTxKey {
//                     confirmations: 1,
//                     received: 100,
//                 }),
//                 Ok(CheckTxKey {
//                     confirmations: 1,
//                     received: 100,
//                 }),
//                 Ok(CheckTxKey {
//                     confirmations: 1,
//                     received: 100,
//                 }),
//                 Ok(CheckTxKey {
//                     confirmations: 3,
//                     received: 100,
//                 }),
//                 Ok(CheckTxKey {
//                     confirmations: 5,
//                     received: 100,
//                 }),
//             ]),
//             Network::Testnet,
//         )));

//         wait_for_confirmations(
//             client.clone(),
//             TransferProof::new(TxHash("<FOO>".to_owned()), PrivateKey {
//                 scalar: crate::monero::Scalar::random(&mut rand::thread_rng())
//             }),
//             "53H3QthYLckeCXh9u38vohb2gZ4QgEG3FMWHNxccR6MqV1LdDVYwF1FKsRJPj4tTupWLf9JtGPBcn2MVN6c9oR7p5Uf7JdJ".parse().unwrap(),
//             Amount::from_piconero(100),
//             5,
//             tokio::time::interval(Duration::from_millis(10)),
//             "foo-wallet".to_owned()
//         )
//         .await
//         .unwrap();

//         assert_eq!(
//             writer.captured(),
//             r" INFO swap::monero::wallet: Received new confirmation for Monero lock tx txid=<FOO> seen_confirmations=1 needed_confirmations=5
//  INFO swap::monero::wallet: Received new confirmation for Monero lock tx txid=<FOO> seen_confirmations=3 needed_confirmations=5
//  INFO swap::monero::wallet: Received new confirmation for Monero lock tx txid=<FOO> seen_confirmations=5 needed_confirmations=5
// "
//         );
//     }

//     #[tokio::test]
//     async fn reopens_wallet_in_case_not_available() {
//         let writer = capture_logs(LevelFilter::DEBUG);

//         let client = Arc::new(Mutex::new(Wallet::from_dummy(
//             DummyClient::new(vec![
//                 Ok(CheckTxKey {
//                     confirmations: 1,
//                     received: 100,
//                 }),
//                 Ok(CheckTxKey {
//                     confirmations: 1,
//                     received: 100,
//                 }),
//                 Err((-13, "No wallet file".to_owned())),
//                 Ok(CheckTxKey {
//                     confirmations: 3,
//                     received: 100,
//                 }),
//                 Ok(CheckTxKey {
//                     confirmations: 5,
//                     received: 100,
//                 }),
//             ]),
//             Network::Testnet,
//         )));

//         tokio::time::timeout(Duration::from_secs(30), wait_for_confirmations(
//             client.clone(),
//             TransferProof::new(TxHash("<FOO>".to_owned()), PrivateKey {
//                 scalar: crate::monero::Scalar::random(&mut rand::thread_rng())
//             }),
//             "53H3QthYLckeCXh9u38vohb2gZ4QgEG3FMWHNxccR6MqV1LdDVYwF1FKsRJPj4tTupWLf9JtGPBcn2MVN6c9oR7p5Uf7JdJ".parse().unwrap(),
//             Amount::from_piconero(100),
//             5,
//             tokio::time::interval(Duration::from_millis(10)),
//             "foo-wallet".to_owned(),
//         ))
//         .await
//         .expect("timeout: shouldn't take more than 10 seconds")
//         .unwrap();

//         assert_eq!(
//             writer.captured(),
//             r" INFO swap::monero::wallet: Received new confirmation for Monero lock tx txid=<FOO> seen_confirmations=1 needed_confirmations=5
// DEBUG swap::monero::wallet: No wallet loaded. Opening wallet `foo-wallet` to continue monitoring of Monero transaction <FOO>
//  INFO swap::monero::wallet: Received new confirmation for Monero lock tx txid=<FOO> seen_confirmations=3 needed_confirmations=5
//  INFO swap::monero::wallet: Received new confirmation for Monero lock tx txid=<FOO> seen_confirmations=5 needed_confirmations=5
// "
//         );
//         assert_eq!(
//             client
//                 .lock()
//                 .await
//                 .inner
//                 .open_wallet_invocations
//                 .load(Ordering::SeqCst),
//             1
//         );
//     }

//     type ErrorCode = i64;
//     type ErrorMessage = String;

//     struct DummyClient {
//         check_tx_key_responses: Vec<Result<wallet::CheckTxKey, (ErrorCode, ErrorMessage)>>,

//         check_tx_key_invocations: AtomicU32,
//         open_wallet_invocations: AtomicU32,
//     }

//     impl DummyClient {
//         fn new(
//             check_tx_key_responses: Vec<Result<wallet::CheckTxKey, (ErrorCode, ErrorMessage)>>,
//         ) -> Self {
//             Self {
//                 check_tx_key_responses,
//                 check_tx_key_invocations: Default::default(),
//                 open_wallet_invocations: Default::default(),
//             }
//         }
//     }

//     #[async_trait::async_trait]
//     impl monero_rpc::wallet::MoneroWalletRpc<reqwest::Client> for DummyClient {
//         async fn open_wallet(
//             &self,
//             _: String,
//         ) -> Result<wallet::WalletOpened, monero_rpc::jsonrpc::Error<reqwest::Error>> {
//             self.open_wallet_invocations.fetch_add(1, Ordering::SeqCst);

//             Ok(monero_rpc::wallet::Empty {})
//         }

//         async fn check_tx_key(
//             &self,
//             _: String,
//             _: String,
//             _: String,
//         ) -> Result<wallet::CheckTxKey, monero_rpc::jsonrpc::Error<reqwest::Error>> {
//             let index = self.check_tx_key_invocations.fetch_add(1, Ordering::SeqCst);

//             self.check_tx_key_responses[index as usize]
//                 .clone()
//                 .map_err(|(code, message)| {
//                     monero_rpc::jsonrpc::Error::JsonRpc(monero_rpc::jsonrpc::JsonRpcError {
//                         code,
//                         message,
//                         data: None,
//                     })
//                 })
//         }

//         async fn send_request<P>(
//             &self,
//             _: String,
//         ) -> Result<monero_rpc::jsonrpc::Response<P>, reqwest::Error>
//         where
//             P: serde::de::DeserializeOwned,
//         {
//             todo!()
//         }
//     }
// }<|MERGE_RESOLUTION|>--- conflicted
+++ resolved
@@ -41,30 +41,12 @@
     pub confirmation_target: u64,
 }
 
-<<<<<<< HEAD
-    /// Connects to a wallet RPC where a wallet is already loaded.
-    pub async fn connect(client: wallet::Client, name: String, env_config: Config) -> Result<Self> {
-        tracing::info!(monero_wallet_name = %name, "Connecting to Monero wallet");
-
-        let main_address =
-            monero::Address::from_str(client.get_address(0).await?.address.as_str())?;
-
-        Ok(Self {
-            inner: client,
-            network: env_config.monero_network,
-            main_wallet: name,
-            main_address,
-            sync_interval: env_config.monero_sync_interval(),
-        })
-    }
-=======
 /// Transfer a specified amount of money to a specified address.
 pub struct TransferRequest {
     pub public_spend_key: monero::PublicKey,
     pub public_view_key: super::PublicViewKey,
     pub amount: monero::Amount,
 }
->>>>>>> d5369c4f
 
 /// Pass this to [`Wallet::wait_until_confirmed`] to not receive any confirmation callbacks.
 /// Necessary because just passing `None` leads to a compile error
