--- conflicted
+++ resolved
@@ -591,18 +591,13 @@
         .context("Failed to request cooperative XMR redeem after retries")
     }
 
-<<<<<<< HEAD
     pub async fn send_encrypted_signature(
         &mut self,
         peer_id: PeerId,
         swap_id: Uuid,
         tx_redeem_encsig: EncryptedSignature,
-    ) -> Result<()> {
+    ) -> () {
         tracing::debug!(%peer_id, %swap_id, "Sending encrypted signature");
-=======
-    pub async fn send_encrypted_signature(&mut self, tx_redeem_encsig: EncryptedSignature) {
-        tracing::debug!("Sending encrypted signature");
->>>>>>> 2a2bda30
 
         // We will retry indefinitely until we succeed
         let backoff = backoff::ExponentialBackoffBuilder::new()
@@ -662,7 +657,7 @@
     pub async fn send_encrypted_signature(
         &mut self,
         tx_redeem_encsig: EncryptedSignature,
-    ) -> Result<()> {
+    ) -> () {
         self.handle
             .send_encrypted_signature(self.peer_id, self.swap_id, tx_redeem_encsig)
             .await
