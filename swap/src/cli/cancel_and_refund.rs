--- conflicted
+++ resolved
@@ -72,7 +72,6 @@
         BobState::BtcCancelled(state6) => state6,
         BobState::BtcRefundPublished(state6) => state6,
         BobState::BtcEarlyRefundPublished(state6) => state6,
-<<<<<<< HEAD
         BobState::BtcPartialRefundPublished(state6) => state6,
         BobState::BtcPartiallyRefunded(state6) => state6,
         BobState::BtcAmnestyConfirmed(state6) => state6,
@@ -82,8 +81,6 @@
         BobState::BtcRefundBurnPublished(state6) => state6,
         BobState::BtcFinalAmnestyPublished(state6) => state6,
 
-=======
->>>>>>> 724bf0ab
         BobState::Started { .. }
         | BobState::BtcRedeemed(_)
         | BobState::XmrRedeemed { .. }
