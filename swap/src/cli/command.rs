--- conflicted
+++ resolved
@@ -518,10 +518,7 @@
             simple_positive(&raw_ars, (false, true, None), cli_cmd).await;
         }
     }
-<<<<<<< HEAD
-=======
-
->>>>>>> 724bf0ab
+
     #[tokio::test]
     async fn given_resume_on_mainnet_with_data_dir_then_data_dir_set() {
         let raw_ars = [
