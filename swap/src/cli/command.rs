--- conflicted
+++ resolved
@@ -217,26 +217,6 @@
 
             CancelAndRefundArgs { swap_id }.request(context).await?;
         }
-<<<<<<< HEAD
-=======
-        CliCommand::ListSellers {
-            rendezvous_point,
-            tor,
-        } => {
-            ContextBuilder::new(is_testnet)
-                .with_tor(tor.enable_tor)
-                .with_data_dir(data)
-                .with_json(json)
-                .build(context.clone())
-                .await?;
-
-            ListSellersArgs {
-                rendezvous_points: vec![rendezvous_point],
-            }
-            .request(context)
-            .await?;
-        }
->>>>>>> 06bcf089
         CliCommand::ExportBitcoinWallet { bitcoin } => {
             ContextBuilder::new(is_testnet)
                 .with_bitcoin(bitcoin)
