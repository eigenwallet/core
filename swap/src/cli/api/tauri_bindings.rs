--- conflicted
+++ resolved
@@ -133,11 +133,7 @@
             let request_id = Uuid::new_v4();
             let now_secs = SystemTime::now()
                 .duration_since(UNIX_EPOCH)
-<<<<<<< HEAD
                 .expect("system time to be after unix epoch (1970-01-01)")
-=======
-                .expect("it is later than the begin of the unix epoch")
->>>>>>> 3fa31ba1
                 .as_secs();
             let expiration_ts = now_secs + timeout_secs;
 
