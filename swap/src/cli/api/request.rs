--- conflicted
+++ resolved
@@ -8,11 +8,7 @@
 use crate::libp2p_ext::MultiAddrExt;
 use crate::monero::wallet_rpc::MoneroDaemon;
 use crate::monero::MoneroAddressPool;
-<<<<<<< HEAD
-use crate::network::quote::{BidQuote};
-=======
 use crate::network::quote::BidQuote;
->>>>>>> 7b67dce1
 use crate::network::rendezvous::XmrBtcNamespace;
 use crate::network::swarm;
 use crate::protocol::bob::{BobState, Swap};
@@ -1792,7 +1788,6 @@
     }
 }
 
-<<<<<<< HEAD
 // New request type for Monero sync progress
 #[typeshare]
 #[derive(Debug, Eq, PartialEq, Serialize, Deserialize)]
@@ -1829,64 +1824,8 @@
     }
 }
 
-// New request types for fetching background and approval items
-#[typeshare]
-#[derive(Debug, Eq, PartialEq, Serialize, Deserialize)]
-pub struct GetBackgroundItemsArgs;
-
-#[typeshare]
-#[derive(Serialize)]
-pub struct GetBackgroundItemsResponse {
-    pub background:
-        std::collections::HashMap<String, crate::cli::api::tauri_bindings::TauriBackgroundProgress>,
-}
-
-impl Request for GetBackgroundItemsArgs {
-    type Response = GetBackgroundItemsResponse;
-
-    async fn request(self, _ctx: Arc<Context>) -> Result<Self::Response> {
-        // For now, return empty background items since they're managed through events
-        // TODO: Implement centralized background state storage if needed
-        Ok(GetBackgroundItemsResponse {
-            background: std::collections::HashMap::new(),
-        })
-    }
-}
-
-#[typeshare]
-#[derive(Debug, Eq, PartialEq, Serialize, Deserialize)]
-pub struct GetApprovalItemsArgs;
-
-#[typeshare]
-#[derive(Serialize, Deserialize, Debug)]
-pub struct GetApprovalItemsResponse {
-    pub approvals:
-        std::collections::HashMap<String, crate::cli::api::tauri_bindings::ApprovalRequest>,
-}
-
-impl Request for GetApprovalItemsArgs {
-    type Response = GetApprovalItemsResponse;
-
-    async fn request(self, ctx: Arc<Context>) -> Result<Self::Response> {
-        // Get approval items from the tauri handle if available
-        if let Some(tauri_handle) = &ctx.tauri_handle {
-            let approvals = tauri_handle.get_pending_approvals().await;
-            Ok(GetApprovalItemsResponse {
-                approvals: approvals
-                    .into_iter()
-                    .map(|(uuid, approval)| (uuid.to_string(), approval))
-                    .collect(),
-            })
-        } else {
-            Ok(GetApprovalItemsResponse {
-                approvals: std::collections::HashMap::new(),
-            })
-        }
-    }
-=======
 #[typeshare]
 #[derive(Serialize, Deserialize, Debug)]
 pub struct GetPendingApprovalsResponse {
     pub approvals: Vec<crate::cli::api::tauri_bindings::ApprovalRequest>,
->>>>>>> 7b67dce1
 }