use anyhow::Context as AnyhowContext;
use std::result::Result;
use std::sync::Arc;
use swap::cli::{
    api::{
        data,
        request::{
            BalanceArgs, BuyXmrArgs, CancelAndRefundArgs, CheckElectrumNodeArgs,
            CheckElectrumNodeResponse, CheckMoneroNodeArgs, CheckMoneroNodeResponse,
            ExportBitcoinWalletArgs, GetDataDirArgs, GetHistoryArgs, GetLogsArgs,
            GetMoneroAddressesArgs, GetSwapInfoArgs, GetSwapInfosAllArgs, ListSellersArgs,
            MoneroRecoveryArgs, RedactArgs, ResolveApprovalArgs, ResumeSwapArgs,
            SuspendCurrentSwapArgs, WithdrawBtcArgs,
        },
        tauri_bindings::{TauriContextStatusEvent, TauriEmitter, TauriHandle, TauriSettings},
        Context, ContextBuilder,
    },
    command::{Bitcoin, Monero},
};
use tauri::{async_runtime::RwLock, Manager, RunEvent};

/// Trait to convert Result<T, E> to Result<T, String>
/// Tauri commands require the error type to be a string
trait ToStringResult<T> {
    fn to_string_result(self) -> Result<T, String>;
}

impl<T, E: ToString> ToStringResult<T> for Result<T, E> {
    fn to_string_result(self) -> Result<T, String> {
        self.map_err(|e| e.to_string())
    }
}

/// This macro is used to create boilerplate functions as tauri commands
/// that simply delegate handling to the respective request type.
///
/// # Example
/// ```ignored
/// tauri_command!(get_balance, BalanceArgs);
/// ```
/// will resolve to
/// ```ignored
/// #[tauri::command]
/// async fn get_balance(context: tauri::State<'...>, args: BalanceArgs) -> Result<BalanceArgs::Response, String> {
///     args.handle(context.inner().clone()).await.to_string_result()
/// }
/// ```
/// # Example 2
/// ```ignored
/// tauri_command!(get_balance, BalanceArgs, no_args);
/// ```
/// will resolve to
/// ```ignored
/// #[tauri::command]
/// async fn get_balance(context: tauri::State<'...>) -> Result<BalanceArgs::Response, String> {
///    BalanceArgs {}.handle(context.inner().clone()).await.to_string_result()
/// }
/// ```
macro_rules! tauri_command {
    ($fn_name:ident, $request_name:ident) => {
        #[tauri::command]
        async fn $fn_name(
            context: tauri::State<'_, RwLock<State>>,
            args: $request_name,
        ) -> Result<<$request_name as swap::cli::api::request::Request>::Response, String> {
            // Throw error if context is not available
            let context = context.read().await.try_get_context()?;

            <$request_name as swap::cli::api::request::Request>::request(args, context)
                .await
                .to_string_result()
        }
    };
    ($fn_name:ident, $request_name:ident, no_args) => {
        #[tauri::command]
        async fn $fn_name(
            context: tauri::State<'_, RwLock<State>>,
        ) -> Result<<$request_name as swap::cli::api::request::Request>::Response, String> {
            // Throw error if context is not available
            let context = context.read().await.try_get_context()?;

            <$request_name as swap::cli::api::request::Request>::request($request_name {}, context)
                .await
                .to_string_result()
        }
    };
}

/// Represents the shared Tauri state. It is accessed by Tauri commands
struct State {
    pub context: Option<Arc<Context>>,
}

impl State {
    /// Creates a new State instance with no Context
    fn new() -> Self {
        Self { context: None }
    }

    /// Sets the context for the application state
    /// This is typically called after the Context has been initialized
    /// in the setup function
    fn set_context(&mut self, context: impl Into<Option<Arc<Context>>>) {
        self.context = context.into();
    }

    /// Attempts to retrieve the context
    /// Returns an error if the context is not available
    fn try_get_context(&self) -> Result<Arc<Context>, String> {
        self.context
            .clone()
            .ok_or("Context not available".to_string())
    }
}

/// Sets up the Tauri application
/// Initializes the Tauri state
/// Sets the window title
fn setup(app: &mut tauri::App) -> Result<(), Box<dyn std::error::Error>> {
    // Set the window title to include the product name and version
    let config = app.config();
    let title = format!(
        "{} (v{})",
        config
            .product_name
            .as_ref()
            .expect("Product name to be set"),
        config.version.as_ref().expect("Version to be set")
    );

    let _ = app
        .get_webview_window("main")
        .expect("main window to exist")
        .set_title(&title);

    let app_handle = app.app_handle().to_owned();

    // We need to set a value for the Tauri state right at the start
    // If we don't do this, Tauri commands will panic at runtime if no value is present
    app_handle.manage::<RwLock<State>>(RwLock::new(State::new()));

    Ok(())
}

#[cfg_attr(mobile, tauri::mobile_entry_point)]
pub fn run() {
    let mut builder = tauri::Builder::default();

    #[cfg(desktop)]
    {
        builder = builder.plugin(tauri_plugin_single_instance::init(|app, _, _| {
            let _ = app
                .get_webview_window("main")
                .expect("no main window")
                .set_focus();
        }));

        builder = builder.plugin(tauri_plugin_cli::init());
    }

    builder
        .plugin(tauri_plugin_updater::Builder::new().build())
        .plugin(tauri_plugin_process::init())
        .plugin(tauri_plugin_store::Builder::new().build())
        .plugin(tauri_plugin_clipboard_manager::init())
        .plugin(tauri_plugin_shell::init())
        .plugin(tauri_plugin_opener::init())
        .invoke_handler(tauri::generate_handler![
            get_balance,
            get_monero_addresses,
            get_swap_info,
            get_swap_infos_all,
            withdraw_btc,
            buy_xmr,
            resume_swap,
            get_history,
            monero_recovery,
            get_logs,
            list_sellers,
            suspend_current_swap,
            cancel_and_refund,
            is_context_available,
            initialize_context,
            check_monero_node,
            check_electrum_node,
            get_wallet_descriptor,
            get_data_dir,
<<<<<<< HEAD
            resolve_approval_request
=======
            resolve_approval_request,
            redact
>>>>>>> b2ce5c0f
        ])
        .setup(setup)
        .build(tauri::generate_context!())
        .expect("error while building tauri application")
        .run(|app, event| match event {
            RunEvent::Exit | RunEvent::ExitRequested { .. } => {
                // Here we cleanup the Context when the application is closed
                // This is necessary to among other things stop the monero-wallet-rpc process
                // If the application is forcibly closed, this may not be called.
                // TODO: fix that
                let context = app.state::<RwLock<State>>().inner().try_read();

                match context {
                    Ok(context) => {
                        if let Some(context) = context.context.as_ref() {
                            if let Err(err) = context.cleanup() {
                                println!("Cleanup failed {}", err);
                            }
                        }
                    }
                    Err(err) => {
                        println!("Failed to acquire lock on context: {}", err);
                    }
                }
            }
            _ => {}
        })
}

// Here we define the Tauri commands that will be available to the frontend
// The commands are defined using the `tauri_command!` macro.
// Implementations are handled by the Request trait
tauri_command!(get_balance, BalanceArgs);
tauri_command!(buy_xmr, BuyXmrArgs);
tauri_command!(resume_swap, ResumeSwapArgs);
tauri_command!(withdraw_btc, WithdrawBtcArgs);
tauri_command!(monero_recovery, MoneroRecoveryArgs);
tauri_command!(get_logs, GetLogsArgs);
tauri_command!(list_sellers, ListSellersArgs);
tauri_command!(cancel_and_refund, CancelAndRefundArgs);
tauri_command!(resolve_approval_request, ResolveApprovalArgs);
tauri_command!(redact, RedactArgs);

// These commands require no arguments
tauri_command!(get_wallet_descriptor, ExportBitcoinWalletArgs, no_args);
tauri_command!(suspend_current_swap, SuspendCurrentSwapArgs, no_args);
tauri_command!(get_swap_info, GetSwapInfoArgs);
tauri_command!(get_swap_infos_all, GetSwapInfosAllArgs, no_args);
tauri_command!(get_history, GetHistoryArgs, no_args);
tauri_command!(get_monero_addresses, GetMoneroAddressesArgs, no_args);

/// Here we define Tauri commands whose implementation is not delegated to the Request trait
#[tauri::command]
async fn is_context_available(context: tauri::State<'_, RwLock<State>>) -> Result<bool, String> {
    // TODO: Here we should return more information about status of the context (e.g. initializing, failed)
    Ok(context.read().await.try_get_context().is_ok())
}

#[tauri::command]
async fn check_monero_node(
    args: CheckMoneroNodeArgs,
    _: tauri::State<'_, RwLock<State>>,
) -> Result<CheckMoneroNodeResponse, String> {
    args.request().await.to_string_result()
}

#[tauri::command]
async fn check_electrum_node(
    args: CheckElectrumNodeArgs,
    _: tauri::State<'_, RwLock<State>>,
) -> Result<CheckElectrumNodeResponse, String> {
    args.request().await.to_string_result()
}

// Returns the data directory
// This is independent of the context to ensure the user can open the directory even if the context cannot
// be initialized (for troubleshooting purposes)
#[tauri::command]
async fn get_data_dir(
    args: GetDataDirArgs,
    _: tauri::State<'_, RwLock<State>>,
) -> Result<String, String> {
    Ok(data::data_dir_from(None, args.is_testnet)
        .to_string_result()?
        .to_string_lossy()
        .to_string())
}

/// Tauri command to initialize the Context
#[tauri::command]
async fn initialize_context(
    settings: TauriSettings,
    testnet: bool,
    app_handle: tauri::AppHandle,
    state: tauri::State<'_, RwLock<State>>,
) -> Result<(), String> {
    // When the app crashes, the monero-wallet-rpc process may not be killed
    // This can lead to issues when the app is restarted
    // because the monero-wallet-rpc has a lock on the wallet
    // this will prevent the newly spawned instance from opening the wallet
    // To fix this, we kill any running monero-wallet-rpc processes
    let sys = sysinfo::System::new_with_specifics(
        sysinfo::RefreshKind::new().with_processes(sysinfo::ProcessRefreshKind::new()),
    );

    for (pid, process) in sys.processes() {
        if process
            .name()
            .to_string_lossy()
            .starts_with("monero-wallet-rpc")
        {
            #[cfg(not(debug_assertions))]
            {
                println!("Killing monero-wallet-rpc process with pid: {}", pid);
                process.kill();
            }

            #[cfg(debug_assertions)]
            println!("Would kill monero-wallet-rpc process with pid: {}", pid);
        }
    }

    // Acquire a write lock on the state
    let mut state_write_lock = state
        .try_write()
        .context("Context is already being initialized")
        .to_string_result()?;

    // Get app handle and create a Tauri handle
    let tauri_handle = TauriHandle::new(app_handle.clone());

    // Notify frontend that the context is being initialized
    tauri_handle.emit_context_init_progress_event(TauriContextStatusEvent::Initializing);

    let context_result = ContextBuilder::new(testnet)
        .with_bitcoin(Bitcoin {
            bitcoin_electrum_rpc_url: settings.electrum_rpc_url.clone(),
            bitcoin_target_block: None,
        })
        .with_monero(Monero {
            monero_daemon_address: settings.monero_node_url.clone(),
        })
        .with_json(false)
        .with_debug(true)
        .with_tor(settings.use_tor)
        .with_tauri(tauri_handle.clone())
        .build()
        .await;

    match context_result {
        Ok(context_instance) => {
            state_write_lock.set_context(Arc::new(context_instance));

            tracing::info!("Context initialized");

            // Emit event to frontend
            tauri_handle.emit_context_init_progress_event(TauriContextStatusEvent::Available);
            Ok(())
        }
        Err(e) => {
            tracing::error!(error = ?e, "Failed to initialize context");

            // Emit event to frontend
            tauri_handle.emit_context_init_progress_event(TauriContextStatusEvent::Failed);
            Err(e.to_string())
        }
    }
}<|MERGE_RESOLUTION|>--- conflicted
+++ resolved
@@ -185,12 +185,8 @@
             check_electrum_node,
             get_wallet_descriptor,
             get_data_dir,
-<<<<<<< HEAD
-            resolve_approval_request
-=======
             resolve_approval_request,
             redact
->>>>>>> b2ce5c0f
         ])
         .setup(setup)
         .build(tauri::generate_context!())
