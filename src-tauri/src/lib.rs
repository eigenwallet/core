--- conflicted
+++ resolved
@@ -211,10 +211,7 @@
             check_seed,
             get_pending_approvals,
             set_monero_restore_height,
-<<<<<<< HEAD
-=======
             reject_approval_request
->>>>>>> 37736171
         ])
         .setup(setup)
         .build(tauri::generate_context!())
