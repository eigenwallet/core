--- conflicted
+++ resolved
@@ -9,20 +9,13 @@
         request::{
             BalanceArgs, BuyXmrArgs, CancelAndRefundArgs, CheckElectrumNodeArgs,
             CheckElectrumNodeResponse, CheckMoneroNodeArgs, CheckMoneroNodeResponse, CheckSeedArgs,
-<<<<<<< HEAD
             CheckSeedResponse, ExportBitcoinWalletArgs, GetApprovalItemsArgs,
-            GetBackgroundItemsArgs, GetDataDirArgs, GetHistoryArgs, GetLogsArgs,
+            GetBackgroundItemsArgs, GetCurrentSwapArgs, GetDataDirArgs, GetHistoryArgs, GetLogsArgs,
             GetMoneroAddressesArgs, GetMoneroBalanceArgs, GetMoneroHistoryArgs,
             GetMoneroMainAddressArgs, GetMoneroSyncProgressArgs, GetSwapInfoArgs,
             GetSwapInfosAllArgs, ListSellersArgs, MoneroRecoveryArgs, RedactArgs,
             ResolveApprovalArgs, ResumeSwapArgs, SendMoneroArgs, SuspendCurrentSwapArgs,
             WithdrawBtcArgs,
-=======
-            CheckSeedResponse, ExportBitcoinWalletArgs, GetCurrentSwapArgs, GetDataDirArgs,
-            GetHistoryArgs, GetLogsArgs, GetMoneroAddressesArgs, GetSwapInfoArgs,
-            GetSwapInfosAllArgs, ListSellersArgs, MoneroRecoveryArgs, RedactArgs,
-            ResolveApprovalArgs, ResumeSwapArgs, SuspendCurrentSwapArgs, WithdrawBtcArgs,
->>>>>>> 210cc04c
         },
         tauri_bindings::{TauriContextStatusEvent, TauriEmitter, TauriHandle, TauriSettings},
         Context, ContextBuilder,
@@ -267,8 +260,8 @@
 tauri_command!(get_swap_infos_all, GetSwapInfosAllArgs, no_args);
 tauri_command!(get_history, GetHistoryArgs, no_args);
 tauri_command!(get_monero_addresses, GetMoneroAddressesArgs, no_args);
-<<<<<<< HEAD
 tauri_command!(get_monero_history, GetMoneroHistoryArgs, no_args);
+tauri_command!(get_current_swap, GetCurrentSwapArgs, no_args);
 
 // Add the new command for getting Monero main address
 tauri_command!(get_monero_main_address, GetMoneroMainAddressArgs, no_args);
@@ -276,9 +269,6 @@
 // Add new commands for fetching background and approval items
 tauri_command!(get_background_items, GetBackgroundItemsArgs, no_args);
 tauri_command!(get_approval_items, GetApprovalItemsArgs, no_args);
-=======
-tauri_command!(get_current_swap, GetCurrentSwapArgs, no_args);
->>>>>>> 210cc04c
 
 /// Here we define Tauri commands whose implementation is not delegated to the Request trait
 #[tauri::command]
