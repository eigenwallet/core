{
  "$schema": "../gen/schemas/desktop-schema.json",
  "identifier": "desktop-capability",
  "description": "Capability for desktop windows",
  "windows": ["main"],
  "platforms": ["macOS", "windows", "linux"],
<<<<<<< HEAD
  "permissions": ["core:default", "cli:default", "cli:allow-cli-matches"]
=======
  "windows": ["main"],
  "permissions": ["cli:default", "cli:allow-cli-matches"]
>>>>>>> 11469643
}<|MERGE_RESOLUTION|>--- conflicted
+++ resolved
@@ -1,13 +1,17 @@
 {
   "$schema": "../gen/schemas/desktop-schema.json",
   "identifier": "desktop-capability",
-  "description": "Capability for desktop windows",
-  "windows": ["main"],
-  "platforms": ["macOS", "windows", "linux"],
-<<<<<<< HEAD
-  "permissions": ["core:default", "cli:default", "cli:allow-cli-matches"]
-=======
-  "windows": ["main"],
-  "permissions": ["cli:default", "cli:allow-cli-matches"]
->>>>>>> 11469643
+  "description": "Capabilities for desktop windows",
+  "platforms": [
+    "macOS",
+    "windows",
+    "linux"
+  ],
+  "windows": [
+    "main"
+  ],
+  "permissions": [
+    "cli:default",
+    "cli:allow-cli-matches"
+  ]
 }