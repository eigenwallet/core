[package]
name = "unstoppableswap-gui-rs"
version = "2.4.3"
authors = [ "binarybaron", "einliterflasche", "unstoppableswap" ]
edition = "2021"
# See more keys and their definitions at https://doc.rust-lang.org/cargo/reference/manifest.html

description = "GUI for XMR<>BTC Atomic Swaps written in Rust"

[lib]
name = "unstoppableswap_gui_rs_lib"
crate-type = [ "lib",  "staticlib" ]

[build-dependencies]
tauri-build = { version = "^2.0.0", features = [ "config-json5" ] }

[dependencies]
anyhow = { workspace = true }
monero-rpc-pool = { path = "../monero-rpc-pool" }
rustls = { version = "0.23.26", default-features = false, features = ["ring"] }
serde = { workspace = true }
serde_json = { workspace = true }
swap = { path = "../swap", features = [ "tauri" ] }
tauri = { version = "^2.0.0", features = [ "config-json5" ] }
tauri-plugin-clipboard-manager = "^2.0.0"
tauri-plugin-dialog = "2.2.2"
tauri-plugin-opener = "^2.0.0"
tauri-plugin-process = "^2.0.0"
tauri-plugin-shell = "^2.0.0"
tauri-plugin-store = "^2.0.0"
tauri-plugin-updater = "^2.0.0"
<<<<<<< HEAD
tokio = { version = "1", features = ["rt-multi-thread", "time", "macros", "sync", "process", "fs", "net", "parking_lot", "rt"] }
tokio-util = { version = "0.7", features = ["io", "codec", "rt"] }
tracing = "0.1"
uuid = "1.16.0"
=======
tracing = { workspace = true }
uuid = { workspace = true }
>>>>>>> dc60a07b
zip = "4.0.0"
dfx-swiss-sdk = { git = "https://github.com/eigenwallet/dfx-swiss-rs", subdir = "dfx-swiss-sdk" }

[target."cfg(not(any(target_os = \"android\", target_os = \"ios\")))".dependencies]
tauri-plugin-cli = "^2.0.0"
tauri-plugin-single-instance = "^2.0.0"<|MERGE_RESOLUTION|>--- conflicted
+++ resolved
@@ -29,15 +29,8 @@
 tauri-plugin-shell = "^2.0.0"
 tauri-plugin-store = "^2.0.0"
 tauri-plugin-updater = "^2.0.0"
-<<<<<<< HEAD
-tokio = { version = "1", features = ["rt-multi-thread", "time", "macros", "sync", "process", "fs", "net", "parking_lot", "rt"] }
-tokio-util = { version = "0.7", features = ["io", "codec", "rt"] }
-tracing = "0.1"
-uuid = "1.16.0"
-=======
 tracing = { workspace = true }
 uuid = { workspace = true }
->>>>>>> dc60a07b
 zip = "4.0.0"
 dfx-swiss-sdk = { git = "https://github.com/eigenwallet/dfx-swiss-rs", subdir = "dfx-swiss-sdk" }
 
