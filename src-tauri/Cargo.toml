--- conflicted
+++ resolved
@@ -1,12 +1,7 @@
 [package]
 name = "unstoppableswap-gui-rs"
-<<<<<<< HEAD
-version = "3.0.0-beta.11"
+version = "3.0.0-beta.12"
 authors = ["binarybaron", "einliterflasche", "unstoppableswap"]
-=======
-version = "3.0.0-beta.12"
-authors = [ "binarybaron", "einliterflasche", "unstoppableswap" ]
->>>>>>> 41bc03f8
 edition = "2021"
 # See more keys and their definitions at https://doc.rust-lang.org/cargo/reference/manifest.html
 
