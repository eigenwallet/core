--- conflicted
+++ resolved
@@ -7,12 +7,9 @@
   "libp2p-tor",
   "monero-rpc",
   "monero-rpc-pool",
-<<<<<<< HEAD
   "monero-seed",
-  "monero-sys", "monero-tests",
-=======
   "monero-sys",
->>>>>>> c2dff5c0
+  "monero-tests",
   "src-tauri",
   "swap",
   "swap-asb",
