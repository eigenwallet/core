[workspace]
resolver = "2"
<<<<<<< HEAD
members = [ "monero-harness", "monero-rpc", "swap", "monero-wallet", "src-tauri", "monero-sys" ]
=======
members = [ "monero-rpc", "swap", "monero-wallet", "src-tauri" ]
>>>>>>> b49b5bdb

[patch.crates-io]
# patch until new release https://github.com/thomaseizinger/rust-jsonrpc-client/pull/51
jsonrpc_client = { git = "https://github.com/delta1/rust-jsonrpc-client.git", rev = "3b6081697cd616c952acb9c2f02d546357d35506" }
monero = { git = "https://github.com/comit-network/monero-rs", rev = "818f38b" }

# patch until new release https://github.com/bitcoindevkit/bdk/pull/1766
bdk_wallet = { git = "https://github.com/Einliterflasche/bdk", branch = "bump/rusqlite-0.32", package = "bdk_wallet" }
bdk_electrum = { git = "https://github.com/Einliterflasche/bdk", branch = "bump/rusqlite-0.32", package = "bdk_electrum" }
bdk_chain = { git = "https://github.com/Einliterflasche/bdk", branch = "bump/rusqlite-0.32", package = "bdk_chain" }<|MERGE_RESOLUTION|>--- conflicted
+++ resolved
@@ -1,10 +1,6 @@
 [workspace]
 resolver = "2"
-<<<<<<< HEAD
-members = [ "monero-harness", "monero-rpc", "swap", "monero-wallet", "src-tauri", "monero-sys" ]
-=======
 members = [ "monero-rpc", "swap", "monero-wallet", "src-tauri" ]
->>>>>>> b49b5bdb
 
 [patch.crates-io]
 # patch until new release https://github.com/thomaseizinger/rust-jsonrpc-client/pull/51
