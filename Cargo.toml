[workspace]
resolver = "2"
members = [
  "electrum-pool",
  "libp2p-rendezvous-server",
  "libp2p-tor",
  "monero-rpc",
  "monero-rpc-pool",
  "monero-seed",
  "monero-sys",
  "src-tauri",
  "swap",
  "swap-env",
  "swap-feed",
  "swap-fs",
  "swap-serde",
  "throttle",
]

[workspace.dependencies]
# Bitcoin Dev Kit
bdk = "0.28"
bdk_chain = "0.23.0"
bdk_core = "0.6.0"
bdk_electrum = { version = "0.23.0", default-features = false }
bdk_wallet = "2.0.0"
bitcoin = { version = "0.32", features = ["rand", "serde"] }

anyhow = "1"
backoff = { version = "0.4", features = ["futures", "tokio"] }
futures = { version = "0.3", default-features = false, features = ["std"] }
hex = "0.4"
libp2p = { version = "0.53.2" }
monero = { version = "0.12", features = ["serde_support"] }
once_cell = "1.19"
rand = "0.8"
reqwest = { version = "0.12", default-features = false, features = ["json"] }
rust_decimal = { version = "1", features = ["serde-float"] }
rust_decimal_macros = "1"
serde = { version = "1.0", features = ["derive"] }
serde_json = "1"
thiserror = "1"
tokio = { version = "1", features = ["rt-multi-thread", "time", "macros", "sync"] }
tracing = { version = "0.1", features = ["attributes"] }
tracing-subscriber = { version = "0.3", default-features = false, features = ["fmt", "ansi", "env-filter", "time", "tracing-log", "json"] }
typeshare = "1.0"
url = { version = "2", features = ["serde"] }
uuid = { version = "1", features = ["v4"] }

# Tor/Arti crates
arti-client = { git = "https://github.com/eigenwallet/arti", rev = "18111286b5830cda88af5df1950b5e24ee5a8841", default-features = false }
tor-cell = { git = "https://github.com/eigenwallet/arti", rev = "18111286b5830cda88af5df1950b5e24ee5a8841" }
tor-hsservice = { git = "https://github.com/eigenwallet/arti", rev = "18111286b5830cda88af5df1950b5e24ee5a8841" }
tor-proto = { git = "https://github.com/eigenwallet/arti", rev = "18111286b5830cda88af5df1950b5e24ee5a8841" }
tor-rtcompat = { git = "https://github.com/eigenwallet/arti", rev = "18111286b5830cda88af5df1950b5e24ee5a8841" }

[patch.crates-io]
# patch until new release https://github.com/thomaseizinger/rust-jsonrpc-client/pull/51
jsonrpc_client = { git = "https://github.com/delta1/rust-jsonrpc-client.git", rev = "3b6081697cd616c952acb9c2f02d546357d35506" }
monero = { git = "https://github.com/comit-network/monero-rs", rev = "818f38b" }

<<<<<<< HEAD
# patch until new release https://github.com/bitcoindevkit/bdk/pull/1766
bdk_wallet = { git = "https://github.com/Einliterflasche/bdk", branch = "bump/rusqlite-0.32", package = "bdk_wallet" }
bdk_electrum = { git = "https://github.com/Einliterflasche/bdk", branch = "bump/rusqlite-0.32", package = "bdk_electrum" }
bdk_chain = { git = "https://github.com/Einliterflasche/bdk", branch = "bump/rusqlite-0.32", package = "bdk_chain" }

# Force up to date version of crunchy that fixes linux->windows cross compilation
crunchy = { git = "https://github.com/eira-fransham/crunchy", rev = "ba7b86cea6ba89ccfc72ccb24cc4a4ac6d9c6272" }

=======
>>>>>>> 7c828530
[workspace.lints]
rust.unused_crate_dependencies = "warn"<|MERGE_RESOLUTION|>--- conflicted
+++ resolved
@@ -59,7 +59,6 @@
 jsonrpc_client = { git = "https://github.com/delta1/rust-jsonrpc-client.git", rev = "3b6081697cd616c952acb9c2f02d546357d35506" }
 monero = { git = "https://github.com/comit-network/monero-rs", rev = "818f38b" }
 
-<<<<<<< HEAD
 # patch until new release https://github.com/bitcoindevkit/bdk/pull/1766
 bdk_wallet = { git = "https://github.com/Einliterflasche/bdk", branch = "bump/rusqlite-0.32", package = "bdk_wallet" }
 bdk_electrum = { git = "https://github.com/Einliterflasche/bdk", branch = "bump/rusqlite-0.32", package = "bdk_electrum" }
@@ -68,7 +67,5 @@
 # Force up to date version of crunchy that fixes linux->windows cross compilation
 crunchy = { git = "https://github.com/eira-fransham/crunchy", rev = "ba7b86cea6ba89ccfc72ccb24cc4a4ac6d9c6272" }
 
-=======
->>>>>>> 7c828530
 [workspace.lints]
 rust.unused_crate_dependencies = "warn"