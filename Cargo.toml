[workspace]
resolver = "2"
members = [
<<<<<<< HEAD
  # Eigenweb
  "eigenweb/eigenweb-node",
  "eigenweb/eigenweb-pinning",

  "electrum-pool",
=======
  "bitcoin-wallet",
  "electrum-pool",
  "libp2p-rendezvous-node",
>>>>>>> 294b9985
  "libp2p-tor",
  "monero-rpc",
  "monero-rpc-pool",
  "monero-sys",
  "src-tauri",
  "swap",
  "swap-asb",
  "swap-controller",
  "swap-controller-api",
  "swap-core",
  "swap-db",
  "swap-env",
  "swap-feed",
  "swap-fs",
  "swap-machine",
  "swap-orchestrator",
  "swap-p2p",
  "swap-serde",
  "throttle",
]

[workspace.dependencies]
# Bitcoin Dev Kit
bdk = "0.28"
bdk_chain = "0.23.0"
bdk_core = "0.6.0"
bdk_electrum = { version = "0.23.0", default-features = false }
bdk_wallet = "2.0.0"
bitcoin = { version = "0.32", features = ["rand", "serde"] }

# Cryptography
curve25519-dalek = { version = "4", package = "curve25519-dalek-ng" }
ecdsa_fun = { version = "0.10", default-features = false, features = ["libsecp_compat", "serde", "adaptor"] }
rand = "0.8"
# Randomness
rand_chacha = "0.3"
sha2 = "0.10"
sigma_fun = { version = "0.7", default-features = false }

# Async
async-trait = "0.1"

# Serialization
serde_cbor = "0.11"
strum = { version = "0.26" }

anyhow = "1"
backoff = { version = "0.4", features = ["futures", "tokio"] }
bmrng = "0.5.2"
futures = { version = "0.3", default-features = false, features = ["std"] }
hex = "0.4"
jsonrpsee = { version = "0.25", default-features = false }

# libp2p dependencies
libp2p = { version = "0.53.2" }
libp2p-core = "0.42"
libp2p-identity = "0.2"

monero = { version = "0.12", features = ["serde_support"] }
once_cell = "1.19"
reqwest = { version = "0.12", default-features = false, features = ["json"] }
rust_decimal = { version = "1", features = ["serde-float"] }
rust_decimal_macros = "1"
serde = { version = "1.0", features = ["derive"] }
serde_json = "1"
thiserror = "1"

toml = "0.9.5"
tracing = { version = "0.1", features = ["attributes"] }
tracing-subscriber = { version = "0.3", default-features = false, features = ["fmt", "ansi", "env-filter", "time", "tracing-log", "json"] }
typeshare = "1.0"
url = { version = "2", features = ["serde"] }
uuid = { version = "1", features = ["v4", "serde"] }

# Tokio
tokio = { version = "1", features = ["rt-multi-thread", "time", "macros", "sync"] }
tokio-util = { version = "0.7", features = ["io", "codec", "rt"] }

# Tor/Arti crates
arti-client = { git = "https://github.com/eigenwallet/arti", rev = "537dd8755817aa2b21c41e66edbd5f05f3c04373", default-features = false }
safelog = { git = "https://github.com/eigenwallet/arti", rev = "537dd8755817aa2b21c41e66edbd5f05f3c04373" }
tor-cell = { git = "https://github.com/eigenwallet/arti", rev = "537dd8755817aa2b21c41e66edbd5f05f3c04373" }
tor-hsservice = { git = "https://github.com/eigenwallet/arti", rev = "537dd8755817aa2b21c41e66edbd5f05f3c04373" }
tor-proto = { git = "https://github.com/eigenwallet/arti", rev = "537dd8755817aa2b21c41e66edbd5f05f3c04373" }
tor-rtcompat = { git = "https://github.com/eigenwallet/arti", rev = "537dd8755817aa2b21c41e66edbd5f05f3c04373" }

# Terminal Utilities
dialoguer = "0.11"
structopt = { version = "0.3", default-features = false }

# Our dependencies in other git repositories
dfx-swiss-sdk = { git = "https://github.com/eigenwallet/dfx-swiss-rs" }

# Build dependencies
vergen = { version = "8.3", default-features = false, features = ["build", "git", "git2"] }
vergen-git2 = { version = "1", features = ["build"] }

[patch.crates-io]
# patch until new release https://github.com/thomaseizinger/rust-jsonrpc-client/pull/51
jsonrpc_client = { git = "https://github.com/delta1/rust-jsonrpc-client.git", rev = "3b6081697cd616c952acb9c2f02d546357d35506" }
monero = { git = "https://github.com/comit-network/monero-rs", rev = "818f38b" }

# Force up to date version of crunchy that fixes linux->windows cross compilation
crunchy = { git = "https://github.com/eira-fransham/crunchy", rev = "ba7b86cea6ba89ccfc72ccb24cc4a4ac6d9c6272" }

[workspace.lints]
rust.unused_crate_dependencies = "warn"

[profile.release]
codegen-units = 1
lto = "fat"<|MERGE_RESOLUTION|>--- conflicted
+++ resolved
@@ -1,17 +1,12 @@
 [workspace]
 resolver = "2"
 members = [
-<<<<<<< HEAD
   # Eigenweb
   "eigenweb/eigenweb-node",
   "eigenweb/eigenweb-pinning",
 
-  "electrum-pool",
-=======
   "bitcoin-wallet",
   "electrum-pool",
-  "libp2p-rendezvous-node",
->>>>>>> 294b9985
   "libp2p-tor",
   "monero-rpc",
   "monero-rpc-pool",
