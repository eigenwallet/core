--- conflicted
+++ resolved
@@ -1,10 +1,6 @@
 [workspace]
 resolver = "2"
-<<<<<<< HEAD
-members = [ "monero-rpc", "swap", "monero-wallet", "src-tauri" ]
-=======
 members = [ "monero-harness", "monero-rpc", "monero-sys", "swap", "src-tauri" ]
->>>>>>> d5369c4f
 
 [patch.crates-io]
 # patch until new release https://github.com/thomaseizinger/rust-jsonrpc-client/pull/51
