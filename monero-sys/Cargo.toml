[package]
name = "monero-sys"
version = "0.1.0"
edition = "2021"

[dependencies]
anyhow = { workspace = true }
backoff = { version = "0.4.0", features = ["futures", "tokio"] }
chrono = { version = "0.4", features = ["serde"] }
cxx = "1.0.137"
<<<<<<< HEAD
monero = { version = "0.12", features = ["serde_support"] }
serde = "1.0.219"
sqlx = { version = "0.8", features = ["sqlite", "runtime-tokio-rustls", "macros", "chrono"] }
tokio = { version = "1.44.2", features = ["sync", "time", "rt"] }
tracing = "0.1.41"
typeshare = "1.0.4"
uuid = { version = "1.16.0", features = ["v4"] }
=======
monero = { workspace = true }
serde = { workspace = true }
sqlx = { version = "0.8", features = ["sqlite", "runtime-tokio-rustls", "macros", "chrono"] }
swap-serde = { path = "../swap-serde" }
tokio = { workspace = true, features = ["sync", "time", "rt"] }
tracing = { workspace = true }
typeshare = { workspace = true }
uuid = { workspace = true }
>>>>>>> bc96586a

[build-dependencies]
cmake = "0.1.54"
cxx-build = "1.0.137"
diffy = "0.4.2"

[dev-dependencies]
anyhow = { workspace = true }
futures = { workspace = true }
quickcheck = "1.0"
quickcheck_macros = "1.0"
tempfile = "3.19.1"
testcontainers = "0.15"
tokio = { workspace = true, features = ["full"] }
tracing-subscriber = { version = "0.3.19", features = ["env-filter"] }
uuid = { workspace = true }<|MERGE_RESOLUTION|>--- conflicted
+++ resolved
@@ -8,15 +8,6 @@
 backoff = { version = "0.4.0", features = ["futures", "tokio"] }
 chrono = { version = "0.4", features = ["serde"] }
 cxx = "1.0.137"
-<<<<<<< HEAD
-monero = { version = "0.12", features = ["serde_support"] }
-serde = "1.0.219"
-sqlx = { version = "0.8", features = ["sqlite", "runtime-tokio-rustls", "macros", "chrono"] }
-tokio = { version = "1.44.2", features = ["sync", "time", "rt"] }
-tracing = "0.1.41"
-typeshare = "1.0.4"
-uuid = { version = "1.16.0", features = ["v4"] }
-=======
 monero = { workspace = true }
 serde = { workspace = true }
 sqlx = { version = "0.8", features = ["sqlite", "runtime-tokio-rustls", "macros", "chrono"] }
@@ -25,7 +16,6 @@
 tracing = { workspace = true }
 typeshare = { workspace = true }
 uuid = { workspace = true }
->>>>>>> bc96586a
 
 [build-dependencies]
 cmake = "0.1.54"
