--- conflicted
+++ resolved
@@ -182,15 +182,13 @@
         "cargo:rustc-link-search=native={}",
         monero_build_dir.join("external/randomx").display()
     );
-<<<<<<< HEAD
 
     if target.contains("linux") && target.contains("x86_64") {
         println!("cargo:rustc-link-search=native=/usr/lib/x86_64-linux-gnu");
     }
-=======
-    println!("cargo:rustc-link-search=native=/usr/lib/x86_64-linux-gnu");
-    println!("cargo:rustc-link-search=native=/usr/lib/aarch64-linux-gnu");
->>>>>>> b5574de1
+    if target.contains("linux") && target.contains("aarch64") {
+        println!("cargo:rustc-link-search=native=/usr/lib/aarch64-linux-gnu");
+    }
 
     println!(
         "cargo:rustc-link-search=native={}",
