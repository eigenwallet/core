//! A wrapper around the Monero C++ API.
//!
//! This crate provides a safe wrapper around the Monero C++ API.
//! It is used to create and manage Monero wallets, and to interact with the
//! Monero network.
//!
//! The intended use is to create a [`WalletHandle`], which will create a dedicated thread
//! for the wallet being opened.
//!
//! The wallet thread will be running in the background, and the [`WalletHandle`] will
//! internally communicate with the wallet thread.

mod bridge;
pub use bridge::wallet_listener;
pub use bridge::{TraceListener, WalletEventListener, WalletListenerBox};

use std::sync::{Arc, Mutex};
use std::{
    any::Any, cmp::Ordering, fmt::Display, ops::Deref, path::PathBuf, pin::Pin, str::FromStr,
    time::Duration,
};

use anyhow::{anyhow, bail, Context, Result};
use backoff::{future::retry_notify, retry_notify as blocking_retry_notify};
use cxx::{let_cxx_string, CxxString, CxxVector, UniquePtr};
use monero::Amount;
use serde::{Deserialize, Serialize};
use tokio::sync::{
    mpsc::{unbounded_channel, UnboundedReceiver, UnboundedSender},
    oneshot,
};

use bridge::ffi::{self, TransactionHistory};
use typeshare::typeshare;

/// A handle which can communicate with the wallet thread via channels.
pub struct WalletHandle {
    call_sender: UnboundedSender<Call>,
}

impl WalletHandle {
    fn new(call_sender: UnboundedSender<Call>) -> Self {
        Self { call_sender }
    }
}

impl std::fmt::Display for WalletHandle {
    fn fmt(&self, f: &mut std::fmt::Formatter<'_>) -> std::fmt::Result {
        write!(f, "WalletHandle")
    }
}

/// A wrapper around a wallet that can be used to call methods on it.
/// It must live in a single thread due to ffi constraints [1].
///
/// [1] The Monero codebase uses thread local storage and other mechanisms,
/// meaning that it's not safe to access the wallet from any thread other than
/// the one it was created on.
/// This goes for Wallet and WalletManager, meaning that each Wallet must be in its
/// WalletManager's thread (since you need a WalletManager to create a Wallet).
///
pub struct Wallet {
    wallet: FfiWallet,
    manager: WalletManager,
    call_receiver: UnboundedReceiver<Call>,
}

/// A function call to be executed on the wallet and a channel to send the result back.
struct Call {
    function: Box<dyn FnOnce(&mut FfiWallet) -> AnyBox + Send>,
    sender: oneshot::Sender<AnyBox>,
}

type AnyBox = Box<dyn Any + Send>;

/// A singleton responsible for managing (creating, opening, ...) wallets.
struct WalletManager {
    /// A wrapper around the raw C++ wallet manager pointer.
    inner: RawWalletManager,
}

/// This is our own wrapper around a raw C++ wallet manager pointer.
struct RawWalletManager {
    inner: *mut ffi::WalletManager,
}

/// A single Monero wallet.
pub struct FfiWallet {
    inner: RawWallet,
    listeners: Arc<Mutex<Vec<Box<dyn WalletEventListener>>>>,
}

/// This is our own wrapper around a raw C++ wallet pointer.
/// Do not use for anything except passing it to [`FfiWallet::new`].
struct RawWallet {
    inner: *mut ffi::Wallet,
}

pub const fn no_listener<T>() -> Option<fn(T)> {
    Some(|_| {})
}

/// The progress of synchronization of a wallet with the remote node.
#[derive(Debug, Clone, Copy)]
pub struct SyncProgress {
    /// The current block height of the wallet.
    pub current_block: u64,
    /// The target block height of the wallet.
    pub target_block: u64,
}

/// The status of a transaction.
pub struct TxStatus {
    /// The amount received in the transaction.
    pub received: monero::Amount,
    /// Whether the transaction is in the mempool.
    pub in_pool: bool,
    /// The number of confirmations the transaction has.
    pub confirmations: u64,
}

/// A receipt returned after successfully publishing a transaction.
/// Contains basic information needed for later verification.
pub struct TxReceipt {
    pub txid: String,
    pub tx_key: String,
    /// The blockchain height at the time of publication.
    pub height: u64,
}

/// A remote node to connect to.
#[derive(Debug, Clone, Default)]
pub struct Daemon {
    pub address: String,
    pub ssl: bool,
}

#[derive(Debug, Clone, Serialize, Deserialize)]
#[typeshare]
pub struct TransactionInfo {
    #[serde(with = "monero_serde")]
    pub fee: monero::Amount,
    #[serde(with = "monero_serde")]
    pub amount: monero::Amount,
    #[typeshare(serialized_as = "number")]
    pub confirmations: u64,
    pub tx_hash: String,
}

/// A wrapper around a pending transaction.
pub struct PendingTransaction(*mut ffi::PendingTransaction);

/// A struct containing transaction history.
pub struct TransactionHistoryHandle(*mut TransactionHistory);

/// A struct containing a single transaction.
pub struct TransactionInfoHandle(*mut ffi::TransactionInfo);

// Safety: The underlying C++ object is thread-safe for immutable access once obtained from TransactionHistory.
unsafe impl Send for TransactionHistoryHandle {}
unsafe impl Sync for TransactionHistoryHandle {}

unsafe impl Send for TransactionInfoHandle {}
unsafe impl Sync for TransactionInfoHandle {}

impl WalletHandle {
    /// Open an existing wallet or create a new one, with a random seed.
    pub async fn open_or_create(
        path: String,
        daemon: Daemon,
        network: monero::Network,
        background_sync: bool,
    ) -> anyhow::Result<Self> {
        let (call_sender, call_receiver) = unbounded_channel();

        let wallet_name = path
            .split('/')
            .last()
            .map(ToString::to_string)
            .unwrap_or(path.clone());

        let thread_name = format!("wallet-{}", wallet_name);

        // Capture current dispatcher before spawning
        let current_dispatcher = tracing::dispatcher::get_default(|d| d.clone());

        std::thread::Builder::new()
            .name(thread_name)
            .spawn(move || {
                // Set the dispatcher for this thread
                let _guard = tracing::dispatcher::set_default(&current_dispatcher);

                let mut manager = WalletManager::new(daemon.clone(), &wallet_name)
                    .expect("wallet manager to be created");
                let wallet = manager
                    .open_or_create_wallet(&path, None, network, background_sync, daemon.clone())
                    .expect("wallet to be created");

                let mut wrapped_wallet = Wallet::new(wallet, manager, call_receiver);

                wrapped_wallet.run();
            })
            .context("Couldn't start wallet thread")?;

        // Ensure the wallet was created successfully by performing a dummy call
        let wallet = WalletHandle::new(call_sender);

        wallet
            .check_wallet()
            .await
            .context("failed to create wallet")?;

        Ok(wallet)
    }

    /// Open an existing wallet or create a new one by recovering it from a
    /// mnemonic seed. If a wallet already exists at `path` it will be opened,
    /// otherwise a new wallet will be recovered using the provided seed.
    pub async fn open_or_create_from_seed(
        path: String,
        mnemonic: String,
        network: monero::Network,
        restore_height: u64,
        background_sync: bool,
        daemon: Daemon,
    ) -> anyhow::Result<Self> {
        let (call_sender, call_receiver) = unbounded_channel();

        let wallet_name = path
            .split('/')
            .last()
            .map(ToString::to_string)
            .unwrap_or(path.clone());

        let thread_name = format!("wallet-{}", wallet_name);

        // Capture current dispatcher before spawning
        let current_dispatcher = tracing::dispatcher::get_default(|d| d.clone());

        // Spawn the wallet thread – all interactions with the wallet must
        // happen on the same OS thread.
        std::thread::Builder::new()
            .name(thread_name)
            .spawn(move || {
                // Set the dispatcher for this thread
                let _guard = tracing::dispatcher::set_default(&current_dispatcher);

                // Create the wallet manager in this thread first.
                let mut manager = WalletManager::new(daemon.clone(), &wallet_name)
                    .expect("wallet manager to be created");

                // Decide whether we have to open an existing wallet or recover it
                // from the mnemonic.
                let wallet = if manager.wallet_exists(&path) {
                    // Existing wallet – open it.
                    manager
                        .open_or_create_wallet(
                            &path,
                            None,
                            network,
                            background_sync,
                            daemon.clone(),
                        )
                        .expect("wallet to be opened")
                } else {
                    // Wallet does not exist – recover it from the seed.
                    manager
                        .recover_wallet(
                            &path,
                            None,
                            &mnemonic,
                            network,
                            restore_height,
                            background_sync,
                            daemon.clone(),
                        )
                        .expect("wallet to be recovered from seed")
                };

                let mut wrapped_wallet = Wallet::new(wallet, manager, call_receiver);

                wrapped_wallet.run();
            })
            .context("Couldn't start wallet thread")?;

        let wallet = WalletHandle::new(call_sender);
        // Make a test call to ensure that the wallet is created.
        wallet
            .check_wallet()
            .await
            .context("failed to create wallet")?;

        Ok(wallet)
    }

    /// Open an existing wallet or create a new one from spend/view keys. If a
    /// wallet already exists at `path` it will be opened, otherwise it will be
    /// created from the supplied keys.
    #[allow(clippy::too_many_arguments)]
    pub async fn open_or_create_from_keys(
        path: String,
        password: Option<String>,
        network: monero::Network,
        address: monero::Address,
        view_key: monero::PrivateKey,
        spend_key: monero::PrivateKey,
        restore_height: u64,
        background_sync: bool,
        daemon: Daemon,
    ) -> anyhow::Result<Self> {
        let (call_sender, call_receiver) = unbounded_channel();

        let wallet_name = path
            .split('/')
            .last()
            .map(ToString::to_string)
            .unwrap_or(path.clone());

        let thread_name = format!("wallet-{}", wallet_name);

        // Capture current dispatcher before spawning
        let current_dispatcher = tracing::dispatcher::get_default(|d| d.clone());

        std::thread::Builder::new()
            .name(thread_name)
            .spawn(move || {
                // Set the dispatcher for this thread
                let _guard = tracing::dispatcher::set_default(&current_dispatcher);

                let wallet_name = path
                    .split('/')
                    .last()
                    .map(ToString::to_string)
                    .unwrap_or(path.clone());

                let mut manager = WalletManager::new(daemon.clone(), &wallet_name)
                    .expect("wallet manager to be created");

                let wallet = manager
                    .open_or_create_wallet_from_keys(
                        &path,
                        password.as_deref(),
                        network,
                        &address,
                        view_key,
                        spend_key,
                        restore_height,
                        background_sync,
                        daemon.clone(),
                    )
                    .expect("wallet to be opened or created from keys");

                let mut wrapped_wallet = Wallet::new(wallet, manager, call_receiver);

                wrapped_wallet.run();
            })
            .context("Couldn't start wallet thread")?;

        let wallet = WalletHandle::new(call_sender);

        // Make a test call to ensure that the wallet is created.
        wallet
            .check_wallet()
            .await
            .context("Failed to create wallet")?;

        Ok(wallet)
    }

    /// Execute a function on the wallet thread and return the result.
    /// Necessary because every interaction with the wallet must run on a single thread.
    /// Panics if the channel is closed unexpectedly.
    pub async fn call<F, R>(&self, function: F) -> R
    where
        F: FnOnce(&mut FfiWallet) -> R + Send + 'static,
        R: Sized + Send + 'static,
    {
        // Create a oneshot channel for the result
        let (sender, receiver) = oneshot::channel();

        // Send the function call to the wallet thread (wrapped in a Box)
        self.call_sender
            .send(Call {
                function: Box::new(move |wallet| Box::new(function(wallet)) as Box<dyn Any + Send>),
                sender,
            })
            .inspect_err(|e| tracing::error!(error=%e, "failed to send call"))
            .expect("channel to be open");

        // Wait for the result and cast back to the expected type
        *receiver
            .await
            .expect("channel to be open")
            .downcast::<R>() // We know that F returns R
            .expect("return type to be consistent")
    }

    /// Get the file system path to the wallet.
    pub async fn path(&self) -> String {
        self.call(move |wallet| wallet.path()).await
    }

    /// Get the main address of the wallet.
    /// The main address is the first address of the first account.
    pub async fn main_address(&self) -> monero::Address {
        self.call(move |wallet| wallet.main_address()).await
    }

    /// Get the current height of the blockchain.
    /// May involve an RPC call to the daemon.
    /// Returns `None` if the wallet is not connected to a daemon.
    ///
    /// Retries at most 5 times with a 500ms delay between attempts.
    pub async fn blockchain_height(&self) -> anyhow::Result<u64> {
        const MAX_RETRIES: u64 = 5;

        for _ in 0..MAX_RETRIES {
            if let Some(height) = self
                .call(move |wallet| wallet.daemon_blockchain_height())
                .await
            {
                return Ok(height);
            }

            tokio::time::sleep(std::time::Duration::from_millis(500)).await;
        }

        self.check_wallet().await?;

        bail!("Failed to get blockchain height after 5 attempts");
    }

    /// Transfer funds to an address.
    pub async fn transfer(
        &self,
        address: &monero::Address,
        amount: monero::Amount,
    ) -> anyhow::Result<TxReceipt> {
        let address = *address;

        retry_notify(backoff(None, None), || async {
            self.call(move |wallet| wallet.transfer(&address, amount))
                .await
                .map_err(backoff::Error::transient)
        }, |error, duration: Duration| {
            tracing::error!(error=%error, "Failed to transfer funds, retrying in {} secs", duration.as_secs());
        })
        .await
        .map_err(|e| anyhow!("Failed to transfer funds after multiple attempts: {e}"))
    }

    /// Transfer funds to an address with limited retries for GUI usage.
    /// Only retries once instead of the default exponential backoff strategy.
    pub async fn transfer_gui(
        &self,
        address: &monero::Address,
        amount: monero::Amount,
    ) -> anyhow::Result<TxReceipt> {
        let address = *address;

        // Try the transfer
        match self
            .call(move |wallet| wallet.transfer(&address, amount))
            .await
        {
            Ok(receipt) => Ok(receipt),
            Err(first_error) => {
                tracing::warn!(error=%first_error, "First transfer attempt failed, retrying once");

                // Single retry
                match self
                    .call(move |wallet| wallet.transfer(&address, amount))
                    .await
                {
                    Ok(receipt) => {
                        tracing::info!("Transfer succeeded on retry");
                        Ok(receipt)
                    }
                    Err(second_error) => {
                        tracing::error!(first_error=%first_error, second_error=%second_error, "Transfer failed after single retry");
                        Err(anyhow!(
                            "Failed to transfer funds after single retry: {}",
                            second_error
                        ))
                    }
                }
            }
        }
    }

    /// Sweep all funds to an address.
    pub async fn sweep(&self, address: &monero::Address) -> anyhow::Result<Vec<TxReceipt>> {
        let address = *address;

        retry_notify(backoff(None, None), || async {
            self.call(move |wallet| wallet.sweep(&address))
                .await
                .map_err(backoff::Error::transient)
        }, |error, duration: Duration| {
            tracing::error!(error=%error, "Failed to sweep funds, retrying in {} secs", duration.as_secs());
        })
        .await
        .map_err(|e| anyhow!("Failed to sweep funds after multiple attempts: {e}"))
    }

    /// Get the seed of the wallet.
    pub async fn seed(&self) -> String {
        self.call(move |wallet| wallet.seed()).await
    }

    /// Get the creation height of the wallet.
    pub async fn creation_height(&self) -> u64 {
        self.call(move |wallet| wallet.creation_height()).await
    }

    /// Sweep all funds to a set of addresses.
    /// If the address is `None`, the address will be set to the primary address of the
    /// wallet
    pub async fn sweep_multi(
        &self,
        addresses: &[monero::Address],
        percentages: &[f64],
    ) -> anyhow::Result<Vec<TxReceipt>> {
        tracing::debug!(addresses=?addresses, percentages=?percentages, "Sweeping multi");

        let percentages = percentages.to_vec();
        let addresses = addresses.to_vec();

        self.call(move |wallet| wallet.sweep_multi(&addresses, &percentages))
            .await
    }

    /// Get the transaction history and convert it to a list of serializable transaction infos.
    /// This is needed because TransactionHistory and TransactionInfo are not Send.
    pub async fn history(&self) -> Vec<TransactionInfo> {
        self.call(move |wallet| wallet.history()).await
    }

    /// Get the unlocked balance of the wallet.
    pub async fn unlocked_balance(&self) -> monero::Amount {
        self.call(move |wallet| wallet.unlocked_balance()).await
    }

    /// Get the total balance of the wallet.
    pub async fn total_balance(&self) -> monero::Amount {
        self.call(move |wallet| wallet.total_balance()).await
    }

    /// Check if the wallet is synchronized.
    async fn synchronized(&self) -> bool {
        self.call(move |wallet| wallet.synchronized()).await
    }

    /// Get the sync progress of the wallet.
    async fn sync_progress(&self) -> SyncProgress {
        self.call(move |wallet| wallet.sync_progress()).await
    }

    /// Check if the wallet is connected to a daemon.
    pub async fn connected(&self) -> bool {
        self.call(move |wallet| wallet.connected()).await
    }

    /// Check that the wallet is created and ready to use.
    /// Call this after creating a wallet to make sure the wallet thread responds correctly.
    async fn check_wallet(&self) -> anyhow::Result<()> {
        let (sender, receiver) = oneshot::channel();

        self.call_sender
            .send(Call {
                function: Box::new(move |wallet| {
                    Box::new(wallet.check_error()) as Box<dyn Any + Send>
                }),
                sender,
            })
            .map_err(|_| anyhow::anyhow!("failed to send check_wallet call"))?;

        receiver
            .await
            .context("wallet channel closed unexpectedly")?;

        Ok(())
    }

    /// Allow the wallet to connect to a daemon with a different version.
    /// Also trusts the daemon.
    /// Only used for regtests.
    /// Also forces a full sync, which is only feasible in regtests.
    #[doc(hidden)]
    pub async fn unsafe_prepare_for_regtest(&self) {
        self.call(move |wallet| {
            wallet.force_full_sync();
            wallet.allow_mismatched_daemon_version();
            wallet.set_trusted_daemon(true);
        })
        .await
    }

    /// Wait until the wallet is synchronized.
    ///
    /// Polls the wallet's sync status every 500ms until the wallet is synchronized.
    ///
    /// If a listener is provided, it will be called with the sync progress.
    pub async fn wait_until_synced(
        &self,
        listener: Option<impl Fn(SyncProgress) + Send + 'static>,
    ) -> anyhow::Result<()> {
        // We wait for ms before polling the wallet's sync status again.
        // This is ok because this doesn't involve any blocking calls.
        const POLL_INTERVAL_MILLIS: u64 = 500;

        // Initiate the sync (make sure to drop the lock right after)
        {
            self.call(move |wallet| {
                wallet.start_refresh_thread();
                wallet.force_background_refresh();
            })
            .await;
            tracing::debug!("Wallet refresh initiated");
        }

        // Wait until the wallet is connected to the daemon.
        loop {
            let connected = self.call(move |wallet| wallet.connected()).await;

            if connected {
                break;
            }

            tracing::trace!(
                "Wallet not connected to daemon, sleeping for {}ms",
                POLL_INTERVAL_MILLIS
            );

            tokio::time::sleep(std::time::Duration::from_millis(POLL_INTERVAL_MILLIS)).await;
        }

        // Keep track of the sync progress to avoid calling
        // the listener twice with the same progress
        let mut current_progress = self.sync_progress().await;

        // Continue polling until the sync is complete
        loop {
            // Get the current sync status
            let (synced, sync_progress) =
                { (self.synchronized().await, self.sync_progress().await) };

            // Notify the listener (if it exists)
            if sync_progress > current_progress {
                if let Some(listener) = &listener {
                    listener(sync_progress);
                }
            }

            // Update the current progress
            current_progress = sync_progress;

            // If the wallet is synced, break out of the loop.
            if synced {
                break;
            }

            tracing::trace!(
                %sync_progress,
                "Wallet sync not complete, sleeping for {}ms",
                POLL_INTERVAL_MILLIS
            );

            // Otherwise, sleep for a bit and try again.
            tokio::time::sleep(std::time::Duration::from_millis(POLL_INTERVAL_MILLIS)).await;
        }

        tracing::info!("Wallet synced");

        Ok(())
    }

    /// Check the status of a transaction.
    async fn check_tx_status(
        &self,
        txid: String,
        tx_key: monero::PrivateKey,
        destination_address: &monero::Address,
    ) -> anyhow::Result<TxStatus> {
        let destination_address = *destination_address;
        self.call(move |wallet| wallet.check_tx_status(&txid, tx_key, &destination_address))
            .await
    }

    /// Scan a transaction for the wallet.
    /// This makes a transaction visible to the wallet without requiring a full sync.
    pub async fn scan_transaction(&self, txid: String) -> anyhow::Result<()> {
        self.call(move |wallet| wallet.scan_transaction(txid)).await
    }

    /// Wait until a transaction is confirmed.
    pub async fn wait_until_confirmed(
        &self,
        txid: String,
        tx_key: monero::PrivateKey,
        destination_address: &monero::Address,
        expected_amount: monero::Amount,
        confirmations: u64,
        listener: Option<impl Fn((u64, u64)) + Send + 'static>,
    ) -> anyhow::Result<()> {
        tracing::info!(%txid, %destination_address, amount=%expected_amount, %confirmations, "Waiting until transaction is confirmed");

        const DEFAULT_CHECK_INTERVAL_SECS: u64 = 15;

        let mut poll_interval = tokio::time::interval(tokio::time::Duration::from_secs(
            DEFAULT_CHECK_INTERVAL_SECS,
        ));

        loop {
            poll_interval.tick().await;

            let tx_status = match self
                .check_tx_status(txid.clone(), tx_key, destination_address)
                .await
            {
                Ok(tx_status) => tx_status,
                Err(e) => {
                    tracing::error!(
                        "Failed to check tx status: {}, rechecking in {}s",
                        e,
                        DEFAULT_CHECK_INTERVAL_SECS
                    );
                    continue;
                }
            };

            // Make sure the amount is correct
            if tx_status.received != expected_amount {
                tracing::error!(
                    "Transaction received amount mismatch: expected {}, got {}",
                    expected_amount,
                    tx_status.received
                );
                return Err(anyhow::anyhow!(
                    "Transaction received amount mismatch: expected {}, got {}",
                    expected_amount,
                    tx_status.received
                ));
            }

            // If the listener exists, notify it of the result
            if let Some(listener) = &listener {
                listener((tx_status.confirmations, confirmations));
            }

            // Stop when we have the required number of confirmations
            if tx_status.confirmations >= confirmations {
                break;
            }

            tracing::trace!("Transaction not confirmed yet, polling again later");
        }

        // Signal success
        Ok(())
    }
}

impl Wallet {
    fn new(
        wallet: FfiWallet,
        manager: WalletManager,
        call_receiver: UnboundedReceiver<Call>,
    ) -> Self {
        Self {
            wallet,
            manager,
            call_receiver,
        }
    }

    fn run(&mut self) {
        while let Some(call) = self.call_receiver.blocking_recv() {
            let result = (call.function)(&mut self.wallet);

            // TODO: Do not panic here
            call.sender
                .send(result)
                .expect("failed to send result back to caller");
        }

        tracing::info!(
            wallet=%self.wallet.path(),
            "Wallet handle dropped, closing wallet and exiting thread",
        );

        let result = self.manager.close_wallet(&mut self.wallet);

        if let Err(e) = result {
            tracing::error!("Failed to close wallet: {}", e);
            // If we fail to close the wallet, we can't do anything about it.
            // This results in it being leaked.
        }
        // TODO: dispose of the manager

        // Uninstall the log callback.
        // We need to do this because easylogging++ may send logs after we end this thread, leading
        // to a tracing panic.

        bridge::log::uninstall_log_callback()
            .context("Failed to uninstall log callback: FFI call failed with exception")
            .expect("Shouldn't panic");
    }
}

impl WalletManager {
    /// For now we don't support custom difficulty
    const DEFAULT_KDF_ROUNDS: u64 = 1;

    /// Get the wallet manager instance.
    /// You can optionally pass a daemon with which the wallet manager and
    /// all wallets opened by the manager will connect.
    pub fn new(daemon: Daemon, span_name: &str) -> anyhow::Result<Self> {
        // Install the log callback to route c++ logs to tracing.
        let_cxx_string!(span_name = span_name);
        bridge::log::install_log_callback(&span_name)
            .context("Failed to install log callback: FFI call failed with exception")?;

        let manager = ffi::getWalletManager()
            .context("Couldn't get wallet manager: FFi call failed with exception")?;

        let mut manager = Self {
            inner: RawWalletManager::new(manager),
        };

        manager.set_daemon_address(&daemon.address);

        Ok(manager)
    }

    /// Create a new wallet, or open if it already exists.
    pub fn open_or_create_wallet(
        &mut self,
        path: &str,
        password: Option<&str>,
        network: monero::Network,
        background_sync: bool,
        daemon: Daemon,
    ) -> anyhow::Result<FfiWallet> {
        tracing::debug!(%path, "Opening or creating wallet");

        // If we haven't loaded the wallet, but it already exists, open it.
        if self.wallet_exists(path) {
            tracing::debug!(wallet=%path, "Wallet already exists, opening it");

            return self
                .open_wallet(
                    path,
                    password,
                    network,
                    background_sync,
                    daemon,
                    Box::new(TraceListener::new(path.to_string())),
                )
                .context(format!("Failed to open wallet `{}`", &path));
        }

        tracing::debug!(%path, "Wallet doesn't exist, creating it");

        // Ensure the parent directory exists so the Monero library can write the wallet files
        if let Some(dir) = std::path::Path::new(path).parent() {
            std::fs::create_dir_all(dir).with_context(|| {
                format!("failed to create wallet directory `{}`", dir.display())
            })?;
        }

        // Otherwise, create (and open) a new wallet.
        let kdf_rounds = Self::DEFAULT_KDF_ROUNDS;
        let_cxx_string!(path = path);
        let_cxx_string!(password = password.unwrap_or(""));
        let_cxx_string!(language = "English");
        let network_type = network.into();

        let wallet_pointer = self
            .inner
            .pinned()
            .createWallet(&path, &password, &language, network_type, kdf_rounds)
            .context("Failed to create wallet: FFI call failed with exception")?;

        if wallet_pointer.is_null() {
            anyhow::bail!("Failed to create wallet, got null pointer");
        }

        let raw_wallet = RawWallet::new(wallet_pointer);
        let wallet = FfiWallet::new(raw_wallet, background_sync, daemon)
            .context(format!("Failed to initialize wallet `{}`", &path))?;

        Ok(wallet)
    }

    /// Create a new wallet from keys or open if it already exists.
    #[allow(clippy::too_many_arguments)]
    pub fn open_or_create_wallet_from_keys(
        &mut self,
        path: &str,
        password: Option<&str>,
        network: monero::Network,
        address: &monero::Address,
        view_key: monero::PrivateKey,
        spend_key: monero::PrivateKey,
        restore_height: u64,
        background_sync: bool,
        daemon: Daemon,
    ) -> Result<FfiWallet> {
        tracing::debug!(%path, "Creating wallet from keys");

        if self.wallet_exists(path) {
            tracing::info!(wallet=%path, "Wallet already exists, opening it");

            return self
                .open_wallet(
                    path,
                    password,
                    network,
                    background_sync,
                    daemon.clone(),
                    Box::new(TraceListener::new(path.to_string())),
                )
                .context(format!("Failed to open wallet `{}`", &path));
        }

        let pathbuf = PathBuf::from(path);
        if let Some(directory) = pathbuf.parent() {
            tracing::debug!(
                "Making sure to create wallet directory `{}`",
                directory.display()
            );
            std::fs::create_dir_all(directory).context(format!(
                "failed to create wallet directory `{}`",
                directory.display()
            ))?;
        }

        let path = pathbuf.display().to_string();

        tracing::debug!(restore_height, %address, "Creating wallet from keys");

        let_cxx_string!(path = path);
        let_cxx_string!(password = password.unwrap_or(""));
        let_cxx_string!(language = "English");
        let network_type = network.into();
        let_cxx_string!(address = address.to_string());
        let_cxx_string!(view_key = view_key.to_string());
        let_cxx_string!(spend_key = spend_key.to_string());
        let kdf_rounds = Self::DEFAULT_KDF_ROUNDS;

        let wallet_pointer = self
            .inner
            .pinned()
            .createWalletFromKeys(
                &path,
                &password,
                &language,
                network_type,
                restore_height,
                &address,
                &view_key,
                &spend_key,
                kdf_rounds,
            )
            .context("Failed to create wallet from keys: FFI call failed with exception")?;

        if wallet_pointer.is_null() {
            anyhow::bail!("Failed to create wallet from keys, got null pointer");
        }

        let raw_wallet = RawWallet::new(wallet_pointer);
        tracing::debug!(path=%path, "Created wallet from keys, initializing");
        let wallet = FfiWallet::new(raw_wallet, background_sync, daemon)
            .context(format!("Failed to initialize wallet `{}` from keys", &path))?;

        Ok(wallet)
    }

    /// Recover a wallet from a mnemonic seed (electrum seed).
    #[allow(clippy::too_many_arguments)]
    pub fn recover_wallet(
        &mut self,
        path: &str,
        password: Option<&str>,
        mnemonic: &str,
        network: monero::Network,
        restore_height: u64,
        background_sync: bool,
        daemon: Daemon,
    ) -> anyhow::Result<FfiWallet> {
        tracing::debug!(%path, "Recovering wallet from seed");

        let_cxx_string!(path = path);
        let_cxx_string!(password = password.unwrap_or(""));
        let_cxx_string!(mnemonic = mnemonic);
        let_cxx_string!(seed_offset = "");

        let network_type = network.into();
        let wallet_pointer = self
            .inner
            .pinned()
            .recoveryWallet(
                &path,
                &password,
                &mnemonic,
                network_type,
                restore_height,
                Self::DEFAULT_KDF_ROUNDS,
                &seed_offset,
            )
            .context("Failed to recover wallet from seed: FFI call failed with exception")?;

        let raw_wallet = RawWallet::new(wallet_pointer);
        let wallet = FfiWallet::new(raw_wallet, background_sync, daemon)
            .context(format!("Failed to initialize wallet `{}` from seed", &path))?;

        Ok(wallet)
    }

    /// Close a wallet, storing the wallet state.
    fn close_wallet(&mut self, wallet: &mut FfiWallet) -> anyhow::Result<()> {
        tracing::info!(wallet=%wallet.filename(), "Closing wallet");

        // Safety: we know we have a valid, unique pointer to the wallet
        let success = unsafe { self.inner.pinned().closeWallet(wallet.inner.inner, true) }
            .context("Failed to close wallet: Ffi call failed with exception")?;

        if !success {
            anyhow::bail!("Failed to close wallet");
        }

        Ok(())
    }

    /// Open a wallet. Only used internally. Use [`WalletManager::open_or_create_wallet`] instead.
    ///
    /// Todo: add listener support?
    fn open_wallet(
        &mut self,
        path: &str,
        password: Option<&str>,
        network_type: monero::Network,
        background_sync: bool,
        daemon: Daemon,
        listener: Box<dyn WalletEventListener>,
    ) -> anyhow::Result<FfiWallet> {
        tracing::debug!(%path, "Opening wallet");

        let_cxx_string!(path = path);
        let_cxx_string!(password = password.unwrap_or(""));
        let network_type = network_type.into();
        let kdf_rounds = Self::DEFAULT_KDF_ROUNDS;

        let wallet_pointer = unsafe {
<<<<<<< HEAD
            self.inner
                .pinned()
                .openWallet(&path, &password, network_type, kdf_rounds, listener)
=======
            self.inner.pinned().openWallet(
                &path,
                &password,
                network_type,
                kdf_rounds,
                std::ptr::null_mut(),
            )
>>>>>>> f479bc4d
        }
        .context("Failed to open wallet: FFI call failed with exception")?;

        if wallet_pointer.is_null() {
            anyhow::bail!("Failed to open wallet: got null pointer")
        }

        let raw_wallet = RawWallet::new(wallet_pointer);

        let wallet = FfiWallet::new(raw_wallet, background_sync, daemon)
            .context("Failed to initialize re-opened wallet")?;

        wallet.add_listener(listener);

        Ok(wallet)
    }

    /// Set the address of the remote node ("daemon").
    fn set_daemon_address(&mut self, address: &str) {
        tracing::debug!(%address, "Updating wallet manager's remote node");

        let_cxx_string!(address = address);

        self.inner
            .pinned()
            .setDaemonAddress(&address)
            .context("Failed to set daemon address: FFI call failed with exception")
            .expect("Shouldn't panic");
    }

    /// Check if a wallet exists at the given path.
    pub fn wallet_exists(&mut self, path: &str) -> bool {
        tracing::debug!(%path, "Checking if wallet exists");

        let_cxx_string!(path = path);
        self.inner
            .pinned()
            .walletExists(&path)
            .context("Failed to check if wallet exists: FFI call failed with exception")
            .expect("Wallet check should never fail")
    }
}

impl RawWalletManager {
    fn new(inner: *mut ffi::WalletManager) -> Self {
        Self { inner }
    }

    /// Get a pinned reference to the inner (c++) wallet manager.
    /// This is a convenience function necessary because
    /// the ffi interface mostly takes a Pin<&mut T> but
    /// we haven't figured out how to hold that in the struct.
    pub fn pinned(&mut self) -> Pin<&mut ffi::WalletManager> {
        unsafe {
            Pin::new_unchecked(
                self.inner
                    .as_mut()
                    .expect("wallet manager pointer not to be null"),
            )
        }
    }
}

impl WalletEventListener for Arc<Mutex<Vec<Box<dyn WalletEventListener>>>> {
    fn on_money_spent(&self, txid: &str, amount: u64) {
        for listener in self.lock().unwrap().iter() {
            listener.on_money_spent(txid, amount);
        }
    }

    fn on_money_received(&self, txid: &str, amount: u64) {
        for listener in self.lock().unwrap().iter() {
            listener.on_money_received(txid, amount);
        }
    }

    fn on_unconfirmed_money_received(&self, txid: &str, amount: u64) {
        for listener in self.lock().unwrap().iter() {
            listener.on_unconfirmed_money_received(txid, amount);
        }
    }

    fn on_new_block(&self, height: u64) {
        for listener in self.lock().unwrap().iter() {
            listener.on_new_block(height);
        }
    }

    fn on_updated(&self) {
        for listener in self.lock().unwrap().iter() {
            listener.on_updated();
        }
    }

    fn on_refreshed(&self) {
        for listener in self.lock().unwrap().iter() {
            listener.on_refreshed();
        }
    }

    fn on_reorg(&self, height: u64, blocks_detached: u64, transfers_detached: usize) {
        for listener in self.lock().unwrap().iter() {
            listener.on_reorg(height, blocks_detached, transfers_detached);
        }
    }

    fn on_pool_tx_removed(&self, txid: &str) {
        for listener in self.lock().unwrap().iter() {
            listener.on_pool_tx_removed(txid);
        }
    }
}

impl FfiWallet {
    const MAIN_ACCOUNT_INDEX: u32 = 0;

    /// Create and initialize new wallet from a raw C++ wallet pointer.
    fn new(inner: RawWallet, background_sync: bool, daemon: Daemon) -> anyhow::Result<Self> {
        if inner.inner.is_null() {
            anyhow::bail!("Failed to create wallet: got null pointer");
        }

        let mut wallet = Self {
            inner,
            listeners: Arc::new(Mutex::new(vec![Box::new(TraceListener::new_default())])),
        };

        wallet
            .check_error()
            .context("Something went wrong while creating the wallet (not null pointer, though)")?;

        tracing::debug!(address=%wallet.main_address(), "Initializing wallet");

        blocking_retry_notify(
            backoff(None, None),
            || {
                wallet
                    .init(&daemon.address, daemon.ssl)
                    .context("Failed to initialize wallet")
                    .map_err(backoff::Error::transient)
            },
            |e, duration: Duration| tracing::error!(error=%e, "Failed to initialize wallet, retrying in {} secs", duration.as_secs()),
        )
        .map_err(|e| anyhow!("Failed to initialize wallet: {e}"))?;
        tracing::debug!("Initialized wallet, setting daemon address");

        wallet.set_daemon_address(&daemon.address)?;

        if background_sync {
            tracing::debug!("Background sync enabled, starting refresh thread");

            wallet.start_refresh_thread();
            wallet.force_background_refresh();
        }

        wallet.set_single_listener(Box::new(wallet.listeners.clone()));

        // Check for errors on general principles
        wallet.check_error()?;

        Ok(wallet)
    }

    /// Get the path to the wallet file.
    pub fn path(&self) -> String {
        ffi::walletPath(&self.inner)
            .context("Failed to get wallet path: FFI call failed with exception")
            .expect("Wallet path should never fail")
            .to_string()
    }

    /// Get the filename of the wallet.
    pub fn filename(&self) -> String {
        ffi::walletFilename(&self.inner)
            .context("Failed to get wallet filename: FFI call failed with exception")
            .expect("Wallet filename should never fail")
            .to_string()
    }

    /// Get the address for the given account and address index.
    /// address(0, 0) is the main address.
    /// We don't use anything besides the main address so this is a private method (for now).
    fn address(&self, account_index: u32, address_index: u32) -> monero::Address {
        let address = ffi::address(&self.inner, account_index, address_index)
            .context("Failed to get wallet address: FFI call failed with exception")
            .expect("Wallet address should never fail");

        monero::Address::from_str(&address.to_string()).expect("wallet's own address to be valid")
    }

    pub fn set_daemon_address(&mut self, address: &str) -> anyhow::Result<()> {
        tracing::debug!(%address, "Setting daemon address");

        let_cxx_string!(address = address);
        let raw_wallet = &mut self.inner;

        let success = ffi::setWalletDaemon(raw_wallet.pinned(), &address)
            .context("Failed to set daemon address: FFI call failed with exception")?;

        if !success {
            self.check_error().context("Failed to set daemon address")?;
            anyhow::bail!("Failed to set daemon address");
        }

        Ok(())
    }

    /// Get the main address of the walllet (account 0, address 0).
    pub fn main_address(&self) -> monero::Address {
        self.address(Self::MAIN_ACCOUNT_INDEX, 0)
    }

    /// Initialize the wallet and download initial values from the remote node.
    /// Does not actuallyt sync the wallet, use any of the refresh methods to do that.
    fn init(&mut self, daemon_address: &str, ssl: bool) -> anyhow::Result<()> {
        tracing::debug!(%daemon_address, %ssl, "Initializing wallet");

        let_cxx_string!(daemon_address = daemon_address);
        let_cxx_string!(daemon_username = "");
        let_cxx_string!(daemon_password = "");
        let_cxx_string!(proxy_address = "");

        let raw_wallet = &mut self.inner;

        let success = raw_wallet
            .pinned()
            .init(
                &daemon_address,
                0,
                &daemon_username,
                &daemon_password,
                ssl,
                false,
                &proxy_address,
            )
            .context("Couldn't `init` wallet: FFI call failed with exception")?;

        if !success {
            self.check_error().context("Failed to initialize wallet")?;
            anyhow::bail!("Failed to initialize wallet, error string empty");
        }

        Ok(())
    }

    /// Set a listener to the wallet.
    pub fn set_single_listener(&mut self, listener: Box<dyn WalletEventListener>) {
        unsafe {
            let listener = bridge::wallet_listener::create_rust_listener_adapter(
                bridge::make_custom_listener(listener),
            ) as *mut bridge::ffi::WalletListener;
            self.inner
                .pinned()
                .setListener(listener)
                .expect("Shouldn't panic");
        }
    }

    /// Add a listener to the wallet.
    pub fn add_listener(&self, listener: Box<dyn WalletEventListener>) {
        self.listeners.lock().unwrap().push(listener);
    }

    /// Get the sync progress of the wallet as a percentage.
    ///
    /// Returns a zeroed sync progress if the daemon is not connected.
    pub fn sync_progress(&self) -> SyncProgress {
        let current_block = self
            .inner
            .blockChainHeight()
            .context("Failed to get current block height: FFI call failed with exception")
            .expect("Shouldn't panic");
        let target_block = self.daemon_blockchain_height().unwrap_or(0);

        if target_block == 0 {
            return SyncProgress::zero();
        }

        let progress = SyncProgress::new(current_block, target_block);

        tracing::trace!(%progress, "Sync progress");

        progress
    }

    fn connected(&self) -> bool {
        match self
            .inner
            .connected()
            .context("Failed to get connection status: FFI call failed with exception")
            .expect("Shouldn't panic")
        {
            ffi::ConnectionStatus::Connected => {
                tracing::trace!("Daemon is connected");
                true
            }
            ffi::ConnectionStatus::WrongVersion => {
                tracing::error!("Version mismatch with daemon, interpreting as disconnected");
                false
            }
            ffi::ConnectionStatus::Disconnected => {
                tracing::trace!("Daemon is disconnected");
                false
            }
            // Fallback since C++ allows any other value.
            status => {
                tracing::error!(
                    "Unknown connection status, interpreting as disconnected: `{}`",
                    status.repr
                );
                false
            }
        }
    }

    /// Set whether the daemon is trusted.
    ///
    /// This is needed for regnet compatibility.
    ///
    /// _Do not use for anything besides testing._
    fn set_trusted_daemon(&mut self, trusted: bool) {
        self.inner
            .pinned()
            .setTrustedDaemon(trusted)
            .context("Failed to set trusted daemon: FFI call failed with exception")
            .expect("Shouldn't panic");
    }

    /// Force a full sync of the wallet.
    /// Use only for regtest environments, utterly slow otherwise.
    fn force_full_sync(&mut self) {
        self.inner
            .pinned()
            .setRefreshFromBlockHeight(0)
            .context("Failed to set refresh from block height: FFI call failed with exception")
            .expect("Shouldn't panic");
    }

    /// Start the background refresh thread (refreshes every 10 seconds).
    fn start_refresh_thread(&mut self) {
        self.inner
            .pinned()
            .startRefresh()
            .context("Failed to start refresh: FFI call failed with exception")
            .expect("Shouldn't panic");
    }

    /// Refresh the wallet asynchronously.
    /// Same as start_refresh except that the background thread only
    /// refreshes once. Maybe?
    fn force_background_refresh(&mut self) {
        self.inner
            .pinned()
            .refreshAsync()
            .context("Failed to refresh wallet asynchronously: FFI call failed with exception")
            .expect("Shouldn't panic");
    }

    /// Refresh the wallet synchronously.
    /// No possibility for progress reporting.
    fn refresh_blocking(&mut self) -> anyhow::Result<()> {
        let success = self
            .inner
            .pinned()
            .refresh()
            .context("Failed to refresh wallet: FFI call failed with exception")?;

        if !success {
            let connected = self.connected();
            tracing::error!(connected, "Failed to sync Monero wallet");
            self.check_error().context("Failed to refresh wallet")?;
            anyhow::bail!("Failed to refresh wallet (no reason given)");
        }

        Ok(())
    }

    /// Get the wallet creation height.
    fn creation_height(&self) -> u64 {
        self.inner
            .getRefreshFromBlockHeight()
            .context("Failed to get refresh from block height: FFI call failed with exception")
            .expect("Shouldn't panic")
    }

    /// Get the current blockchain height.
    fn blockchain_height(&self) -> u64 {
        self.inner
            .blockChainHeight()
            .context("Failed to get blockchain height: FFI call failed with exception")
            .expect("Shouldn't panic")
    }

    /// Get the daemon's blockchain height.
    ///
    /// Returns the height of the blockchain, if connected.
    /// Returns None if not connected.
    fn daemon_blockchain_height(&self) -> Option<u64> {
        // Here we actually use the _target_ height -- incase the remote node is
        // currently catching up we want to work with the height it ends up at.
        match self
            .inner
            .daemonBlockChainTargetHeight()
            .context(
                "Failed to get daemon blockchain target height: FFI call failed with exception",
            )
            .expect("Shouldn't panic")
        {
            0 => None,
            height => Some(height),
        }
    }

    /// Get the total balance across all accounts.
    fn total_balance(&mut self) -> monero::Amount {
        let balance = self
            .inner
            .balanceAll()
            .context("Failed to get total balance: FFI call failed with exception")
            .expect("Shouldn't panic");
        monero::Amount::from_pico(balance)
    }

    /// Get the total unlocked balance across all accounts in atomic units.
    fn unlocked_balance(&mut self) -> monero::Amount {
        let balance = self
            .inner
            .unlockedBalanceAll()
            .context("Failed to get unlocked balance: FFI call failed with exception")
            .expect("Shouldn't panic");
        monero::Amount::from_pico(balance)
    }

    /// Check if the wallet is synced with the daemon.
    fn synchronized(&self) -> bool {
        self.inner
            .synchronized()
            .context("Failed to check if wallet is synchronized: FFI call failed with exception")
            .expect("Shouldn't panic")
    }

    /// Set the allow mismatched daemon version flag.
    ///
    /// This is needed for regnet compatibility.
    ///
    /// _Do not use for anything besides testing._
    fn allow_mismatched_daemon_version(&mut self) {
        self.inner
            .pinned()
            .setAllowMismatchedDaemonVersion(true)
            .context(
                "Failed to set allow mismatched daemon version: FFI call failed with exception",
            )
            .expect("Shouldn't panic");
    }

    /// Check the status of a transaction.
    fn check_tx_status(
        &mut self,
        txid: &str,
        tx_key: monero::PrivateKey,
        address: &monero::Address,
    ) -> anyhow::Result<TxStatus> {
        let_cxx_string!(txid = txid);
        let_cxx_string!(tx_key = tx_key.to_string());
        let_cxx_string!(address = address.to_string());

        let mut received = 0;
        let mut in_pool = false;
        let mut confirmations = 0;

        let raw_wallet = &mut self.inner;

        let success = ffi::checkTxKey(
            raw_wallet.pinned(),
            &txid,
            &tx_key,
            &address,
            &mut received,
            &mut in_pool,
            &mut confirmations,
        )
        .context("Failed to check tx key: FFI call failed with exception")?;

        if !success {
            self.check_error().context("Failed to check tx key")?;
            anyhow::bail!("Failed to check tx key");
        }

        Ok(TxStatus {
            received: monero::Amount::from_pico(received),
            in_pool,
            confirmations,
        })
    }

    /// Scan for a specified transaction.
    /// We use this to import the Monero tx_lock without having to do a
    /// full sync.
    /// This is much faster than a full sync.
    fn scan_transaction(&mut self, tx_id: String) -> anyhow::Result<()> {
        let_cxx_string!(tx_id = tx_id);

        let raw_wallet = &mut self.inner;
        let success = ffi::scanTransaction(raw_wallet.pinned(), &tx_id)
            .context("Failed to scan transaction: FFI call failed with exception")?;

        if !success {
            self.check_error().context("Failed to scan transaction")?;
            anyhow::bail!("Failed to scan transaction (no reason given)");
        }

        Ok(())
    }

    /// Transfer a specified amount of monero to a specified address and return a receipt containing
    /// the transaction id, transaction key and current blockchain height. This can be used later
    /// to prove the transfer or to wait for confirmations.
    fn transfer(
        &mut self,
        address: &monero::Address,
        amount: monero::Amount,
    ) -> anyhow::Result<TxReceipt> {
        let_cxx_string!(address = address.to_string());
        let amount = amount.as_pico();

        // First we need to create a pending transaction.
        let mut pending_tx = PendingTransaction(
            ffi::createTransaction(self.inner.pinned(), &address, amount)
                .context("Failed to create transaction: FFI call failed with exception")?,
        );

        // Get the txid from the pending transaction before we publish,
        // otherwise it might be null.
        let txid = ffi::pendingTransactionTxId(&pending_tx)
            .context("Failed to get txid from pending transaction: FFI call failed with exception")?
            .to_string();

        // Publish the transaction
        let result = pending_tx
            .publish()
            .context("Failed to publish transaction");

        // Check for errors (make sure to dispose the transaction)
        if result.is_err() {
            self.dispose_transaction(pending_tx);
            return Err(result.expect_err("result is an error as per the check above"));
        }

        // Fetch the tx key from the wallet.
        let_cxx_string!(txid_cxx = txid.clone());
        let tx_key = ffi::walletGetTxKey(&self.inner, &txid_cxx)
            .context("Failed to get tx key from wallet: FFI call failed with exception")?
            .to_string();

        // Get current blockchain height (wallet height).
        let height = self.blockchain_height();

        // Dispose the pending transaction object to avoid memory leak.
        self.dispose_transaction(pending_tx);

        Ok(TxReceipt {
            txid,
            tx_key,
            height,
        })
    }

    /// Sweep all funds from the wallet to a specified address.
    /// Returns a list of transaction ids of the created transactions.
    fn sweep(&mut self, address: &monero::Address) -> anyhow::Result<Vec<TxReceipt>> {
        tracing::info!("Sweeping funds to {}, refreshing wallet first", address);

        self.refresh_blocking()?;

        let_cxx_string!(address = address.to_string());

        // Create the sweep transaction
        let mut pending_tx = PendingTransaction(
            ffi::createSweepTransaction(self.inner.pinned(), &address)
                .context("Failed to create sweep transaction: FFI call failed with exception")?,
        );

        // Get the txids from the pending transaction before we publish,
        // otherwise it might be null.
        let txids: Vec<String> = ffi::pendingTransactionTxIds(&pending_tx)
            .context("Failed to get txids of pending transaction: FFI call failed with exception")?
            .into_iter()
            .map(|s| s.to_string())
            .collect();

        // Publish the transaction
        let result = pending_tx
            .publish()
            .context("Failed to publish transaction");

        // Dispose of the transaction to avoid leaking memory.
        self.dispose_transaction(pending_tx);

        // Check for errors only after cleaning up the memory.
        result.context("Failed to publish transaction")?;

        // Get the receipts for the transactions.
        let mut receipts = Vec::new();

        for txid in txids {
            let_cxx_string!(txid_cxx = &txid);

            let tx_key = ffi::walletGetTxKey(&self.inner, &txid_cxx)
                .context("Failed to get tx key from wallet: FFI call failed with exception")?
                .to_string();

            let height = self.blockchain_height();

            receipts.push(TxReceipt {
                txid: txid.clone(),
                tx_key,
                height,
            });
        }

        Ok(receipts)
    }

    /// Sweep all funds to a set of addresses with a set of ratios.
    fn sweep_multi(
        &mut self,
        addresses: &[monero::Address],
        ratios: &[f64],
    ) -> anyhow::Result<Vec<TxReceipt>> {
        tracing::warn!("STARTED MULTI SWEEP");

        if addresses.is_empty() {
            bail!("No addresses to sweep to");
        }

        if addresses.len() != ratios.len() {
            bail!("Number of addresses and ratios must match");
        }

        tracing::info!(
            "Sweeping funds to {} addresses, refreshing wallet first",
            addresses.len()
        );

        self.refresh_blocking()?;

        let balance = self.unlocked_balance();

        // Since we're using "subtract fee from outputs", we distribute the full balance
        // The underlying transaction creation will subtract the fee proportionally from each output
        let amounts = FfiWallet::distribute(balance, ratios)?;

        tracing::debug!(%balance, num_outputs = addresses.len(), outputs=?amounts, "Distributing funds to outputs");

        // Build a C++ vector of destination addresses
        let mut cxx_addrs: UniquePtr<CxxVector<CxxString>> = CxxVector::<CxxString>::new();
        for addr in addresses {
            let_cxx_string!(s = addr.to_string());
            ffi::vector_string_push_back(cxx_addrs.pin_mut(), &s);
        }

        // Build a C++ vector of amounts
        let mut cxx_amounts: UniquePtr<CxxVector<u64>> = CxxVector::<u64>::new();
        for &amount in &amounts {
            cxx_amounts.pin_mut().push(amount.as_pico());
        }

        // Create the multi-sweep pending transaction
        let raw_tx = ffi::createTransactionMultiDest(
            self.inner.pinned(),
            cxx_addrs.as_ref().unwrap(),
            cxx_amounts.as_ref().unwrap(),
        );

        if raw_tx.is_null() {
            self.check_error()
                .context("Failed to create multi-sweep transaction")?;
            anyhow::bail!("Failed to create multi-sweep transaction");
        }

        let mut pending_tx = PendingTransaction(raw_tx);

        // Get the txids from the pending transaction before we publish,
        // otherwise it might be null.
        let txids: Vec<String> = ffi::pendingTransactionTxIds(&pending_tx)
            .context("Failed to get txids of pending transaction: FFI call failed with exception")?
            .into_iter()
            .map(|s| s.to_string())
            .collect();

        // Publish the transaction
        let result = pending_tx
            .publish()
            .context("Failed to publish transaction");

        // Dispose of the transaction to avoid leaking memory.
        self.dispose_transaction(pending_tx);

        // Check for errors only after cleaning up the memory.
        result.context("Failed to publish transaction")?;

        // Get the receipts for the transactions.
        let mut receipts = Vec::new();

        for txid in txids {
            let_cxx_string!(txid_cxx = &txid);

            let tx_key = ffi::walletGetTxKey(&self.inner, &txid_cxx)
                .context("Failed to get tx key from wallet: FFI call failed with exception")?
                .to_string();

            let height = self.blockchain_height();

            receipts.push(TxReceipt {
                txid: txid.clone(),
                tx_key,
                height,
            });
        }

        Ok(receipts)
    }

    /// Distribute the funds in the wallet to a set of addresses with a set of percentages,
    /// such that the complete balance is spent (takes fee into account).
    ///
    /// # Arguments
    ///
    /// * `balance` - The total balance to distribute
    /// * `percentages` - A slice of percentages that must sum to 100.0
    ///
    /// # Returns
    ///
    /// A vector of Monero amounts proportional to the input percentages.
    /// The last amount gets any remainder to ensure exact distribution.
    ///
    /// # Errors
    ///
    /// Returns an error if:
    /// - Percentages don't sum to 1.0
    /// - Balance is zero
    /// - There are more outputs than piconeros in balance
    fn distribute(balance: monero::Amount, percentages: &[f64]) -> Result<Vec<monero::Amount>> {
        if percentages.is_empty() {
            bail!("No ratios to distribute to");
        }

        const TOLERANCE: f64 = 1e-6;
        let sum: f64 = percentages.iter().sum();
        if (sum - 1.0).abs() > TOLERANCE {
            bail!("Percentages must sum to 1 (actual sum: {})", sum);
        }

        // Handle the case where distributable amount is zero
        if balance.as_pico() == 0 {
            bail!("Zero balance to distribute");
        }

        // Check if the distributable amount is enough to cover at least one piconero per output
        if balance.as_pico() < percentages.len() as u64 {
            bail!("More outputs than piconeros in balance");
        }

        let mut amounts = Vec::new();
        let mut total = Amount::ZERO;

        // Distribute amounts according to ratios, except for the last one
        for &percentage in &percentages[..percentages.len() - 1] {
            let amount_pico = ((balance.as_pico() as f64) * percentage).floor() as u64;
            let amount = Amount::from_pico(amount_pico);
            amounts.push(amount);
            total += amount;
        }

        // Give the remainder to the last recipient to ensure exact distribution
        let remainder = balance.checked_sub(total).context(format!(
            "Underflow when calculating rest (unexpected) - balance {}, distributed: {}",
            balance, total,
        ))?;
        amounts.push(remainder);

        Ok(amounts)
    }

    /// Get the transaction history.
    fn history(&self) -> Vec<TransactionInfo> {
        let history_ptr = unsafe { ffi::walletHistory(self.inner.inner) };
        let history_handle = TransactionHistoryHandle(history_ptr.into_raw());
        let count = history_handle.count();

        let mut transactions = Vec::with_capacity(count as usize);
        for i in 0..count {
            if let Some(tx_info_handle) = history_handle.transaction(i) {
                if let Some(serialized_tx) = tx_info_handle.serialize() {
                    transactions.push(serialized_tx);
                }
            }
        }
        transactions
    }

    /// Dispose (deallocate) a pending transaction object.
    /// Always call this before dropping a pending transaction object,
    /// otherwise we leak memory.
    fn dispose_transaction(&mut self, tx: PendingTransaction) {
        unsafe {
            self.inner
                .pinned()
                .disposeTransaction(tx.0)
                .context("Failed to dispose transaction: FFI call failed with exception")
                .expect("Shouldn't panic");
        }
    }

    /// Return `Ok` when the wallet is ok, otherwise return the error.
    /// This is a convenience method we use for retrieving errors after
    /// a method call failed.
    ///
    /// We have to pass the raw wallet here to make sure we don't have to
    /// release the mutex in between an operation and the check.
    fn check_error(&self) -> anyhow::Result<()> {
        let mut status = 0;
        let mut error_string = String::new();
        let_cxx_string!(error_string_ref = &mut error_string);

        self.inner
            .statusWithErrorString(&mut status, error_string_ref)
            .context("Failed to get wallet status: FFI call failed with exception")?;

        // If the status is ok, we return None
        if status == 0 {
            return Ok(());
        }

        let error_string = if error_string.is_empty() {
            "unknown error, error not set".to_string()
        } else {
            error_string
        };

        let error_type = if status == 2 { "critical" } else { "error" };

        // Otherwise we return the error
        bail!(format!(
            "Experienced wallet error ({}): `{}`",
            error_type,
            error_string.to_string()
        ))
    }

    /// Get the seed of the wallet.
    fn seed(&self) -> String {
        let_cxx_string!(seed = "");
        ffi::walletSeed(&self.inner, &seed)
            .context("Failed to get wallet seed: FFI call failed with exception")
            .expect("Shouldn't panic")
            .to_string()
    }
}

/// Safety: We check that it's never accessed outside the homethread at runtime.
unsafe impl Send for RawWalletManager {}

impl PendingTransaction {
    /// Return `Ok` when the pending transaction is ok, otherwise return the error.
    /// This is a convenience method we use for retrieving errors after
    /// a method call failed.
    fn check_error(&self) -> anyhow::Result<()> {
        let status = self
            .status()
            .context("Failed to get pending transaction status: FFI call failed with exception")?;
        let error_string = ffi::pendingTransactionErrorString(self)
            .context(
                "Failed to get pending transaction error string: FFI call failed with exception",
            )?
            .to_string();

        if status == 0 {
            return Ok(());
        }

        let error_type = if status == 2 { "critical" } else { "error" };

        bail!(format!(
            "Experienced pending transaction error ({}): {}",
            error_type, error_string
        ))
    }

    /// Publish this transaction to the blockchain or return an error.
    ///
    /// **Important**: you still have to dispose the transaction.
    fn publish(&mut self) -> anyhow::Result<()> {
        self.check_error().context("Failed to create transaction")?;

        // Then we commit it to the blockchain.
        let_cxx_string!(filename = ""); // Empty filename means we commit to the blockchain
        let success = self.pinned().commit(&filename, false).context(
            "Failed to commit transaction to blockchain: FFI call failed with exception",
        )?;

        if success {
            Ok(())
        } else {
            // Get the error from the pending transaction.
            Err(self
                .check_error()
                .context("Failed to commit transaction to blockchain")
                .err()
                .unwrap_or(anyhow::anyhow!(
                    "Failed to commit transaction to blockchain"
                )))
        }
    }
}

impl SyncProgress {
    /// Create a new sync progress object.
    fn new(current_block: u64, target_block: u64) -> Self {
        Self {
            current_block,
            target_block,
        }
    }

    /// Create a new sync progress object with zero progess.
    fn zero() -> Self {
        Self {
            current_block: 0,
            target_block: 1,
        }
    }

    /// Get the sync progress as a fraction.
    pub fn fraction(&self) -> f32 {
        if self.target_block == 0 {
            return 0.0;
        }

        // Handle the case where current_block is greater than target_block
        if self.current_block >= self.target_block {
            return 1.0;
        }

        self.current_block as f32 / self.target_block as f32
    }

    /// Get the sync progress as a percentage.
    pub fn percentage(&self) -> f32 {
        100.0 * self.fraction()
    }
}

impl Display for SyncProgress {
    fn fmt(&self, f: &mut std::fmt::Formatter<'_>) -> std::fmt::Result {
        write!(f, "{}%", self.percentage())
    }
}

impl PartialOrd for SyncProgress {
    fn partial_cmp(&self, other: &Self) -> Option<Ordering> {
        self.fraction().partial_cmp(&other.fraction())
    }
}

impl PartialEq for SyncProgress {
    fn eq(&self, other: &Self) -> bool {
        self.fraction() == other.fraction()
    }
}

/// Safety: We check that it's never accessed outside the homethread at runtime.
unsafe impl Send for RawWallet {}

impl RawWallet {
    fn new(inner: *mut ffi::Wallet) -> Self {
        Self { inner }
    }

    /// Convenience method for getting a pinned reference to the inner (c++) wallet.
    fn pinned(&mut self) -> Pin<&mut ffi::Wallet> {
        unsafe { Pin::new_unchecked(self.inner.as_mut().expect("wallet pointer not to be null")) }
    }
}

// We implement Deref for RawWallet such that we can use the
// const c++ methods directly on the RawWallet struct.
impl Deref for RawWallet {
    type Target = ffi::Wallet;

    fn deref(&self) -> &ffi::Wallet {
        unsafe { self.inner.as_ref().expect("wallet pointer not to be null") }
    }
}

impl PendingTransaction {
    fn pinned(&mut self) -> Pin<&mut ffi::PendingTransaction> {
        unsafe {
            Pin::new_unchecked(
                self.0
                    .as_mut()
                    .expect("pending transaction pointer not to be null"),
            )
        }
    }
}

impl Deref for PendingTransaction {
    type Target = ffi::PendingTransaction;

    fn deref(&self) -> &ffi::PendingTransaction {
        unsafe {
            self.0
                .as_ref()
                .expect("pending transaction pointer not to be null")
        }
    }
}

impl TransactionHistoryHandle {
    /// Get the number of transactions in the history.
    pub fn count(&self) -> i32 {
        // Safety: self.0 is a valid *mut TransactionHistory
        // The bridged count() method is safe to call on a valid reference.
        unsafe { self.0.as_ref().unwrap().count() }
    }

    /// Get a transaction from the history by index.
    pub fn transaction(&self, index: i32) -> Option<TransactionInfoHandle> {
        // Safety: self.0 is a valid *mut TransactionHistory.
        // The bridged transaction() method returns a raw pointer, which we immediately wrap.
        let tx_info_ptr = unsafe { self.0.as_ref().unwrap().transaction(index) };

        if tx_info_ptr.is_null() {
            None
        } else {
            // We wrap the raw pointer in our safe wrapper struct.
            Some(TransactionInfoHandle(tx_info_ptr))
        }
    }
}

impl TransactionInfoHandle {
    /// Get the amount of the transaction.
    pub fn amount(&self) -> Option<u64> {
        // Safety: self.0 is a valid *mut ffi::TransactionInfo
        // The bridged method is safe to call on a valid reference.
        unsafe { self.0.as_ref().map(|info| info.amount()) }
    }

    /// Get the fee of the transaction.
    pub fn fee(&self) -> Option<u64> {
        // Safety: self.0 is a valid *mut ffi::TransactionInfo
        // The bridged method is safe to call on a valid reference.
        unsafe { self.0.as_ref().map(|info| info.fee()) }
    }

    /// Get the confirmations of the transaction.
    pub fn confirmations(&self) -> Option<u64> {
        // Safety: self.0 is a valid *mut ffi::TransactionInfo
        // The bridged method is safe to call on a valid reference.
        unsafe { self.0.as_ref().map(|info| info.confirmations()) }
    }

    /// Get the hash of the transaction.
    pub fn hash(&self) -> Option<String> {
        // Safety: self.0 is a valid *mut ffi::TransactionInfo
        // The bridged method is safe to call on a valid reference.
        unsafe {
            self.0.as_ref().map(|info| {
                let hash_ptr = ffi::transactionInfoHash(info);
                hash_ptr.as_ref().map(|s| s.to_string()).unwrap_or_default()
            })
        }
    }

    pub fn serialize(&self) -> Option<TransactionInfo> {
        let fee = self.fee()?;
        let amount = self.amount()?;
        let block_height = self.confirmations()?;
        let tx_hash = self.hash().unwrap_or_default();

        Some(TransactionInfo {
            fee: monero::Amount::from_pico(fee),
            amount: monero::Amount::from_pico(amount),
            confirmations: block_height,
            tx_hash,
        })
    }
}

pub mod monero_serde {
    use monero::Amount;
    use serde::{Deserialize, Deserializer, Serializer};

    pub fn serialize<S>(x: &Amount, s: S) -> Result<S::Ok, S::Error>
    where
        S: Serializer,
    {
        s.serialize_u64(x.as_pico())
    }

    pub fn deserialize<'de, D>(deserializer: D) -> Result<Amount, <D as Deserializer<'de>>::Error>
    where
        D: Deserializer<'de>,
    {
        let picos = u64::deserialize(deserializer)?;
        let amount = Amount::from_pico(picos);

        Ok(amount)
    }
}

/// Create a backoff strategy for retrying a function.
/// Default max elapsed time is 5 minutes, default max interval is 30 seconds.
fn backoff(
    max_elapsed_time_secs: impl Into<Option<u64>>,
    max_interval_secs: impl Into<Option<u64>>,
) -> backoff::ExponentialBackoff {
    let max_elapsed_time_secs: Option<u64> = max_elapsed_time_secs.into();
    let max_elapsed_time = Duration::from_secs(max_elapsed_time_secs.unwrap_or(5 * 60));

    let max_interval_secs: Option<u64> = max_interval_secs.into();
    let max_interval = Duration::from_secs(max_interval_secs.unwrap_or(30));

    backoff::ExponentialBackoffBuilder::new()
        .with_max_elapsed_time(Some(max_elapsed_time))
        .with_max_interval(max_interval)
        .build()
}

#[cfg(test)]
mod tests {
    use super::*;
    use quickcheck::TestResult;
    use quickcheck_macros::quickcheck;

    #[quickcheck]
    fn prop_distribute_sum_equals_balance(balance_pico: u64, percentages: Vec<f64>) -> TestResult {
        // Filter out invalid inputs
        if percentages.is_empty() || balance_pico == 0 {
            return TestResult::discard();
        }

        // Ensure percentages are valid (non-negative and sum to approximately 1.0)
        if percentages.iter().any(|&p| !(0.0..=1.0).contains(&p)) {
            return TestResult::discard();
        }

        let percentage_sum: f64 = percentages.iter().sum();
        if (percentage_sum - 1.0).abs() > 1e-6 {
            return TestResult::discard();
        }

        let balance = monero::Amount::from_pico(balance_pico);

        let amounts = FfiWallet::distribute(balance, &percentages);

        // Property: sum of distributed amounts should equal balance
        let total_distributed: u64 = amounts.unwrap().iter().map(|a| a.as_pico()).sum();
        let expected = balance.as_pico();

        TestResult::from_bool(total_distributed == expected)
    }

    #[quickcheck]
    fn prop_distribute_count_matches_percentages(
        balance_pico: u64,
        percentages: Vec<f64>,
    ) -> TestResult {
        if percentages.is_empty() || balance_pico == 0 {
            return TestResult::discard();
        }

        if percentages.iter().any(|&p| !(0.0..=1.0).contains(&p)) {
            return TestResult::discard();
        }

        let percentage_sum: f64 = percentages.iter().sum();
        if (percentage_sum - 1.0).abs() > 1e-6 {
            return TestResult::discard();
        }

        let balance = monero::Amount::from_pico(balance_pico);

        let amounts = FfiWallet::distribute(balance, &percentages).unwrap();

        // Property: number of amounts should equal number of percentages
        TestResult::from_bool(amounts.len() == percentages.len())
    }

    #[quickcheck]
    fn prop_distribute_respects_percentages(
        balance_pico: u64,
        percentages: Vec<f64>,
    ) -> TestResult {
        if percentages.len() < 2 || balance_pico == 0 {
            return TestResult::discard();
        }

        if percentages.iter().any(|&p| !(0.0..=1.0).contains(&p)) {
            return TestResult::discard();
        }

        let percentage_sum: f64 = percentages.iter().sum();
        if (percentage_sum - 1.0).abs() > 1e-6 {
            return TestResult::discard();
        }

        let balance = monero::Amount::from_pico(balance_pico);

        let amounts = FfiWallet::distribute(balance, &percentages).unwrap();

        // Property: percentages should be approximately respected (except for rounding)
        // We check all but the last amount since the last one gets the remainder
        let mut percentages_respected = true;
        for i in 0..percentages.len() - 1 {
            let expected_amount = ((balance.as_pico() as f64) * percentages[i]).floor() as u64;
            if amounts[i].as_pico() != expected_amount {
                percentages_respected = false;
                break;
            }
        }

        TestResult::from_bool(percentages_respected)
    }

    #[test]
    fn test_distribute_empty_percentages() {
        let balance = monero::Amount::from_pico(1000);
        let percentages: Vec<f64> = vec![];

        let amounts = FfiWallet::distribute(balance, &percentages);
        assert!(amounts.is_err());
    }

    #[test]
    fn test_distribute_zero_balance() {
        let balance = monero::Amount::from_pico(0);
        let percentages = vec![0.5, 0.5];

        let amounts = FfiWallet::distribute(balance, &percentages);
        assert!(amounts.is_err());
    }

    #[test]
    fn test_distribute_insufficient_balance_for_outputs() {
        let balance = monero::Amount::from_pico(2);
        let percentages = vec![0.3, 0.3, 0.4]; // 3 outputs but only 2 piconeros

        let amounts = FfiWallet::distribute(balance, &percentages);
        assert!(amounts.is_err());
    }

    #[test]
    fn test_distribute_simple_case() {
        let balance = monero::Amount::from_pico(1000);
        let percentages = vec![0.5, 0.3, 0.2];

        let amounts = FfiWallet::distribute(balance, &percentages).unwrap();

        assert_eq!(amounts.len(), 3);

        // Total should equal balance
        let total: u64 = amounts.iter().map(|a| a.as_pico()).sum();
        assert_eq!(total, 1000);

        // First two amounts should respect percentages exactly
        assert_eq!(amounts[0].as_pico(), 500); // 50% of 1000
        assert_eq!(amounts[1].as_pico(), 300); // 30% of 1000
                                               // Last amount gets remainder: 1000 - 500 - 300 = 200
        assert_eq!(amounts[2].as_pico(), 200);
    }

    #[test]
    fn test_distribute_small_donation() {
        let balance = monero::Amount::from_pico(1000);
        let percentages = vec![0.999, 0.001];

        let amounts = FfiWallet::distribute(balance, &percentages).unwrap();

        assert_eq!(amounts.len(), 2);

        // Total should equal balance
        let total: u64 = amounts.iter().map(|a| a.as_pico()).sum();
        assert_eq!(total, 1000);

        // First amount should respect percentage exactly
        assert_eq!(amounts[0].as_pico(), 999); // 99.9% of 1000 (floored)
                                               // Last amount gets remainder: 1000 - 999 = 1
        assert_eq!(amounts[1].as_pico(), 1);
    }

    #[test]
    fn test_distribute_percentages_not_sum_to_1() {
        let balance = monero::Amount::from_pico(1000);
        let percentages = vec![0.5, 0.3]; // Only sums to 0.8

        let amounts = FfiWallet::distribute(balance, &percentages);
        assert!(amounts.is_err());
    }
}<|MERGE_RESOLUTION|>--- conflicted
+++ resolved
@@ -1053,11 +1053,6 @@
         let kdf_rounds = Self::DEFAULT_KDF_ROUNDS;
 
         let wallet_pointer = unsafe {
-<<<<<<< HEAD
-            self.inner
-                .pinned()
-                .openWallet(&path, &password, network_type, kdf_rounds, listener)
-=======
             self.inner.pinned().openWallet(
                 &path,
                 &password,
@@ -1065,7 +1060,6 @@
                 kdf_rounds,
                 std::ptr::null_mut(),
             )
->>>>>>> f479bc4d
         }
         .context("Failed to open wallet: FFI call failed with exception")?;
 
