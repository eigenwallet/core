--- conflicted
+++ resolved
@@ -914,7 +914,6 @@
         Ok(())
     }
 
-<<<<<<< HEAD
     /// Creates pending transaction, gets approval, then publishes or disposes based on approval.
     /// Return `None` if the transaction is not published, `Some(receipt)` if it is published.
     pub async fn transfer_with_approval(
@@ -1021,7 +1020,8 @@
         receiver
             .recv()
             .context("Failed to receive password verification result from thread")?
-=======
+    }
+    
     /// Sign a message with the wallet's private key.
     /// 
     /// # Arguments
@@ -1044,7 +1044,6 @@
             wallet.sign_message(&message, address.as_deref(), sign_with_view_key)
         })
         .await
->>>>>>> bc96586a
     }
 }
 
