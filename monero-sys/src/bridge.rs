//! This module contains the bridge between the Monero C++ API and the Rust code.
//! It uses the [cxx](https://cxx.rs) crate to generate the actual bindings.

use cxx::CxxString;
use tracing::Level;

/// This is the main ffi module that exposes the Monero C++ API to Rust.
/// See [cxx.rs](https://cxx.rs/book/ffi-modules.html) for more information
/// on how this works exactly.
///
/// Basically, we just write a corresponding rust function/type header for every c++
/// function/type we wish to call.
#[cxx::bridge(namespace = "Monero")]
#[allow(dead_code)]
pub mod ffi {

    /// The type of the network.
    enum NetworkType {
        #[rust_name = "Mainnet"]
        MAINNET,
        #[rust_name = "Testnet"]
        TESTNET,
        #[rust_name = "Stagenet"]
        STAGENET,
    }

    /// The status of the connection to the daemon.
    #[repr(u32)]
    enum ConnectionStatus {
        #[rust_name = "Disconnected"]
        ConnectionStatus_Disconnected = 0,
        #[rust_name = "Connected"]
        ConnectionStatus_Connected = 1,
        #[rust_name = "WrongVersion"]
        ConnectionStatus_WrongVersion = 2,
    }

    unsafe extern "C++" {
        include!("wallet/api/wallet2_api.h");
        include!("bridge.h");

        /// A manager for multiple wallets.
        type WalletManager;

        /// A single wallet.
        type Wallet;

        /// The type of the network.
        type NetworkType;

        /// The status of the connection to the daemon.
        type ConnectionStatus;

        /// A pending transaction.
        type PendingTransaction;

        /// A struct containing transaction history.
        type TransactionHistory;

        /// A struct containing a single transaction.
        type TransactionInfo;

        /// Get the wallet manager.
        fn getWalletManager() -> Result<*mut WalletManager>;

        /// Create a new wallet.
        fn createWallet(
            self: Pin<&mut WalletManager>,
            path: &CxxString,
            password: &CxxString,
            language: &CxxString,
            network_type: NetworkType,
            kdf_rounds: u64,
        ) -> Result<*mut Wallet>;

        /// Create a new wallet from keys.
        #[allow(clippy::too_many_arguments)]
        fn createWalletFromKeys(
            self: Pin<&mut WalletManager>,
            path: &CxxString,
            password: &CxxString,
            language: &CxxString,
            network_type: NetworkType,
            restore_height: u64,
            address: &CxxString,
            view_key: &CxxString,
            spend_key: &CxxString,
            kdf_rounds: u64,
        ) -> Result<*mut Wallet>;

        /// Recover a wallet from a mnemonic seed (electrum seed).
        #[allow(clippy::too_many_arguments)]
        fn recoveryWallet(
            self: Pin<&mut WalletManager>,
            path: &CxxString,
            password: &CxxString,
            mnemonic: &CxxString,
            network_type: NetworkType,
            restore_height: u64,
            kdf_rounds: u64,
            seed_offset: &CxxString,
        ) -> Result<*mut Wallet>;

        type WalletListener;

<<<<<<< HEAD
        unsafe fn create_listener(
            on_spent: usize,
            on_received: usize,
            on_unconfirmed_received: usize,
            on_new_block: usize,
            on_updated: usize,
            on_refreshed: usize,
            on_reorg: usize,
            on_pool_tx_removed: usize,
            on_get_password: usize,
        ) -> *mut WalletListener;

        unsafe fn destroy_listener(ptr: *mut FunctionBasedListener);

=======
>>>>>>> 79f12e64
        ///virtual Wallet * openWallet(const std::string &path, const std::string &password, NetworkType nettype, uint64_t kdf_rounds = 1, WalletListener * listener = nullptr) = 0;
        unsafe fn openWallet(
            self: Pin<&mut WalletManager>,
            path: &CxxString,
            password: &CxxString,
            network_type: NetworkType,
            kdf_rounds: u64,
            listener: *mut WalletListener,
        ) -> Result<*mut Wallet>;

        /// Close a wallet, optionally storing the wallet state.
        unsafe fn closeWallet(
            self: Pin<&mut WalletManager>,
            wallet: *mut Wallet,
            store: bool,
        ) -> Result<bool>;

        /// Check whether a wallet exists at the given path.
        fn walletExists(self: Pin<&mut WalletManager>, path: &CxxString) -> Result<bool>;

        /// Verify the password for a wallet at the given path.
        fn verifyWalletPassword(
            self: &WalletManager,
            keys_file_name: &CxxString,
            password: &CxxString,
            no_spend_key: bool,
            kdf_rounds: u64,
        ) -> Result<bool>;

        /// Set the address of the remote node ("daemon").
        fn setDaemonAddress(self: Pin<&mut WalletManager>, address: &CxxString) -> Result<()>;

        /// Get the path of the wallet.
        fn walletPath(wallet: &Wallet) -> Result<UniquePtr<CxxString>>;

        /// Get the filename of the wallet.
        fn walletFilename(wallet: &Wallet) -> Result<UniquePtr<CxxString>>;

        /// Get the status of the wallet and an error string if there is one.
        fn statusWithErrorString(
            self: &Wallet,
            status: &mut i32,
            error_string: Pin<&mut CxxString>,
        ) -> Result<()>;

        /// Address for the given account and address index.
        /// address(0, 0) is the main address.
        fn address(
            wallet: &Wallet,
            account_index: u32,
            address_index: u32,
        ) -> Result<UniquePtr<CxxString>>;

        /// Initialize the wallet by connecting to the specified remote node (daemon).
        #[allow(clippy::too_many_arguments)]
        fn init(
            self: Pin<&mut Wallet>,
            daemon_address: &CxxString,
            upper_transaction_size_limit: u64,
            daemon_username: &CxxString,
            daemon_password: &CxxString,
            use_ssl: bool,
            light_wallet: bool,
            proxy_address: &CxxString,
        ) -> Result<bool>;

        /// Get the seed of the wallet.
        fn walletSeed(wallet: &Wallet, seed_offset: &CxxString) -> Result<UniquePtr<CxxString>>;

        /// Set the seed language of the wallet.
        fn setSeedLanguage(self: Pin<&mut Wallet>, language: &CxxString) -> Result<()>;

        /// Get the wallet creation height.
        fn getRefreshFromBlockHeight(self: &Wallet) -> Result<u64>;

        /// Check whether the wallet is connected to the daemon.
        fn connected(self: &Wallet) -> Result<ConnectionStatus>;

        /// Start the background refresh thread (refreshes every 10 seconds).
        fn startRefresh(self: Pin<&mut Wallet>) -> Result<()>;

        /// Refresh the wallet asynchronously.
        fn refreshAsync(self: Pin<&mut Wallet>) -> Result<()>;

        /// Set the daemon address.
        fn setWalletDaemon(wallet: Pin<&mut Wallet>, daemon_address: &CxxString) -> Result<bool>;

        /// Set whether the daemon is trusted.
        fn setTrustedDaemon(self: Pin<&mut Wallet>, trusted: bool) -> Result<()>;

        /// Get the current blockchain height.
        fn blockChainHeight(self: &Wallet) -> Result<u64>;

        /// Set a listener to the wallet.
        unsafe fn setListener(self: Pin<&mut Wallet>, listener: *mut WalletListener) -> Result<()>;

        /// Get the daemon's blockchain height.
        fn daemonBlockChainTargetHeight(self: &Wallet) -> Result<u64>;

        /// Check if wallet was ever synchronized.
        fn synchronized(self: &Wallet) -> Result<bool>;

        /// Get the total balance across all accounts in atomic units (piconero).
        fn balanceAll(self: &Wallet) -> Result<u64>;

        /// Get the total unlocked balance across all accounts in atomic units (piconero).
        fn unlockedBalanceAll(self: &Wallet) -> Result<u64>;

        /// Refresh the wallet synchronously.
        fn refresh(self: Pin<&mut Wallet>) -> Result<bool>;

        /// Force a specific restore height.
        fn setRefreshFromBlockHeight(self: Pin<&mut Wallet>, height: u64) -> Result<()>;

        /// Set whether to allow mismatched daemon versions.
        fn setAllowMismatchedDaemonVersion(
            self: Pin<&mut Wallet>,
            allow_mismatch: bool,
        ) -> Result<()>;

        /// Check whether a transaction is in the mempool / confirmed.
        fn checkTxKey(
            wallet: Pin<&mut Wallet>,
            txid: &CxxString,
            tx_key: &CxxString,
            address: &CxxString,
            received: &mut u64,
            in_pool: &mut bool,
            confirmations: &mut u64,
        ) -> Result<bool>;

        /// Scan for a specified list of transactions.
        fn scanTransaction(wallet: Pin<&mut Wallet>, tx_id: &CxxString) -> Result<bool>;

        /// Create a new transaction.
        fn createTransaction(
            wallet: Pin<&mut Wallet>,
            dest_address: &CxxString,
            amount: u64,
        ) -> Result<*mut PendingTransaction>;

        /// Create a sweep transaction.
        fn createSweepTransaction(
            wallet: Pin<&mut Wallet>,
            dest_address: &CxxString,
        ) -> Result<*mut PendingTransaction>;

        /// Create a multi-sweep transaction.
        fn createTransactionMultiDest(
            wallet: Pin<&mut Wallet>,
            dest_addresses: &CxxVector<CxxString>,
            amounts: &CxxVector<u64>,
        ) -> *mut PendingTransaction;

        fn vector_string_push_back(v: Pin<&mut CxxVector<CxxString>>, s: &CxxString);

        /// Get the status of a pending transaction.
        fn status(self: &PendingTransaction) -> Result<i32>;

        /// Get the error string of a pending transaction.
        fn pendingTransactionErrorString(tx: &PendingTransaction) -> Result<UniquePtr<CxxString>>;

        /// Get the first transaction id of a pending transaction (if any).
        fn pendingTransactionTxId(tx: &PendingTransaction) -> Result<UniquePtr<CxxString>>;

        /// Get all transaction ids of a pending transaction.
        fn pendingTransactionTxIds(
            tx: &PendingTransaction,
        ) -> Result<UniquePtr<CxxVector<CxxString>>>;

        /// Get the fee of a pending transaction.
        fn pendingTransactionFee(tx: &PendingTransaction) -> Result<u64>;

        /// Get the transaction key (r) for a given txid.
        fn walletGetTxKey(wallet: &Wallet, txid: &CxxString) -> Result<UniquePtr<CxxString>>;

        /// Commit a pending transaction to the blockchain.
        fn commit(
            self: Pin<&mut PendingTransaction>,
            filename: &CxxString,
            overwrite: bool,
        ) -> Result<bool>;

        /// Dispose of a pending transaction object.
        unsafe fn disposeTransaction(
            self: Pin<&mut Wallet>,
            tx: *mut PendingTransaction,
        ) -> Result<()>;

        /// Get the transaction history.
        unsafe fn walletHistory(wallet: *mut Wallet) -> UniquePtr<TransactionHistory>;

        /// Get the transaction history count.
        fn count(self: &TransactionHistory) -> i32;

        /// Get a transaction from the history by index.
        unsafe fn transaction(self: &TransactionHistory, index: i32) -> *mut TransactionInfo;

        /// Refresh the transaction history so it contains the latest transactions (including unconfirmed).
        fn refresh(self: Pin<&mut TransactionHistory>) -> Result<()>;

        /// Get the amount of the transaction.
        fn amount(self: &TransactionInfo) -> u64;

        /// Get the fee of the transaction.
        fn fee(self: &TransactionInfo) -> u64;

        /// Get the confirmations of the transaction.
        fn confirmations(self: &TransactionInfo) -> u64;

        /// Get the direction of the transaction.
        fn direction(self: &TransactionInfo) -> i32;

        /// Get the hash of the transaction.
        fn transactionInfoHash(tx_info: &TransactionInfo) -> UniquePtr<CxxString>;

        /// Sign a message with the wallet's private key.
        fn signMessage(
            wallet: Pin<&mut Wallet>,
            message: &CxxString,
            address: &CxxString,
            sign_with_view_key: bool,
        ) -> Result<UniquePtr<CxxString>>;
    }
}

impl From<monero::Network> for ffi::NetworkType {
    fn from(network: monero::Network) -> Self {
        match network {
            monero::Network::Mainnet => ffi::NetworkType::Mainnet,
            monero::Network::Testnet => ffi::NetworkType::Testnet,
            monero::Network::Stagenet => ffi::NetworkType::Stagenet,
        }
    }
}

/// We want do use the `monero-rs` type so we convert as early as possible.
impl From<ffi::NetworkType> for monero::Network {
    fn from(network: ffi::NetworkType) -> Self {
        match network {
            ffi::NetworkType::Mainnet => monero::Network::Mainnet,
            ffi::NetworkType::Testnet => monero::Network::Testnet,
            ffi::NetworkType::Stagenet => monero::Network::Stagenet,
            // We have to include this path due to the way C++ translates the enum.
            // The enum only has these 3 values.
            _ => unreachable!(
                "There should be no other network type besides Mainnet, Testnet, and Stagenet"
            ),
        }
    }
}

/// This is a bridge that enables us to capture c++ log messages and forward them
/// to tracing.
///
/// We do this by installing a custom callback to the easylogging++ logging system
/// that forwards all log messages to our rust callback function.
#[cxx::bridge(namespace = "monero_rust_log")]
pub mod log {
    extern "Rust" {
        fn forward_cpp_log(
            span_name: &CxxString,
            level: u8,
            file: &CxxString,
            line: u32,
            func: &CxxString,
            msg: &CxxString,
        );
    }

    unsafe extern "C++" {
        include!("easylogging++.h");
        include!("bridge.h");

        fn install_log_callback(span_name: &CxxString) -> Result<()>;
        fn uninstall_log_callback() -> Result<()>;
    }
}

/// Wallet listener bridge using cxx's virtual table approach
#[cxx::bridge(namespace = "wallet_listener")]
pub mod wallet_listener {
    extern "Rust" {
        // Opaque Rust type owned by C++
        type WalletListenerBox;

        // Callback methods invoked from C++
        fn money_spent(listener: &mut WalletListenerBox, txid: &CxxString, amount: u64);
        fn money_received(listener: &mut WalletListenerBox, txid: &CxxString, amount: u64);
        fn unconfirmed_money_received(
            listener: &mut WalletListenerBox,
            txid: &CxxString,
            amount: u64,
        );
        fn new_block(listener: &mut WalletListenerBox, height: u64);
        fn updated(listener: &mut WalletListenerBox);
        fn refreshed(listener: &mut WalletListenerBox);
        fn on_reorg(
            listener: &mut WalletListenerBox,
            height: u64,
            blocks_detached: u64,
            transfers_detached: usize,
        );
        fn pool_tx_removed(listener: &mut WalletListenerBox, txid: &CxxString);
    }

    unsafe extern "C++" {
        include!("wallet/api/wallet2_api.h");
        include!("bridge.h");

        // The C++ WalletListener type lives in the Monero namespace.
        #[namespace = "Monero"]
        #[rust_name = "MoneroWalletListener"]
        type WalletListener;

        // Functions implemented in bridge.h that create / destroy the adapter.
        #[namespace = "wallet_listener"]
        unsafe fn create_rust_listener_adapter(
            listener: Box<WalletListenerBox>,
        ) -> *mut MoneroWalletListener;
        #[namespace = "wallet_listener"]
        unsafe fn destroy_rust_listener_adapter(ptr: *mut MoneroWalletListener);
    }
}

// Callback functions called from C++ - these bridge the C++ callbacks to Rust trait methods
pub fn money_spent(listener: &mut WalletListenerBox, txid: &CxxString, amount: u64) {
    listener.on_money_spent(&txid.to_string(), amount);
}

pub fn money_received(listener: &mut WalletListenerBox, txid: &CxxString, amount: u64) {
    listener.on_money_received(&txid.to_string(), amount);
}

pub fn unconfirmed_money_received(listener: &mut WalletListenerBox, txid: &CxxString, amount: u64) {
    listener.on_unconfirmed_money_received(&txid.to_string(), amount);
}

pub fn new_block(listener: &mut WalletListenerBox, height: u64) {
    listener.on_new_block(height);
}

pub fn updated(listener: &mut WalletListenerBox) {
    listener.on_updated();
}

pub fn refreshed(listener: &mut WalletListenerBox) {
    listener.on_refreshed();
}

pub fn on_reorg(
    listener: &mut WalletListenerBox,
    height: u64,
    blocks_detached: u64,
    transfers_detached: usize,
) {
    listener.on_reorg(height, blocks_detached, transfers_detached);
}

pub fn pool_tx_removed(listener: &mut WalletListenerBox, txid: &CxxString) {
    listener.on_pool_tx_removed(&txid.to_string());
}

/// Trait for wallet event listeners - allows custom callback implementations
pub trait WalletEventListener: Send + Sync {
    fn on_money_spent(&self, txid: &str, amount: u64);
    fn on_money_received(&self, txid: &str, amount: u64);
    fn on_unconfirmed_money_received(&self, txid: &str, amount: u64);
    fn on_new_block(&self, height: u64);
    fn on_updated(&self);
    fn on_refreshed(&self);
    fn on_reorg(&self, height: u64, blocks_detached: u64, transfers_detached: usize);
    fn on_pool_tx_removed(&self, txid: &str);
}

/// Generic wrapper that can hold any WalletEventListener implementation
pub struct WalletListenerBox {
    inner: Box<dyn WalletEventListener>,
}

impl WalletListenerBox {
    /// Create a new wrapper around any WalletEventListener implementation
    pub fn new(listener: Box<dyn WalletEventListener>) -> Self {
        WalletListenerBox { inner: listener }
    }
}

impl WalletEventListener for WalletListenerBox {
    fn on_money_spent(&self, txid: &str, amount: u64) {
        self.inner.on_money_spent(txid, amount);
    }

    fn on_money_received(&self, txid: &str, amount: u64) {
        self.inner.on_money_received(txid, amount);
    }

    fn on_unconfirmed_money_received(&self, txid: &str, amount: u64) {
        self.inner.on_unconfirmed_money_received(txid, amount);
    }

    fn on_new_block(&self, height: u64) {
        self.inner.on_new_block(height);
    }

    fn on_updated(&self) {
        self.inner.on_updated();
    }

    fn on_refreshed(&self) {
        self.inner.on_refreshed();
    }

    fn on_reorg(&self, height: u64, blocks_detached: u64, transfers_detached: usize) {
        self.inner
            .on_reorg(height, blocks_detached, transfers_detached);
    }

    fn on_pool_tx_removed(&self, txid: &str) {
        self.inner.on_pool_tx_removed(txid);
    }
}

/// Listener implementation that logs all wallet events using tracing with filename context.
pub struct TraceListener {
    /// The wallet filename for logging context
    pub filename: String,
}

impl TraceListener {
    /// Creates a new TraceListener with a filename for logging context.
    pub fn new(filename: String) -> Self {
        TraceListener { filename }
    }
}

impl WalletEventListener for TraceListener {
    fn on_money_spent(&self, txid: &str, amount: u64) {
        tracing::info!(
            wallet = self.filename,
            "Money spent: {} XMR in transaction {}",
            amount as f64 / 1e12,
            txid
        );
    }

    fn on_money_received(&self, txid: &str, amount: u64) {
        tracing::info!(
            wallet = self.filename,
            "Money received: {} XMR in transaction {}",
            amount as f64 / 1e12,
            txid
        );
    }

    fn on_unconfirmed_money_received(&self, txid: &str, amount: u64) {
        tracing::info!(
            wallet = self.filename,
            "Unconfirmed money received: {} XMR in transaction {}",
            amount as f64 / 1e12,
            txid
        );
    }

    fn on_new_block(&self, height: u64) {
        tracing::info!(wallet = self.filename, "New block at height: {}", height);
    }

    fn on_updated(&self) {
        tracing::debug!(wallet = self.filename, "Wallet updated");
    }

    fn on_refreshed(&self) {
        tracing::info!(wallet = self.filename, "Wallet refreshed");
    }

    fn on_reorg(&self, height: u64, blocks_detached: u64, transfers_detached: usize) {
        tracing::warn!(
            wallet = self.filename,
            "Blockchain reorganization at height {}: {} blocks detached, {} transfers detached",
            height,
            blocks_detached,
            transfers_detached
        );
    }

    fn on_pool_tx_removed(&self, txid: &str) {
        tracing::info!(
            wallet = self.filename,
            "Transaction removed from pool: {}",
            txid
        );
    }
}

pub fn make_custom_listener(listener: Box<dyn WalletEventListener>) -> Box<WalletListenerBox> {
    Box::new(WalletListenerBox::new(listener))
}

/// This is the actual rust function that forwards the c++ log messages to tracing.
/// It is called every time C++ issues a log message.
///
/// It just calls e.g. `tracing` with the appropriate log level and message.
fn forward_cpp_log(
    span_name: &CxxString,
    level: u8,
    file: &CxxString,
    _line: u32,
    func: &CxxString,
    msg: &CxxString,
) {
    if std::thread::panicking() {
        return;
    }

    let msg = msg.to_string();
    let span_name = span_name.to_string();
    let file = file.to_string();
    let func = func.to_string();

    // Sometimes C++ still issues log messages after the rust side is i.e. panicking (especially in tests).
    // We have to ignore those because tracing is no longer functional.
    // TODO: Is this a performance issue?

    let default_hook = std::panic::take_hook();
    std::panic::set_hook(Box::new(|_| {}));
    let result = std::panic::catch_unwind(|| tracing::span!(Level::TRACE, "probe"));
    // Restore the original hook irrespective of whether the probe panicked.
    std::panic::set_hook(default_hook);

    if result.is_err() {
        eprintln!("Tracing is no longer functional, skipping log: {msg}");
        return;
    }

    // Ensure that any panic happening during logging is caught so it does **not**
    // unwind across the FFI boundary (which would otherwise lead to an abort).
    // This typically happens when `tracing` accesses thread-local storage after
    // it has already been torn down at thread shutdown.
    let _ = std::panic::catch_unwind(std::panic::AssertUnwindSafe(|| {
        // We can't log while already panicking – ignore logs in that case.
        if std::thread::panicking() {
            return;
        }

        let _file_str = file.to_string();
        let msg_str = msg.to_string();
        let func_str = func.to_string();

        // We don't want to log the performance timer.
        if func_str.starts_with("tools::LoggingPerformanceTimer")
            || msg_str.starts_with("Processed block: <")
            || msg_str.starts_with("Found new pool tx: <")
        {
            return;
        }

        match level {
            0 => {
                tracing::trace!(target: "monero_cpp", wallet=%span_name, function=func_str, "{}", msg_str)
            }
            1 => {
                tracing::debug!(target: "monero_cpp", wallet=%span_name, function=func_str, "{}", msg_str)
            }
            2 => {
                tracing::info!(target: "monero_cpp", wallet=%span_name, function=func_str, "{}", msg_str)
            }
            3 => {
                tracing::warn!(target: "monero_cpp", wallet=%span_name, function=func_str, "{}", msg_str)
            }
            4 => {
                tracing::error!(target: "monero_cpp", wallet=%span_name, function=func_str, "{}", msg_str)
            }
            _ => {
                tracing::info!(target: "monero_cpp", wallet=%span_name, function=func_str, "{}", msg_str)
            }
        };
    }));
}<|MERGE_RESOLUTION|>--- conflicted
+++ resolved
@@ -103,7 +103,6 @@
 
         type WalletListener;
 
-<<<<<<< HEAD
         unsafe fn create_listener(
             on_spent: usize,
             on_received: usize,
@@ -116,10 +115,6 @@
             on_get_password: usize,
         ) -> *mut WalletListener;
 
-        unsafe fn destroy_listener(ptr: *mut FunctionBasedListener);
-
-=======
->>>>>>> 79f12e64
         ///virtual Wallet * openWallet(const std::string &path, const std::string &password, NetworkType nettype, uint64_t kdf_rounds = 1, WalletListener * listener = nullptr) = 0;
         unsafe fn openWallet(
             self: Pin<&mut WalletManager>,
