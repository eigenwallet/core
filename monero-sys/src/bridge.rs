//! This module contains the bridge between the Monero C++ API and the Rust code.
//! It uses the [cxx](https://cxx.rs) crate to generate the actual bindings.

use cxx::CxxString;
use tracing::Level;

/// This is the main ffi module that exposes the Monero C++ API to Rust.
/// See [cxx.rs](https://cxx.rs/book/ffi-modules.html) for more information
/// on how this works exactly.
///
/// Basically, we just write a corresponding rust function/type header for every c++
/// function/type we wish to call.
#[cxx::bridge(namespace = "Monero")]
#[allow(dead_code)]
pub mod ffi {

    /// The type of the network.
    enum NetworkType {
        #[rust_name = "Mainnet"]
        MAINNET,
        #[rust_name = "Testnet"]
        TESTNET,
        #[rust_name = "Stagenet"]
        STAGENET,
    }

    /// The status of the connection to the daemon.
    #[repr(u32)]
    enum ConnectionStatus {
        #[rust_name = "Disconnected"]
        ConnectionStatus_Disconnected = 0,
        #[rust_name = "Connected"]
        ConnectionStatus_Connected = 1,
        #[rust_name = "WrongVersion"]
        ConnectionStatus_WrongVersion = 2,
    }

    unsafe extern "C++" {
        include!("wallet/api/wallet2_api.h");
        include!("bridge.h");

        /// A manager for multiple wallets.
        type WalletManager;

        /// A single wallet.
        type Wallet;

        /// The type of the network.
        type NetworkType;

        /// The status of the connection to the daemon.
        type ConnectionStatus;

        /// A pending transaction.
        type PendingTransaction;

        /// A struct containing transaction history.
        type TransactionHistory;

        /// A struct containing a single transaction.
        type TransactionInfo;

        /// Get the wallet manager.
        fn getWalletManager() -> Result<*mut WalletManager>;

        /// Create a new wallet.
        fn createWallet(
            self: Pin<&mut WalletManager>,
            path: &CxxString,
            password: &CxxString,
            language: &CxxString,
            network_type: NetworkType,
            kdf_rounds: u64,
        ) -> Result<*mut Wallet>;

        /// Create a new wallet from keys.
        #[allow(clippy::too_many_arguments)]
        fn createWalletFromKeys(
            self: Pin<&mut WalletManager>,
            path: &CxxString,
            password: &CxxString,
            language: &CxxString,
            network_type: NetworkType,
            restore_height: u64,
            address: &CxxString,
            view_key: &CxxString,
            spend_key: &CxxString,
            kdf_rounds: u64,
        ) -> Result<*mut Wallet>;

        /// Recover a wallet from a mnemonic seed (electrum seed).
        #[allow(clippy::too_many_arguments)]
        fn recoveryWallet(
            self: Pin<&mut WalletManager>,
            path: &CxxString,
            password: &CxxString,
            mnemonic: &CxxString,
            network_type: NetworkType,
            restore_height: u64,
            kdf_rounds: u64,
            seed_offset: &CxxString,
        ) -> Result<*mut Wallet>;

        type WalletListener;

        ///virtual Wallet * openWallet(const std::string &path, const std::string &password, NetworkType nettype, uint64_t kdf_rounds = 1, WalletListener * listener = nullptr) = 0;
        unsafe fn openWallet(
            self: Pin<&mut WalletManager>,
            path: &CxxString,
            password: &CxxString,
            network_type: NetworkType,
            kdf_rounds: u64,
            listener: *mut WalletListener,
        ) -> Result<*mut Wallet>;

        /// Close a wallet, optionally storing the wallet state.
        unsafe fn closeWallet(
            self: Pin<&mut WalletManager>,
            wallet: *mut Wallet,
            store: bool,
        ) -> Result<bool>;

        /// Check whether a wallet exists at the given path.
        fn walletExists(self: Pin<&mut WalletManager>, path: &CxxString) -> Result<bool>;

        /// Verify the password for a wallet at the given path.
        fn verifyWalletPassword(
            self: &WalletManager,
            keys_file_name: &CxxString,
            password: &CxxString,
            no_spend_key: bool,
            kdf_rounds: u64,
        ) -> Result<bool>;

        /// Set the address of the remote node ("daemon").
        fn setDaemonAddress(self: Pin<&mut WalletManager>, address: &CxxString) -> Result<()>;

        /// Get the path of the wallet.
        fn walletPath(wallet: &Wallet) -> Result<UniquePtr<CxxString>>;

        /// Get the filename of the wallet.
        fn walletFilename(wallet: &Wallet) -> Result<UniquePtr<CxxString>>;

        /// Get the status of the wallet and an error string if there is one.
        fn statusWithErrorString(
            self: &Wallet,
            status: &mut i32,
            error_string: Pin<&mut CxxString>,
        ) -> Result<()>;

        /// Address for the given account and address index.
        /// address(0, 0) is the main address.
        fn address(
            wallet: &Wallet,
            account_index: u32,
            address_index: u32,
        ) -> Result<UniquePtr<CxxString>>;

        /// Initialize the wallet by connecting to the specified remote node (daemon).
        #[allow(clippy::too_many_arguments)]
        fn init(
            self: Pin<&mut Wallet>,
            daemon_address: &CxxString,
            upper_transaction_size_limit: u64,
            daemon_username: &CxxString,
            daemon_password: &CxxString,
            use_ssl: bool,
            light_wallet: bool,
            proxy_address: &CxxString,
        ) -> Result<bool>;

        /// Get the seed of the wallet.
        fn walletSeed(wallet: &Wallet, seed_offset: &CxxString) -> Result<UniquePtr<CxxString>>;

        /// Set the seed language of the wallet.
        fn setSeedLanguage(self: Pin<&mut Wallet>, language: &CxxString) -> Result<()>;

        /// Get the wallet creation height.
        fn getRefreshFromBlockHeight(self: &Wallet) -> Result<u64>;

        /// Check whether the wallet is connected to the daemon.
        fn connected(self: &Wallet) -> Result<ConnectionStatus>;

        /// Start the background refresh thread (refreshes every 10 seconds).
        fn startRefresh(self: Pin<&mut Wallet>) -> Result<()>;

        /// Refresh the wallet asynchronously.
        fn refreshAsync(self: Pin<&mut Wallet>) -> Result<()>;

        /// Set the daemon address.
        fn setWalletDaemon(wallet: Pin<&mut Wallet>, daemon_address: &CxxString) -> Result<bool>;

        /// Set whether the daemon is trusted.
        fn setTrustedDaemon(self: Pin<&mut Wallet>, trusted: bool) -> Result<()>;

        /// Get the current blockchain height.
        fn blockChainHeight(self: &Wallet) -> Result<u64>;

        /// Set a listener to the wallet.
        unsafe fn setListener(self: Pin<&mut Wallet>, listener: *mut WalletListener) -> Result<()>;

        /// Get the daemon's blockchain height.
        fn daemonBlockChainTargetHeight(self: &Wallet) -> Result<u64>;

        /// Check if wallet was ever synchronized.
        fn synchronized(self: &Wallet) -> Result<bool>;

        /// Get the total balance across all accounts in atomic units (piconero).
        fn balanceAll(self: &Wallet) -> Result<u64>;

        /// Get the total unlocked balance across all accounts in atomic units (piconero).
        fn unlockedBalanceAll(self: &Wallet) -> Result<u64>;

        /// Refresh the wallet synchronously.
        fn refresh(self: Pin<&mut Wallet>) -> Result<bool>;

        /// Force a specific restore height.
        fn setRefreshFromBlockHeight(self: Pin<&mut Wallet>, height: u64) -> Result<()>;

        fn getBlockchainHeightByDate(self: &Wallet, year: u16, month: u8, day: u8) -> Result<u64>;

        /// Rescan the blockchain asynchronously.
        fn rescanBlockchainAsync(self: Pin<&mut Wallet>);

        /// Pause the background refresh.
        fn pauseRefresh(self: Pin<&mut Wallet>);

        /// Stop the background refresh once (doesn't stop background refresh thread).
        fn stop(self: Pin<&mut Wallet>);

        /// Set whether to allow mismatched daemon versions.
        fn setAllowMismatchedDaemonVersion(
            self: Pin<&mut Wallet>,
            allow_mismatch: bool,
        ) -> Result<()>;

        /// Check whether a transaction is in the mempool / confirmed.
        fn checkTxKey(
            wallet: Pin<&mut Wallet>,
            txid: &CxxString,
            tx_key: &CxxString,
            address: &CxxString,
            received: &mut u64,
            in_pool: &mut bool,
            confirmations: &mut u64,
        ) -> Result<bool>;

        /// Scan for a specified list of transactions.
        fn scanTransaction(wallet: Pin<&mut Wallet>, tx_id: &CxxString) -> Result<bool>;

        /// Create a new transaction.
        fn createTransaction(
            wallet: Pin<&mut Wallet>,
            dest_address: &CxxString,
            amount: u64,
        ) -> Result<*mut PendingTransaction>;

        /// Create a sweep transaction.
        fn createSweepTransaction(
            wallet: Pin<&mut Wallet>,
            dest_address: &CxxString,
        ) -> Result<*mut PendingTransaction>;

        /// Create a multi-sweep transaction.
        fn createTransactionMultiDest(
            wallet: Pin<&mut Wallet>,
            dest_addresses: &CxxVector<CxxString>,
            amounts: &CxxVector<u64>,
        ) -> *mut PendingTransaction;

        fn vector_string_push_back(v: Pin<&mut CxxVector<CxxString>>, s: &CxxString);

        /// Get the status of a pending transaction.
        fn status(self: &PendingTransaction) -> Result<i32>;

        /// Get the error string of a pending transaction.
        fn pendingTransactionErrorString(tx: &PendingTransaction) -> Result<UniquePtr<CxxString>>;

        /// Get the first transaction id of a pending transaction (if any).
        fn pendingTransactionTxId(tx: &PendingTransaction) -> Result<UniquePtr<CxxString>>;

        /// Get all transaction ids of a pending transaction.
        fn pendingTransactionTxIds(
            tx: &PendingTransaction,
        ) -> Result<UniquePtr<CxxVector<CxxString>>>;

        /// Get the fee of a pending transaction.
        fn pendingTransactionFee(tx: &PendingTransaction) -> Result<u64>;

        /// Get the transaction key (r) for a given txid.
        fn walletGetTxKey(wallet: &Wallet, txid: &CxxString) -> Result<UniquePtr<CxxString>>;

        /// Commit a pending transaction to the blockchain.
        fn commit(
            self: Pin<&mut PendingTransaction>,
            filename: &CxxString,
            overwrite: bool,
        ) -> Result<bool>;

        /// Dispose of a pending transaction object.
        unsafe fn disposeTransaction(
            self: Pin<&mut Wallet>,
            tx: *mut PendingTransaction,
        ) -> Result<()>;

<<<<<<< HEAD
        /// Get the transaction history.
        unsafe fn walletHistory(wallet: *mut Wallet) -> UniquePtr<TransactionHistory>;

        /// Get the transaction history count.
        fn count(self: &TransactionHistory) -> i32;

        /// Get a transaction from the history by index.
        unsafe fn transaction(self: &TransactionHistory, index: i32) -> *mut TransactionInfo;

        /// Refresh the transaction history so it contains the latest transactions (including unconfirmed).
        fn refresh(self: Pin<&mut TransactionHistory>) -> Result<()>;

        /// Get the amount of the transaction.
        fn amount(self: &TransactionInfo) -> u64;

        /// Get the fee of the transaction.
        fn fee(self: &TransactionInfo) -> u64;

        /// Get the confirmations of the transaction.
        fn confirmations(self: &TransactionInfo) -> u64;

        /// Get the direction of the transaction.
        fn direction(self: &TransactionInfo) -> i32;

        /// Get the hash of the transaction.
        fn transactionInfoHash(tx_info: &TransactionInfo) -> UniquePtr<CxxString>;
=======
        /// Sign a message with the wallet's private key.
        fn signMessage(
            wallet: Pin<&mut Wallet>,
            message: &CxxString,
            address: &CxxString,
            sign_with_view_key: bool,
        ) -> Result<UniquePtr<CxxString>>;
>>>>>>> bc96586a
    }
}

impl From<monero::Network> for ffi::NetworkType {
    fn from(network: monero::Network) -> Self {
        match network {
            monero::Network::Mainnet => ffi::NetworkType::Mainnet,
            monero::Network::Testnet => ffi::NetworkType::Testnet,
            monero::Network::Stagenet => ffi::NetworkType::Stagenet,
        }
    }
}

/// We want do use the `monero-rs` type so we convert as early as possible.
impl From<ffi::NetworkType> for monero::Network {
    fn from(network: ffi::NetworkType) -> Self {
        match network {
            ffi::NetworkType::Mainnet => monero::Network::Mainnet,
            ffi::NetworkType::Testnet => monero::Network::Testnet,
            ffi::NetworkType::Stagenet => monero::Network::Stagenet,
            // We have to include this path due to the way C++ translates the enum.
            // The enum only has these 3 values.
            _ => unreachable!(
                "There should be no other network type besides Mainnet, Testnet, and Stagenet"
            ),
        }
    }
}

/// This is a bridge that enables us to capture c++ log messages and forward them
/// to tracing.
///
/// We do this by installing a custom callback to the easylogging++ logging system
/// that forwards all log messages to our rust callback function.
#[cxx::bridge(namespace = "monero_rust_log")]
pub mod log {
    extern "Rust" {
        fn forward_cpp_log(
            span_name: &CxxString,
            level: u8,
            file: &CxxString,
            line: u32,
            func: &CxxString,
            msg: &CxxString,
        );
    }

    unsafe extern "C++" {
        include!("easylogging++.h");
        include!("bridge.h");

        fn install_log_callback(span_name: &CxxString) -> Result<()>;
        fn uninstall_log_callback() -> Result<()>;
    }
}

/// Wallet listener bridge using cxx's virtual table approach
#[cxx::bridge(namespace = "wallet_listener")]
pub mod wallet_listener {
    extern "Rust" {
        // Opaque Rust type owned by C++
        type WalletListenerBox;

        // Callback methods invoked from C++
        fn money_spent(listener: &mut WalletListenerBox, txid: &CxxString, amount: u64);
        fn money_received(listener: &mut WalletListenerBox, txid: &CxxString, amount: u64);
        fn unconfirmed_money_received(
            listener: &mut WalletListenerBox,
            txid: &CxxString,
            amount: u64,
        );
        fn new_block(listener: &mut WalletListenerBox, height: u64);
        fn updated(listener: &mut WalletListenerBox);
        fn refreshed(listener: &mut WalletListenerBox);
        fn on_reorg(
            listener: &mut WalletListenerBox,
            height: u64,
            blocks_detached: u64,
            transfers_detached: usize,
        );
        fn pool_tx_removed(listener: &mut WalletListenerBox, txid: &CxxString);
    }

    unsafe extern "C++" {
        include!("wallet/api/wallet2_api.h");
        include!("bridge.h");

        // The C++ WalletListener type lives in the Monero namespace.
        #[namespace = "Monero"]
        #[rust_name = "MoneroWalletListener"]
        type WalletListener;

        // Functions implemented in bridge.h that create / destroy the adapter.
        #[namespace = "wallet_listener"]
        unsafe fn create_rust_listener_adapter(
            listener: Box<WalletListenerBox>,
        ) -> *mut MoneroWalletListener;
        #[namespace = "wallet_listener"]
        unsafe fn destroy_rust_listener_adapter(ptr: *mut MoneroWalletListener);
    }
}

// Callback functions called from C++ - these bridge the C++ callbacks to Rust trait methods
pub fn money_spent(listener: &mut WalletListenerBox, txid: &CxxString, amount: u64) {
    listener.on_money_spent(&txid.to_string(), amount);
}

pub fn money_received(listener: &mut WalletListenerBox, txid: &CxxString, amount: u64) {
    listener.on_money_received(&txid.to_string(), amount);
}

pub fn unconfirmed_money_received(listener: &mut WalletListenerBox, txid: &CxxString, amount: u64) {
    listener.on_unconfirmed_money_received(&txid.to_string(), amount);
}

pub fn new_block(listener: &mut WalletListenerBox, height: u64) {
    listener.on_new_block(height);
}

pub fn updated(listener: &mut WalletListenerBox) {
    listener.on_updated();
}

pub fn refreshed(listener: &mut WalletListenerBox) {
    listener.on_refreshed();
}

pub fn on_reorg(
    listener: &mut WalletListenerBox,
    height: u64,
    blocks_detached: u64,
    transfers_detached: usize,
) {
    listener.on_reorg(height, blocks_detached, transfers_detached);
}

pub fn pool_tx_removed(listener: &mut WalletListenerBox, txid: &CxxString) {
    listener.on_pool_tx_removed(&txid.to_string());
}

/// Trait for wallet event listeners - allows custom callback implementations
pub trait WalletEventListener: Send + Sync {
    fn on_money_spent(&self, txid: &str, amount: u64);
    fn on_money_received(&self, txid: &str, amount: u64);
    fn on_unconfirmed_money_received(&self, txid: &str, amount: u64);
    fn on_new_block(&self, height: u64);
    fn on_updated(&self);
    fn on_refreshed(&self);
    fn on_reorg(&self, height: u64, blocks_detached: u64, transfers_detached: usize);
    fn on_pool_tx_removed(&self, txid: &str);
}

/// Generic wrapper that can hold any WalletEventListener implementation
pub struct WalletListenerBox {
    inner: Box<dyn WalletEventListener>,
}

impl WalletListenerBox {
    /// Create a new wrapper around any WalletEventListener implementation
    pub fn new(listener: Box<dyn WalletEventListener>) -> Self {
        WalletListenerBox { inner: listener }
    }
}

impl WalletEventListener for WalletListenerBox {
    fn on_money_spent(&self, txid: &str, amount: u64) {
        self.inner.on_money_spent(txid, amount);
    }

    fn on_money_received(&self, txid: &str, amount: u64) {
        self.inner.on_money_received(txid, amount);
    }

    fn on_unconfirmed_money_received(&self, txid: &str, amount: u64) {
        self.inner.on_unconfirmed_money_received(txid, amount);
    }

    fn on_new_block(&self, height: u64) {
        self.inner.on_new_block(height);
    }

    fn on_updated(&self) {
        self.inner.on_updated();
    }

    fn on_refreshed(&self) {
        self.inner.on_refreshed();
    }

    fn on_reorg(&self, height: u64, blocks_detached: u64, transfers_detached: usize) {
        self.inner
            .on_reorg(height, blocks_detached, transfers_detached);
    }

    fn on_pool_tx_removed(&self, txid: &str) {
        self.inner.on_pool_tx_removed(txid);
    }
}

/// Listener implementation that logs all wallet events using tracing with filename context.
pub struct TraceListener {
    /// The wallet filename for logging context
    pub filename: String,
}

impl TraceListener {
    /// Creates a new TraceListener with a filename for logging context.
    pub fn new(filename: String) -> Self {
        TraceListener { filename }
    }
}

impl WalletEventListener for TraceListener {
    fn on_money_spent(&self, txid: &str, amount: u64) {
        tracing::info!(
            wallet = self.filename,
            "Money spent: {} XMR in transaction {}",
            amount as f64 / 1e12,
            txid
        );
    }

    fn on_money_received(&self, txid: &str, amount: u64) {
        tracing::info!(
            wallet = self.filename,
            "Money received: {} XMR in transaction {}",
            amount as f64 / 1e12,
            txid
        );
    }

    fn on_unconfirmed_money_received(&self, txid: &str, amount: u64) {
        tracing::info!(
            wallet = self.filename,
            "Unconfirmed money received: {} XMR in transaction {}",
            amount as f64 / 1e12,
            txid
        );
    }

    fn on_new_block(&self, height: u64) {
        tracing::trace!(wallet = self.filename, "New block at height: {}", height);
    }

    fn on_updated(&self) {
        tracing::debug!(wallet = self.filename, "Wallet updated");
    }

    fn on_refreshed(&self) {
        tracing::info!(wallet = self.filename, "Wallet refreshed");
    }

    fn on_reorg(&self, height: u64, blocks_detached: u64, transfers_detached: usize) {
        tracing::warn!(
            wallet = self.filename,
            "Blockchain reorganization at height {}: {} blocks detached, {} transfers detached",
            height,
            blocks_detached,
            transfers_detached
        );
    }

    fn on_pool_tx_removed(&self, txid: &str) {
        tracing::info!(
            wallet = self.filename,
            "Transaction removed from pool: {}",
            txid
        );
    }
}

pub fn make_custom_listener(listener: Box<dyn WalletEventListener>) -> Box<WalletListenerBox> {
    Box::new(WalletListenerBox::new(listener))
}

/// This is the actual rust function that forwards the c++ log messages to tracing.
/// It is called every time C++ issues a log message.
///
/// It just calls e.g. `tracing` with the appropriate log level and message.
fn forward_cpp_log(
    span_name: &CxxString,
    level: u8,
    file: &CxxString,
    _line: u32,
    func: &CxxString,
    msg: &CxxString,
) {
    if std::thread::panicking() {
        return;
    }

    let msg = msg.to_string();
    let span_name = span_name.to_string();
    let file = file.to_string();
    let func = func.to_string();

    // Sometimes C++ still issues log messages after the rust side is i.e. panicking (especially in tests).
    // We have to ignore those because tracing is no longer functional.
    // TODO: Is this a performance issue?

    let default_hook = std::panic::take_hook();
    std::panic::set_hook(Box::new(|_| {}));
    let result = std::panic::catch_unwind(|| tracing::span!(Level::TRACE, "probe"));
    // Restore the original hook irrespective of whether the probe panicked.
    std::panic::set_hook(default_hook);

    if result.is_err() {
        eprintln!("Tracing is no longer functional, skipping log: {msg}");
        return;
    }

    // Ensure that any panic happening during logging is caught so it does **not**
    // unwind across the FFI boundary (which would otherwise lead to an abort).
    // This typically happens when `tracing` accesses thread-local storage after
    // it has already been torn down at thread shutdown.
    let _ = std::panic::catch_unwind(std::panic::AssertUnwindSafe(|| {
        // We can't log while already panicking – ignore logs in that case.
        if std::thread::panicking() {
            return;
        }

        let _file_str = file.to_string();
        let msg_str = msg.to_string();
        let func_str = func.to_string();

        // We don't want to log the performance timer.
        if func_str.starts_with("tools::LoggingPerformanceTimer")
            || msg_str.starts_with("Processed block: <")
            || msg_str.starts_with("Found new pool tx: <")
        {
            return;
        }

        match level {
            0 => {
                tracing::trace!(target: "monero_cpp", wallet=%span_name, function=func_str, "{}", msg_str)
            }
            1 => {
                tracing::debug!(target: "monero_cpp", wallet=%span_name, function=func_str, "{}", msg_str)
            }
            2 => {
                tracing::info!(target: "monero_cpp", wallet=%span_name, function=func_str, "{}", msg_str)
            }
            3 => {
                tracing::warn!(target: "monero_cpp", wallet=%span_name, function=func_str, "{}", msg_str)
            }
            4 => {
                tracing::error!(target: "monero_cpp", wallet=%span_name, function=func_str, "{}", msg_str)
            }
            _ => {
                tracing::info!(target: "monero_cpp", wallet=%span_name, function=func_str, "{}", msg_str)
            }
        };
    }));
}<|MERGE_RESOLUTION|>--- conflicted
+++ resolved
@@ -303,7 +303,6 @@
             tx: *mut PendingTransaction,
         ) -> Result<()>;
 
-<<<<<<< HEAD
         /// Get the transaction history.
         unsafe fn walletHistory(wallet: *mut Wallet) -> UniquePtr<TransactionHistory>;
 
@@ -330,7 +329,7 @@
 
         /// Get the hash of the transaction.
         fn transactionInfoHash(tx_info: &TransactionInfo) -> UniquePtr<CxxString>;
-=======
+        
         /// Sign a message with the wallet's private key.
         fn signMessage(
             wallet: Pin<&mut Wallet>,
@@ -338,7 +337,6 @@
             address: &CxxString,
             sign_with_view_key: bool,
         ) -> Result<UniquePtr<CxxString>>;
->>>>>>> bc96586a
     }
 }
 
