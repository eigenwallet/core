--- conflicted
+++ resolved
@@ -14,12 +14,8 @@
 };
 use swap_core::compat::IntoDalekNg;
 use swap_core::monero;
-<<<<<<< HEAD
-=======
+use swap_core::monero::ScalarExt;
 use swap_core::monero::primitives::{BlockHeight, TransferProof, TransferRequest};
->>>>>>> 724bf0ab
-use swap_core::monero::ScalarExt;
-use swap_core::monero::primitives::{BlockHeight, TransferProof, TransferRequest, WatchRequest};
 use swap_env::env::Config;
 use uuid::Uuid;
 
@@ -746,12 +742,14 @@
         signed_partial_refund_tx: Arc<bitcoin::Transaction>,
     ) -> Result<monero::PrivateKey> {
         Ok(monero::PrivateKey::from_scalar(
-            self.tx_partial_refund()?.extract_monero_private_key(
-                signed_partial_refund_tx,
-                self.s_a,
-                self.a.clone(),
-                self.S_b_bitcoin,
-            )?,
+            self.tx_partial_refund()?
+                .extract_monero_private_key(
+                    signed_partial_refund_tx,
+                    self.s_a,
+                    self.a.clone(),
+                    self.S_b_bitcoin,
+                )?
+                .into_dalek_ng(),
         ))
     }
 
