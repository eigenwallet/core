--- conflicted
+++ resolved
@@ -18,15 +18,9 @@
     TxCancel, TxFinalAmnesty, TxLock, TxPartialRefund, TxRefundAmnesty, TxRefundBurn, Txid,
     current_epoch,
 };
-<<<<<<< HEAD
-use swap_core::monero::ScalarExt;
-use swap_core::monero::primitives::WatchRequest;
-use swap_core::monero::{self, TransferProof};
-=======
 use swap_core::compat::IntoDalekNg;
 use swap_core::monero;
 use swap_core::monero::{ScalarExt, TransferProofMaybeWithTxKey};
->>>>>>> 724bf0ab
 use swap_serde::bitcoin::address_serde;
 use uuid::Uuid;
 
@@ -910,12 +904,8 @@
     #[serde(flatten)]
     refund_signatures: RefundSignatures,
     monero_wallet_restore_blockheight: BlockHeight,
-<<<<<<< HEAD
-    lock_transfer_proof: TransferProof,
-=======
     lock_transfer_proof: TransferProofMaybeWithTxKey,
     #[serde(with = "::bitcoin::amount::serde::as_sat")]
->>>>>>> 724bf0ab
     tx_redeem_fee: bitcoin::Amount,
     tx_refund_fee: bitcoin::Amount,
     tx_partial_refund_fee: Option<bitcoin::Amount>,
