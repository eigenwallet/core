[package]
name = "rendezvous-node"
version = "0.2.0"
edition = "2018"
# See more keys and their definitions at https://doc.rust-lang.org/cargo/reference/manifest.html

[dependencies]
# Tor
arti-client = { workspace = true }
tor-hsservice = { workspace = true }
tor-rtcompat = { workspace = true }

# Async
futures = { workspace = true }
tokio = { workspace = true, features = ["rt-multi-thread", "time", "macros", "sync", "process", "fs", "net", "io-util"] }

# Libp2p
libp2p = { workspace = true, features = ["rendezvous", "tcp", "yamux", "dns", "noise", "ping", "websocket", "tokio", "macros"] }
libp2p-tor = { path = "../libp2p-tor", features = ["listen-onion-service"] }
swap-p2p = { path = "../swap-p2p" }

# Tracing
tracing = { workspace = true, features = ["attributes"] }
tracing-subscriber = { workspace = true, default-features = false, features = ["fmt", "ansi", "env-filter", "chrono", "tracing-log", "json"] }

# Error
anyhow = "1"

# Other
<<<<<<< HEAD
=======
console = { workspace = true }
>>>>>>> 724bf0ab
structopt = { version = "0.3", default-features = false }
swap-env = { path = "../swap-env" }<|MERGE_RESOLUTION|>--- conflicted
+++ resolved
@@ -27,9 +27,6 @@
 anyhow = "1"
 
 # Other
-<<<<<<< HEAD
-=======
 console = { workspace = true }
->>>>>>> 724bf0ab
 structopt = { version = "0.3", default-features = false }
 swap-env = { path = "../swap-env" }