--- conflicted
+++ resolved
@@ -6,11 +6,7 @@
         return;
     }
 
-<<<<<<< HEAD
-    let is_terminal = std::io::stderr().is_terminal();
-=======
     let is_terminal = console::Term::stderr().is_term();
->>>>>>> 724bf0ab
 
     FmtSubscriber::builder()
         .with_env_filter(format!(
